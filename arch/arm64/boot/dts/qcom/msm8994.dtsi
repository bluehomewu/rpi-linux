--- conflicted
+++ resolved
@@ -732,11 +732,7 @@
 			#power-domain-cells = <1>;
 			reg = <0xfc400000 0x2000>;
 
-<<<<<<< HEAD
-			clock-names = "xo", "sleep_clk";
-=======
 			clock-names = "xo", "sleep";
->>>>>>> 88084a3d
 			clocks = <&xo_board>, <&sleep_clk>;
 		};
 
