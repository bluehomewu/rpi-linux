/*
 *  boot.c - Architecture-Specific Low-Level ACPI Boot Support
 *
 *  Copyright (C) 2001, 2002 Paul Diefenbaugh <paul.s.diefenbaugh@intel.com>
 *  Copyright (C) 2001 Jun Nakajima <jun.nakajima@intel.com>
 *
 * ~~~~~~~~~~~~~~~~~~~~~~~~~~~~~~~~~~~~~~~~~~~~~~~~~~~~~~~~~~~~~~~~~~~~~~~~~~
 *
 *  This program is free software; you can redistribute it and/or modify
 *  it under the terms of the GNU General Public License as published by
 *  the Free Software Foundation; either version 2 of the License, or
 *  (at your option) any later version.
 *
 *  This program is distributed in the hope that it will be useful,
 *  but WITHOUT ANY WARRANTY; without even the implied warranty of
 *  MERCHANTABILITY or FITNESS FOR A PARTICULAR PURPOSE.  See the
 *  GNU General Public License for more details.
 *
 *  You should have received a copy of the GNU General Public License
 *  along with this program; if not, write to the Free Software
 *  Foundation, Inc., 59 Temple Place, Suite 330, Boston, MA  02111-1307  USA
 *
 * ~~~~~~~~~~~~~~~~~~~~~~~~~~~~~~~~~~~~~~~~~~~~~~~~~~~~~~~~~~~~~~~~~~~~~~~~~~
 */

#include <linux/init.h>
#include <linux/acpi.h>
#include <linux/acpi_pmtmr.h>
#include <linux/efi.h>
#include <linux/cpumask.h>
#include <linux/module.h>
#include <linux/dmi.h>
#include <linux/irq.h>
#include <linux/bootmem.h>
#include <linux/ioport.h>

#include <asm/pgtable.h>
#include <asm/io_apic.h>
#include <asm/apic.h>
#include <asm/genapic.h>
#include <asm/io.h>
#include <asm/mpspec.h>
#include <asm/smp.h>

static int __initdata acpi_force = 0;
u32 acpi_rsdt_forced;
#ifdef	CONFIG_ACPI
int acpi_disabled = 0;
#else
int acpi_disabled = 1;
#endif
EXPORT_SYMBOL(acpi_disabled);

#ifdef	CONFIG_X86_64
# include <asm/proto.h>
#endif				/* X86 */

#define BAD_MADT_ENTRY(entry, end) (					    \
		(!entry) || (unsigned long)entry + sizeof(*entry) > end ||  \
		((struct acpi_subtable_header *)entry)->length < sizeof(*entry))

#define PREFIX			"ACPI: "

int acpi_noirq;				/* skip ACPI IRQ initialization */
int acpi_pci_disabled;		/* skip ACPI PCI scan and IRQ initialization */
EXPORT_SYMBOL(acpi_pci_disabled);
int acpi_ht __initdata = 1;	/* enable HT */

int acpi_lapic;
int acpi_ioapic;
int acpi_strict;

u8 acpi_sci_flags __initdata;
int acpi_sci_override_gsi __initdata;
int acpi_skip_timer_override __initdata;
int acpi_use_timer_override __initdata;

#ifdef CONFIG_X86_LOCAL_APIC
static u64 acpi_lapic_addr __initdata = APIC_DEFAULT_PHYS_BASE;
#endif

#ifndef __HAVE_ARCH_CMPXCHG
#warning ACPI uses CMPXCHG, i486 and later hardware
#endif

/* --------------------------------------------------------------------------
                              Boot-time Configuration
   -------------------------------------------------------------------------- */

/*
 * The default interrupt routing model is PIC (8259).  This gets
 * overridden if IOAPICs are enumerated (below).
 */
enum acpi_irq_model_id acpi_irq_model = ACPI_IRQ_MODEL_PIC;


/*
 * Temporarily use the virtual area starting from FIX_IO_APIC_BASE_END,
 * to map the target physical address. The problem is that set_fixmap()
 * provides a single page, and it is possible that the page is not
 * sufficient.
 * By using this area, we can map up to MAX_IO_APICS pages temporarily,
 * i.e. until the next __va_range() call.
 *
 * Important Safety Note:  The fixed I/O APIC page numbers are *subtracted*
 * from the fixed base.  That's why we start at FIX_IO_APIC_BASE_END and
 * count idx down while incrementing the phys address.
 */
char *__init __acpi_map_table(unsigned long phys, unsigned long size)
{

	if (!phys || !size)
		return NULL;

	return early_ioremap(phys, size);
}
void __init __acpi_unmap_table(char *map, unsigned long size)
{
	if (!map || !size)
		return;

	early_iounmap(map, size);
}

#ifdef CONFIG_PCI_MMCONFIG

static int acpi_mcfg_64bit_base_addr __initdata = FALSE;

/* The physical address of the MMCONFIG aperture.  Set from ACPI tables. */
struct acpi_mcfg_allocation *pci_mmcfg_config;
int pci_mmcfg_config_num;

static int __init acpi_mcfg_oem_check(struct acpi_table_mcfg *mcfg)
{
	if (!strcmp(mcfg->header.oem_id, "SGI"))
		acpi_mcfg_64bit_base_addr = TRUE;

	return 0;
}

int __init acpi_parse_mcfg(struct acpi_table_header *header)
{
	struct acpi_table_mcfg *mcfg;
	unsigned long i;
	int config_size;

	if (!header)
		return -EINVAL;

	mcfg = (struct acpi_table_mcfg *)header;

	/* how many config structures do we have */
	pci_mmcfg_config_num = 0;
	i = header->length - sizeof(struct acpi_table_mcfg);
	while (i >= sizeof(struct acpi_mcfg_allocation)) {
		++pci_mmcfg_config_num;
		i -= sizeof(struct acpi_mcfg_allocation);
	};
	if (pci_mmcfg_config_num == 0) {
		printk(KERN_ERR PREFIX "MMCONFIG has no entries\n");
		return -ENODEV;
	}

	config_size = pci_mmcfg_config_num * sizeof(*pci_mmcfg_config);
	pci_mmcfg_config = kmalloc(config_size, GFP_KERNEL);
	if (!pci_mmcfg_config) {
		printk(KERN_WARNING PREFIX
		       "No memory for MCFG config tables\n");
		return -ENOMEM;
	}

	memcpy(pci_mmcfg_config, &mcfg[1], config_size);

	acpi_mcfg_oem_check(mcfg);

	for (i = 0; i < pci_mmcfg_config_num; ++i) {
		if ((pci_mmcfg_config[i].address > 0xFFFFFFFF) &&
		    !acpi_mcfg_64bit_base_addr) {
			printk(KERN_ERR PREFIX
			       "MMCONFIG not in low 4GB of memory\n");
			kfree(pci_mmcfg_config);
			pci_mmcfg_config_num = 0;
			return -ENODEV;
		}
	}

	return 0;
}
#endif				/* CONFIG_PCI_MMCONFIG */

#ifdef CONFIG_X86_LOCAL_APIC
static int __init acpi_parse_madt(struct acpi_table_header *table)
{
	struct acpi_table_madt *madt = NULL;

	if (!cpu_has_apic)
		return -EINVAL;

	madt = (struct acpi_table_madt *)table;
	if (!madt) {
		printk(KERN_WARNING PREFIX "Unable to map MADT\n");
		return -ENODEV;
	}

	if (madt->address) {
		acpi_lapic_addr = (u64) madt->address;

		printk(KERN_DEBUG PREFIX "Local APIC address 0x%08x\n",
		       madt->address);
	}

	default_acpi_madt_oem_check(madt->header.oem_id,
				    madt->header.oem_table_id);

	return 0;
}

static void __cpuinit acpi_register_lapic(int id, u8 enabled)
{
	unsigned int ver = 0;

	if (!enabled) {
		++disabled_cpus;
		return;
	}

	if (boot_cpu_physical_apicid != -1U)
		ver = apic_version[boot_cpu_physical_apicid];

	generic_processor_info(id, ver);
}

static int __init
acpi_parse_lapic(struct acpi_subtable_header * header, const unsigned long end)
{
	struct acpi_madt_local_apic *processor = NULL;

	processor = (struct acpi_madt_local_apic *)header;

	if (BAD_MADT_ENTRY(processor, end))
		return -EINVAL;

	acpi_table_print_madt_entry(header);

	/*
	 * We need to register disabled CPU as well to permit
	 * counting disabled CPUs. This allows us to size
	 * cpus_possible_map more accurately, to permit
	 * to not preallocating memory for all NR_CPUS
	 * when we use CPU hotplug.
	 */
	acpi_register_lapic(processor->id,	/* APIC ID */
			    processor->lapic_flags & ACPI_MADT_ENABLED);

	return 0;
}

static int __init
acpi_parse_sapic(struct acpi_subtable_header *header, const unsigned long end)
{
	struct acpi_madt_local_sapic *processor = NULL;

	processor = (struct acpi_madt_local_sapic *)header;

	if (BAD_MADT_ENTRY(processor, end))
		return -EINVAL;

	acpi_table_print_madt_entry(header);

	acpi_register_lapic((processor->id << 8) | processor->eid,/* APIC ID */
			    processor->lapic_flags & ACPI_MADT_ENABLED);

	return 0;
}

static int __init
acpi_parse_lapic_addr_ovr(struct acpi_subtable_header * header,
			  const unsigned long end)
{
	struct acpi_madt_local_apic_override *lapic_addr_ovr = NULL;

	lapic_addr_ovr = (struct acpi_madt_local_apic_override *)header;

	if (BAD_MADT_ENTRY(lapic_addr_ovr, end))
		return -EINVAL;

	acpi_lapic_addr = lapic_addr_ovr->address;

	return 0;
}

static int __init
acpi_parse_lapic_nmi(struct acpi_subtable_header * header, const unsigned long end)
{
	struct acpi_madt_local_apic_nmi *lapic_nmi = NULL;

	lapic_nmi = (struct acpi_madt_local_apic_nmi *)header;

	if (BAD_MADT_ENTRY(lapic_nmi, end))
		return -EINVAL;

	acpi_table_print_madt_entry(header);

	if (lapic_nmi->lint != 1)
		printk(KERN_WARNING PREFIX "NMI not connected to LINT 1!\n");

	return 0;
}

#endif				/*CONFIG_X86_LOCAL_APIC */

#ifdef CONFIG_X86_IO_APIC

static int __init
acpi_parse_ioapic(struct acpi_subtable_header * header, const unsigned long end)
{
	struct acpi_madt_io_apic *ioapic = NULL;

	ioapic = (struct acpi_madt_io_apic *)header;

	if (BAD_MADT_ENTRY(ioapic, end))
		return -EINVAL;

	acpi_table_print_madt_entry(header);

	mp_register_ioapic(ioapic->id,
			   ioapic->address, ioapic->global_irq_base);

	return 0;
}

/*
 * Parse Interrupt Source Override for the ACPI SCI
 */
static void __init acpi_sci_ioapic_setup(u32 gsi, u16 polarity, u16 trigger)
{
	if (trigger == 0)	/* compatible SCI trigger is level */
		trigger = 3;

	if (polarity == 0)	/* compatible SCI polarity is low */
		polarity = 3;

	/* Command-line over-ride via acpi_sci= */
	if (acpi_sci_flags & ACPI_MADT_TRIGGER_MASK)
		trigger = (acpi_sci_flags & ACPI_MADT_TRIGGER_MASK) >> 2;

	if (acpi_sci_flags & ACPI_MADT_POLARITY_MASK)
		polarity = acpi_sci_flags & ACPI_MADT_POLARITY_MASK;

	/*
	 * mp_config_acpi_legacy_irqs() already setup IRQs < 16
	 * If GSI is < 16, this will update its flags,
	 * else it will create a new mp_irqs[] entry.
	 */
	mp_override_legacy_irq(gsi, polarity, trigger, gsi);

	/*
	 * stash over-ride to indicate we've been here
	 * and for later update of acpi_gbl_FADT
	 */
	acpi_sci_override_gsi = gsi;
	return;
}

static int __init
acpi_parse_int_src_ovr(struct acpi_subtable_header * header,
		       const unsigned long end)
{
	struct acpi_madt_interrupt_override *intsrc = NULL;

	intsrc = (struct acpi_madt_interrupt_override *)header;

	if (BAD_MADT_ENTRY(intsrc, end))
		return -EINVAL;

	acpi_table_print_madt_entry(header);

	if (intsrc->source_irq == acpi_gbl_FADT.sci_interrupt) {
		acpi_sci_ioapic_setup(intsrc->global_irq,
				      intsrc->inti_flags & ACPI_MADT_POLARITY_MASK,
				      (intsrc->inti_flags & ACPI_MADT_TRIGGER_MASK) >> 2);
		return 0;
	}

	if (acpi_skip_timer_override &&
	    intsrc->source_irq == 0 && intsrc->global_irq == 2) {
		printk(PREFIX "BIOS IRQ0 pin2 override ignored.\n");
		return 0;
	}

	mp_override_legacy_irq(intsrc->source_irq,
				intsrc->inti_flags & ACPI_MADT_POLARITY_MASK,
				(intsrc->inti_flags & ACPI_MADT_TRIGGER_MASK) >> 2,
				intsrc->global_irq);

	return 0;
}

static int __init
acpi_parse_nmi_src(struct acpi_subtable_header * header, const unsigned long end)
{
	struct acpi_madt_nmi_source *nmi_src = NULL;

	nmi_src = (struct acpi_madt_nmi_source *)header;

	if (BAD_MADT_ENTRY(nmi_src, end))
		return -EINVAL;

	acpi_table_print_madt_entry(header);

	/* TBD: Support nimsrc entries? */

	return 0;
}

#endif				/* CONFIG_X86_IO_APIC */

/*
 * acpi_pic_sci_set_trigger()
 *
 * use ELCR to set PIC-mode trigger type for SCI
 *
 * If a PIC-mode SCI is not recognized or gives spurious IRQ7's
 * it may require Edge Trigger -- use "acpi_sci=edge"
 *
 * Port 0x4d0-4d1 are ECLR1 and ECLR2, the Edge/Level Control Registers
 * for the 8259 PIC.  bit[n] = 1 means irq[n] is Level, otherwise Edge.
 * ECLR1 is IRQs 0-7 (IRQ 0, 1, 2 must be 0)
 * ECLR2 is IRQs 8-15 (IRQ 8, 13 must be 0)
 */

void __init acpi_pic_sci_set_trigger(unsigned int irq, u16 trigger)
{
	unsigned int mask = 1 << irq;
	unsigned int old, new;

	/* Real old ELCR mask */
	old = inb(0x4d0) | (inb(0x4d1) << 8);

	/*
	 * If we use ACPI to set PCI IRQs, then we should clear ELCR
	 * since we will set it correctly as we enable the PCI irq
	 * routing.
	 */
	new = acpi_noirq ? old : 0;

	/*
	 * Update SCI information in the ELCR, it isn't in the PCI
	 * routing tables..
	 */
	switch (trigger) {
	case 1:		/* Edge - clear */
		new &= ~mask;
		break;
	case 3:		/* Level - set */
		new |= mask;
		break;
	}

	if (old == new)
		return;

	printk(PREFIX "setting ELCR to %04x (from %04x)\n", new, old);
	outb(new, 0x4d0);
	outb(new >> 8, 0x4d1);
}

int acpi_gsi_to_irq(u32 gsi, unsigned int *irq)
{
	*irq = gsi;
	return 0;
}

/*
 * success: return IRQ number (>=0)
 * failure: return < 0
 */
int acpi_register_gsi(u32 gsi, int triggering, int polarity)
{
	unsigned int irq;
	unsigned int plat_gsi = gsi;

#ifdef CONFIG_PCI
	/*
	 * Make sure all (legacy) PCI IRQs are set as level-triggered.
	 */
	if (acpi_irq_model == ACPI_IRQ_MODEL_PIC) {
		if (triggering == ACPI_LEVEL_SENSITIVE)
			eisa_set_level_irq(gsi);
	}
#endif

#ifdef CONFIG_X86_IO_APIC
	if (acpi_irq_model == ACPI_IRQ_MODEL_IOAPIC) {
		plat_gsi = mp_register_gsi(gsi, triggering, polarity);
	}
#endif
	acpi_gsi_to_irq(plat_gsi, &irq);
	return irq;
}

/*
 *  ACPI based hotplug support for CPU
 */
#ifdef CONFIG_ACPI_HOTPLUG_CPU

static int __cpuinit _acpi_map_lsapic(acpi_handle handle, int *pcpu)
{
	struct acpi_buffer buffer = { ACPI_ALLOCATE_BUFFER, NULL };
	union acpi_object *obj;
	struct acpi_madt_local_apic *lapic;
	cpumask_var_t tmp_map, new_map;
	u8 physid;
	int cpu;
	int retval = -ENOMEM;

	if (ACPI_FAILURE(acpi_evaluate_object(handle, "_MAT", NULL, &buffer)))
		return -EINVAL;

	if (!buffer.length || !buffer.pointer)
		return -EINVAL;

	obj = buffer.pointer;
	if (obj->type != ACPI_TYPE_BUFFER ||
	    obj->buffer.length < sizeof(*lapic)) {
		kfree(buffer.pointer);
		return -EINVAL;
	}

	lapic = (struct acpi_madt_local_apic *)obj->buffer.pointer;

	if (lapic->header.type != ACPI_MADT_TYPE_LOCAL_APIC ||
	    !(lapic->lapic_flags & ACPI_MADT_ENABLED)) {
		kfree(buffer.pointer);
		return -EINVAL;
	}

	physid = lapic->id;

	kfree(buffer.pointer);
	buffer.length = ACPI_ALLOCATE_BUFFER;
	buffer.pointer = NULL;

	if (!alloc_cpumask_var(&tmp_map, GFP_KERNEL))
		goto out;

	if (!alloc_cpumask_var(&new_map, GFP_KERNEL))
		goto free_tmp_map;

	cpumask_copy(tmp_map, cpu_present_mask);
	acpi_register_lapic(physid, lapic->lapic_flags & ACPI_MADT_ENABLED);

	/*
	 * If mp_register_lapic successfully generates a new logical cpu
	 * number, then the following will get us exactly what was mapped
	 */
	cpumask_andnot(new_map, cpu_present_mask, tmp_map);
	if (cpumask_empty(new_map)) {
		printk ("Unable to map lapic to logical cpu number\n");
		retval = -EINVAL;
		goto free_new_map;
	}

	cpu = cpumask_first(new_map);

	*pcpu = cpu;
	retval = 0;

free_new_map:
	free_cpumask_var(new_map);
free_tmp_map:
	free_cpumask_var(tmp_map);
out:
	return retval;
}

/* wrapper to silence section mismatch warning */
int __ref acpi_map_lsapic(acpi_handle handle, int *pcpu)
{
	return _acpi_map_lsapic(handle, pcpu);
}
EXPORT_SYMBOL(acpi_map_lsapic);

int acpi_unmap_lsapic(int cpu)
{
	per_cpu(x86_cpu_to_apicid, cpu) = -1;
	set_cpu_present(cpu, false);
	num_processors--;

	return (0);
}

EXPORT_SYMBOL(acpi_unmap_lsapic);
#endif				/* CONFIG_ACPI_HOTPLUG_CPU */

int acpi_register_ioapic(acpi_handle handle, u64 phys_addr, u32 gsi_base)
{
	/* TBD */
	return -EINVAL;
}

EXPORT_SYMBOL(acpi_register_ioapic);

int acpi_unregister_ioapic(acpi_handle handle, u32 gsi_base)
{
	/* TBD */
	return -EINVAL;
}

EXPORT_SYMBOL(acpi_unregister_ioapic);

static int __init acpi_parse_sbf(struct acpi_table_header *table)
{
	struct acpi_table_boot *sb;

	sb = (struct acpi_table_boot *)table;
	if (!sb) {
		printk(KERN_WARNING PREFIX "Unable to map SBF\n");
		return -ENODEV;
	}

	sbf_port = sb->cmos_index;	/* Save CMOS port */

	return 0;
}

#ifdef CONFIG_HPET_TIMER
#include <asm/hpet.h>

static struct __initdata resource *hpet_res;

static int __init acpi_parse_hpet(struct acpi_table_header *table)
{
	struct acpi_table_hpet *hpet_tbl;

	hpet_tbl = (struct acpi_table_hpet *)table;
	if (!hpet_tbl) {
		printk(KERN_WARNING PREFIX "Unable to map HPET\n");
		return -ENODEV;
	}

	if (hpet_tbl->address.space_id != ACPI_SPACE_MEM) {
		printk(KERN_WARNING PREFIX "HPET timers must be located in "
		       "memory.\n");
		return -1;
	}

	hpet_address = hpet_tbl->address.address;

	/*
	 * Some broken BIOSes advertise HPET at 0x0. We really do not
	 * want to allocate a resource there.
	 */
	if (!hpet_address) {
		printk(KERN_WARNING PREFIX
		       "HPET id: %#x base: %#lx is invalid\n",
		       hpet_tbl->id, hpet_address);
		return 0;
	}
#ifdef CONFIG_X86_64
	/*
	 * Some even more broken BIOSes advertise HPET at
	 * 0xfed0000000000000 instead of 0xfed00000. Fix it up and add
	 * some noise:
	 */
	if (hpet_address == 0xfed0000000000000UL) {
		if (!hpet_force_user) {
			printk(KERN_WARNING PREFIX "HPET id: %#x "
			       "base: 0xfed0000000000000 is bogus\n "
			       "try hpet=force on the kernel command line to "
			       "fix it up to 0xfed00000.\n", hpet_tbl->id);
			hpet_address = 0;
			return 0;
		}
		printk(KERN_WARNING PREFIX
		       "HPET id: %#x base: 0xfed0000000000000 fixed up "
		       "to 0xfed00000.\n", hpet_tbl->id);
		hpet_address >>= 32;
	}
#endif
	printk(KERN_INFO PREFIX "HPET id: %#x base: %#lx\n",
	       hpet_tbl->id, hpet_address);

	/*
	 * Allocate and initialize the HPET firmware resource for adding into
	 * the resource tree during the lateinit timeframe.
	 */
#define HPET_RESOURCE_NAME_SIZE 9
	hpet_res = alloc_bootmem(sizeof(*hpet_res) + HPET_RESOURCE_NAME_SIZE);

	hpet_res->name = (void *)&hpet_res[1];
	hpet_res->flags = IORESOURCE_MEM;
	snprintf((char *)hpet_res->name, HPET_RESOURCE_NAME_SIZE, "HPET %u",
		 hpet_tbl->sequence);

	hpet_res->start = hpet_address;
	hpet_res->end = hpet_address + (1 * 1024) - 1;

	return 0;
}

/*
 * hpet_insert_resource inserts the HPET resources used into the resource
 * tree.
 */
static __init int hpet_insert_resource(void)
{
	if (!hpet_res)
		return 1;

	return insert_resource(&iomem_resource, hpet_res);
}

late_initcall(hpet_insert_resource);

#else
#define	acpi_parse_hpet	NULL
#endif

static int __init acpi_parse_fadt(struct acpi_table_header *table)
{

#ifdef CONFIG_X86_PM_TIMER
	/* detect the location of the ACPI PM Timer */
	if (acpi_gbl_FADT.header.revision >= FADT2_REVISION_ID) {
		/* FADT rev. 2 */
		if (acpi_gbl_FADT.xpm_timer_block.space_id !=
		    ACPI_ADR_SPACE_SYSTEM_IO)
			return 0;

		pmtmr_ioport = acpi_gbl_FADT.xpm_timer_block.address;
		/*
		 * "X" fields are optional extensions to the original V1.0
		 * fields, so we must selectively expand V1.0 fields if the
		 * corresponding X field is zero.
	 	 */
		if (!pmtmr_ioport)
			pmtmr_ioport = acpi_gbl_FADT.pm_timer_block;
	} else {
		/* FADT rev. 1 */
		pmtmr_ioport = acpi_gbl_FADT.pm_timer_block;
	}
	if (pmtmr_ioport)
		printk(KERN_INFO PREFIX "PM-Timer IO Port: %#x\n",
		       pmtmr_ioport);
#endif
	return 0;
}

#ifdef	CONFIG_X86_LOCAL_APIC
/*
 * Parse LAPIC entries in MADT
 * returns 0 on success, < 0 on error
 */

static void __init acpi_register_lapic_address(unsigned long address)
{
	mp_lapic_addr = address;

	set_fixmap_nocache(FIX_APIC_BASE, address);
	if (boot_cpu_physical_apicid == -1U) {
		boot_cpu_physical_apicid  = read_apic_id();
		apic_version[boot_cpu_physical_apicid] =
			 GET_APIC_VERSION(apic_read(APIC_LVR));
	}
}

static int __init early_acpi_parse_madt_lapic_addr_ovr(void)
{
	int count;

	if (!cpu_has_apic)
		return -ENODEV;

	/*
	 * Note that the LAPIC address is obtained from the MADT (32-bit value)
	 * and (optionally) overriden by a LAPIC_ADDR_OVR entry (64-bit value).
	 */

	count =
	    acpi_table_parse_madt(ACPI_MADT_TYPE_LOCAL_APIC_OVERRIDE,
				  acpi_parse_lapic_addr_ovr, 0);
	if (count < 0) {
		printk(KERN_ERR PREFIX
		       "Error parsing LAPIC address override entry\n");
		return count;
	}

	acpi_register_lapic_address(acpi_lapic_addr);

	return count;
}

static int __init acpi_parse_madt_lapic_entries(void)
{
	int count;

	if (!cpu_has_apic)
		return -ENODEV;

	/*
	 * Note that the LAPIC address is obtained from the MADT (32-bit value)
	 * and (optionally) overriden by a LAPIC_ADDR_OVR entry (64-bit value).
	 */

	count =
	    acpi_table_parse_madt(ACPI_MADT_TYPE_LOCAL_APIC_OVERRIDE,
				  acpi_parse_lapic_addr_ovr, 0);
	if (count < 0) {
		printk(KERN_ERR PREFIX
		       "Error parsing LAPIC address override entry\n");
		return count;
	}

	acpi_register_lapic_address(acpi_lapic_addr);

	count = acpi_table_parse_madt(ACPI_MADT_TYPE_LOCAL_SAPIC,
				      acpi_parse_sapic, MAX_APICS);

	if (!count)
		count = acpi_table_parse_madt(ACPI_MADT_TYPE_LOCAL_APIC,
					      acpi_parse_lapic, MAX_APICS);
	if (!count) {
		printk(KERN_ERR PREFIX "No LAPIC entries present\n");
		/* TBD: Cleanup to allow fallback to MPS */
		return -ENODEV;
	} else if (count < 0) {
		printk(KERN_ERR PREFIX "Error parsing LAPIC entry\n");
		/* TBD: Cleanup to allow fallback to MPS */
		return count;
	}

	count =
	    acpi_table_parse_madt(ACPI_MADT_TYPE_LOCAL_APIC_NMI, acpi_parse_lapic_nmi, 0);
	if (count < 0) {
		printk(KERN_ERR PREFIX "Error parsing LAPIC NMI entry\n");
		/* TBD: Cleanup to allow fallback to MPS */
		return count;
	}
	return 0;
}
#endif				/* CONFIG_X86_LOCAL_APIC */

#ifdef	CONFIG_X86_IO_APIC
#define MP_ISA_BUS		0

#ifdef CONFIG_X86_ES7000
extern int es7000_plat;
#endif

static struct {
	int apic_id;
	int gsi_base;
	int gsi_end;
	DECLARE_BITMAP(pin_programmed, MP_MAX_IOAPIC_PIN + 1);
} mp_ioapic_routing[MAX_IO_APICS];

int mp_find_ioapic(int gsi)
{
	int i = 0;

	/* Find the IOAPIC that manages this GSI. */
	for (i = 0; i < nr_ioapics; i++) {
		if ((gsi >= mp_ioapic_routing[i].gsi_base)
		    && (gsi <= mp_ioapic_routing[i].gsi_end))
			return i;
	}

	printk(KERN_ERR "ERROR: Unable to locate IOAPIC for GSI %d\n", gsi);
	return -1;
}

int mp_find_ioapic_pin(int ioapic, int gsi)
{
	if (WARN_ON(ioapic == -1))
		return -1;
	if (WARN_ON(gsi > mp_ioapic_routing[ioapic].gsi_end))
		return -1;

	return gsi - mp_ioapic_routing[ioapic].gsi_base;
}

static u8 __init uniq_ioapic_id(u8 id)
{
#ifdef CONFIG_X86_32
	if ((boot_cpu_data.x86_vendor == X86_VENDOR_INTEL) &&
	    !APIC_XAPIC(apic_version[boot_cpu_physical_apicid]))
		return io_apic_get_unique_id(nr_ioapics, id);
	else
		return id;
#else
	int i;
	DECLARE_BITMAP(used, 256);
	bitmap_zero(used, 256);
	for (i = 0; i < nr_ioapics; i++) {
		struct mpc_ioapic *ia = &mp_ioapics[i];
		__set_bit(ia->apicid, used);
	}
	if (!test_bit(id, used))
		return id;
	return find_first_zero_bit(used, 256);
#endif
}

static int bad_ioapic(unsigned long address)
{
	if (nr_ioapics >= MAX_IO_APICS) {
		printk(KERN_ERR "ERROR: Max # of I/O APICs (%d) exceeded "
		       "(found %d)\n", MAX_IO_APICS, nr_ioapics);
		panic("Recompile kernel with bigger MAX_IO_APICS!\n");
	}
	if (!address) {
		printk(KERN_ERR "WARNING: Bogus (zero) I/O APIC address"
		       " found in table, skipping!\n");
		return 1;
	}
	return 0;
}

void __init mp_register_ioapic(int id, u32 address, u32 gsi_base)
{
	int idx = 0;

	if (bad_ioapic(address))
		return;

	idx = nr_ioapics;

	mp_ioapics[idx].type = MP_IOAPIC;
	mp_ioapics[idx].flags = MPC_APIC_USABLE;
	mp_ioapics[idx].apicaddr = address;

	set_fixmap_nocache(FIX_IO_APIC_BASE_0 + idx, address);
	mp_ioapics[idx].apicid = uniq_ioapic_id(id);
#ifdef CONFIG_X86_32
	mp_ioapics[idx].apicver = io_apic_get_version(idx);
#else
	mp_ioapics[idx].apicver = 0;
#endif
	/*
	 * Build basic GSI lookup table to facilitate gsi->io_apic lookups
	 * and to prevent reprogramming of IOAPIC pins (PCI GSIs).
	 */
	mp_ioapic_routing[idx].apic_id = mp_ioapics[idx].apicid;
	mp_ioapic_routing[idx].gsi_base = gsi_base;
	mp_ioapic_routing[idx].gsi_end = gsi_base +
	    io_apic_get_redir_entries(idx);

	printk(KERN_INFO "IOAPIC[%d]: apic_id %d, version %d, address 0x%x, "
	       "GSI %d-%d\n", idx, mp_ioapics[idx].apicid,
	       mp_ioapics[idx].apicver, mp_ioapics[idx].apicaddr,
	       mp_ioapic_routing[idx].gsi_base, mp_ioapic_routing[idx].gsi_end);

	nr_ioapics++;
}

int __init acpi_probe_gsi(void)
{
	int idx;
	int gsi;
	int max_gsi = 0;

	if (acpi_disabled)
		return 0;

	if (!acpi_ioapic)
		return 0;

	max_gsi = 0;
	for (idx = 0; idx < nr_ioapics; idx++) {
		gsi = mp_ioapic_routing[idx].gsi_end;

		if (gsi > max_gsi)
			max_gsi = gsi;
	}

	return max_gsi + 1;
}

static void assign_to_mp_irq(struct mpc_intsrc *m,
				    struct mpc_intsrc *mp_irq)
{
	memcpy(mp_irq, m, sizeof(struct mpc_intsrc));
}

static int mp_irq_cmp(struct mpc_intsrc *mp_irq,
				struct mpc_intsrc *m)
{
	return memcmp(mp_irq, m, sizeof(struct mpc_intsrc));
}

static void save_mp_irq(struct mpc_intsrc *m)
{
	int i;

	for (i = 0; i < mp_irq_entries; i++) {
		if (!mp_irq_cmp(&mp_irqs[i], m))
			return;
	}

	assign_to_mp_irq(m, &mp_irqs[mp_irq_entries]);
	if (++mp_irq_entries == MAX_IRQ_SOURCES)
		panic("Max # of irq sources exceeded!!\n");
}

void __init mp_override_legacy_irq(u8 bus_irq, u8 polarity, u8 trigger, u32 gsi)
{
	int ioapic;
	int pin;
	struct mpc_intsrc mp_irq;

	/*
	 * Convert 'gsi' to 'ioapic.pin'.
	 */
	ioapic = mp_find_ioapic(gsi);
	if (ioapic < 0)
		return;
	pin = mp_find_ioapic_pin(ioapic, gsi);

	/*
	 * TBD: This check is for faulty timer entries, where the override
	 *      erroneously sets the trigger to level, resulting in a HUGE
	 *      increase of timer interrupts!
	 */
	if ((bus_irq == 0) && (trigger == 3))
		trigger = 1;

	mp_irq.type = MP_INTSRC;
	mp_irq.irqtype = mp_INT;
	mp_irq.irqflag = (trigger << 2) | polarity;
	mp_irq.srcbus = MP_ISA_BUS;
	mp_irq.srcbusirq = bus_irq;	/* IRQ */
	mp_irq.dstapic = mp_ioapics[ioapic].apicid; /* APIC ID */
	mp_irq.dstirq = pin;	/* INTIN# */

	save_mp_irq(&mp_irq);
}

void __init mp_config_acpi_legacy_irqs(void)
{
	int i;
	int ioapic;
	unsigned int dstapic;
	struct mpc_intsrc mp_irq;

#if defined (CONFIG_MCA) || defined (CONFIG_EISA)
	/*
	 * Fabricate the legacy ISA bus (bus #31).
	 */
	mp_bus_id_to_type[MP_ISA_BUS] = MP_BUS_ISA;
#endif
	set_bit(MP_ISA_BUS, mp_bus_not_pci);
	pr_debug("Bus #%d is ISA\n", MP_ISA_BUS);

#ifdef CONFIG_X86_ES7000
	/*
	 * Older generations of ES7000 have no legacy identity mappings
	 */
	if (es7000_plat == 1)
		return;
#endif

	/*
	 * Locate the IOAPIC that manages the ISA IRQs (0-15).
	 */
	ioapic = mp_find_ioapic(0);
	if (ioapic < 0)
		return;
	dstapic = mp_ioapics[ioapic].apicid;

	/*
	 * Use the default configuration for the IRQs 0-15.  Unless
	 * overridden by (MADT) interrupt source override entries.
	 */
	for (i = 0; i < 16; i++) {
		int idx;

		for (idx = 0; idx < mp_irq_entries; idx++) {
			struct mpc_intsrc *irq = mp_irqs + idx;

			/* Do we already have a mapping for this ISA IRQ? */
			if (irq->srcbus == MP_ISA_BUS && irq->srcbusirq == i)
				break;

			/* Do we already have a mapping for this IOAPIC pin */
			if (irq->dstapic == dstapic && irq->dstirq == i)
				break;
		}

		if (idx != mp_irq_entries) {
			printk(KERN_DEBUG "ACPI: IRQ%d used by override.\n", i);
			continue;	/* IRQ already used */
		}

		mp_irq.type = MP_INTSRC;
		mp_irq.irqflag = 0;	/* Conforming */
		mp_irq.srcbus = MP_ISA_BUS;
		mp_irq.dstapic = dstapic;
		mp_irq.irqtype = mp_INT;
		mp_irq.srcbusirq = i; /* Identity mapped */
		mp_irq.dstirq = i;

		save_mp_irq(&mp_irq);
	}
}

int mp_register_gsi(u32 gsi, int triggering, int polarity)
{
	int ioapic;
	int ioapic_pin;
#ifdef CONFIG_X86_32
#define MAX_GSI_NUM	4096
#define IRQ_COMPRESSION_START	64

	static int pci_irq = IRQ_COMPRESSION_START;
	/*
	 * Mapping between Global System Interrupts, which
	 * represent all possible interrupts, and IRQs
	 * assigned to actual devices.
	 */
	static int gsi_to_irq[MAX_GSI_NUM];
#else

	if (acpi_irq_model != ACPI_IRQ_MODEL_IOAPIC)
		return gsi;
#endif

	/* Don't set up the ACPI SCI because it's already set up */
	if (acpi_gbl_FADT.sci_interrupt == gsi)
		return gsi;

	ioapic = mp_find_ioapic(gsi);
	if (ioapic < 0) {
		printk(KERN_WARNING "No IOAPIC for GSI %u\n", gsi);
		return gsi;
	}

	ioapic_pin = mp_find_ioapic_pin(ioapic, gsi);

#ifdef CONFIG_X86_32
	if (ioapic_renumber_irq)
		gsi = ioapic_renumber_irq(ioapic, gsi);
#endif

	/*
	 * Avoid pin reprogramming.  PRTs typically include entries
	 * with redundant pin->gsi mappings (but unique PCI devices);
	 * we only program the IOAPIC on the first.
	 */
	if (ioapic_pin > MP_MAX_IOAPIC_PIN) {
		printk(KERN_ERR "Invalid reference to IOAPIC pin "
		       "%d-%d\n", mp_ioapic_routing[ioapic].apic_id,
		       ioapic_pin);
		return gsi;
	}
	if (test_bit(ioapic_pin, mp_ioapic_routing[ioapic].pin_programmed)) {
		pr_debug("Pin %d-%d already programmed\n",
			 mp_ioapic_routing[ioapic].apic_id, ioapic_pin);
#ifdef CONFIG_X86_32
		return (gsi < IRQ_COMPRESSION_START ? gsi : gsi_to_irq[gsi]);
#else
		return gsi;
#endif
	}

	set_bit(ioapic_pin, mp_ioapic_routing[ioapic].pin_programmed);
#ifdef CONFIG_X86_32
	/*
	 * For GSI >= 64, use IRQ compression
	 */
	if ((gsi >= IRQ_COMPRESSION_START)
	    && (triggering == ACPI_LEVEL_SENSITIVE)) {
		/*
		 * For PCI devices assign IRQs in order, avoiding gaps
		 * due to unused I/O APIC pins.
		 */
		int irq = gsi;
		if (gsi < MAX_GSI_NUM) {
			/*
			 * Retain the VIA chipset work-around (gsi > 15), but
			 * avoid a problem where the 8254 timer (IRQ0) is setup
			 * via an override (so it's not on pin 0 of the ioapic),
			 * and at the same time, the pin 0 interrupt is a PCI
			 * type.  The gsi > 15 test could cause these two pins
			 * to be shared as IRQ0, and they are not shareable.
			 * So test for this condition, and if necessary, avoid
			 * the pin collision.
			 */
			gsi = pci_irq++;
			/*
			 * Don't assign IRQ used by ACPI SCI
			 */
			if (gsi == acpi_gbl_FADT.sci_interrupt)
				gsi = pci_irq++;
			gsi_to_irq[irq] = gsi;
		} else {
			printk(KERN_ERR "GSI %u is too high\n", gsi);
			return gsi;
		}
	}
#endif
	io_apic_set_pci_routing(ioapic, ioapic_pin, gsi,
				triggering == ACPI_EDGE_SENSITIVE ? 0 : 1,
				polarity == ACPI_ACTIVE_HIGH ? 0 : 1);
	return gsi;
}

int mp_config_acpi_gsi(unsigned char number, unsigned int devfn, u8 pin,
			u32 gsi, int triggering, int polarity)
{
#ifdef CONFIG_X86_MPPARSE
	struct mpc_intsrc mp_irq;
	int ioapic;

	if (!acpi_ioapic)
		return 0;

	/* print the entry should happen on mptable identically */
	mp_irq.type = MP_INTSRC;
	mp_irq.irqtype = mp_INT;
	mp_irq.irqflag = (triggering == ACPI_EDGE_SENSITIVE ? 4 : 0x0c) |
				(polarity == ACPI_ACTIVE_HIGH ? 1 : 3);
	mp_irq.srcbus = number;
	mp_irq.srcbusirq = (((devfn >> 3) & 0x1f) << 2) | ((pin - 1) & 3);
	ioapic = mp_find_ioapic(gsi);
	mp_irq.dstapic = mp_ioapic_routing[ioapic].apic_id;
<<<<<<< HEAD
	mp_irq.dstirq = gsi - mp_ioapic_routing[ioapic].gsi_base;
=======
	mp_irq.dstirq = mp_find_ioapic_pin(ioapic, gsi);
>>>>>>> 7032e869

	save_mp_irq(&mp_irq);
#endif
	return 0;
}

/*
 * Parse IOAPIC related entries in MADT
 * returns 0 on success, < 0 on error
 */
static int __init acpi_parse_madt_ioapic_entries(void)
{
	int count;

	/*
	 * ACPI interpreter is required to complete interrupt setup,
	 * so if it is off, don't enumerate the io-apics with ACPI.
	 * If MPS is present, it will handle them,
	 * otherwise the system will stay in PIC mode
	 */
	if (acpi_disabled || acpi_noirq) {
		return -ENODEV;
	}

	if (!cpu_has_apic)
		return -ENODEV;

	/*
	 * if "noapic" boot option, don't look for IO-APICs
	 */
	if (skip_ioapic_setup) {
		printk(KERN_INFO PREFIX "Skipping IOAPIC probe "
		       "due to 'noapic' option.\n");
		return -ENODEV;
	}

	count =
	    acpi_table_parse_madt(ACPI_MADT_TYPE_IO_APIC, acpi_parse_ioapic,
				  MAX_IO_APICS);
	if (!count) {
		printk(KERN_ERR PREFIX "No IOAPIC entries present\n");
		return -ENODEV;
	} else if (count < 0) {
		printk(KERN_ERR PREFIX "Error parsing IOAPIC entry\n");
		return count;
	}

	count =
	    acpi_table_parse_madt(ACPI_MADT_TYPE_INTERRUPT_OVERRIDE, acpi_parse_int_src_ovr,
				  nr_irqs);
	if (count < 0) {
		printk(KERN_ERR PREFIX
		       "Error parsing interrupt source overrides entry\n");
		/* TBD: Cleanup to allow fallback to MPS */
		return count;
	}

	/*
	 * If BIOS did not supply an INT_SRC_OVR for the SCI
	 * pretend we got one so we can set the SCI flags.
	 */
	if (!acpi_sci_override_gsi)
		acpi_sci_ioapic_setup(acpi_gbl_FADT.sci_interrupt, 0, 0);

	/* Fill in identity legacy mapings where no override */
	mp_config_acpi_legacy_irqs();

	count =
	    acpi_table_parse_madt(ACPI_MADT_TYPE_NMI_SOURCE, acpi_parse_nmi_src,
				  nr_irqs);
	if (count < 0) {
		printk(KERN_ERR PREFIX "Error parsing NMI SRC entry\n");
		/* TBD: Cleanup to allow fallback to MPS */
		return count;
	}

	return 0;
}
#else
static inline int acpi_parse_madt_ioapic_entries(void)
{
	return -1;
}
#endif	/* !CONFIG_X86_IO_APIC */

static void __init early_acpi_process_madt(void)
{
#ifdef CONFIG_X86_LOCAL_APIC
	int error;

	if (!acpi_table_parse(ACPI_SIG_MADT, acpi_parse_madt)) {

		/*
		 * Parse MADT LAPIC entries
		 */
		error = early_acpi_parse_madt_lapic_addr_ovr();
		if (!error) {
			acpi_lapic = 1;
			smp_found_config = 1;
		}
		if (error == -EINVAL) {
			/*
			 * Dell Precision Workstation 410, 610 come here.
			 */
			printk(KERN_ERR PREFIX
			       "Invalid BIOS MADT, disabling ACPI\n");
			disable_acpi();
		}
	}
#endif
}

static void __init acpi_process_madt(void)
{
#ifdef CONFIG_X86_LOCAL_APIC
	int error;

	if (!acpi_table_parse(ACPI_SIG_MADT, acpi_parse_madt)) {

		/*
		 * Parse MADT LAPIC entries
		 */
		error = acpi_parse_madt_lapic_entries();
		if (!error) {
			acpi_lapic = 1;

#ifdef CONFIG_X86_BIGSMP
			generic_bigsmp_probe();
#endif
			/*
			 * Parse MADT IO-APIC entries
			 */
			error = acpi_parse_madt_ioapic_entries();
			if (!error) {
				acpi_irq_model = ACPI_IRQ_MODEL_IOAPIC;
				acpi_ioapic = 1;

				smp_found_config = 1;
				if (apic->setup_apic_routing)
					apic->setup_apic_routing();
			}
		}
		if (error == -EINVAL) {
			/*
			 * Dell Precision Workstation 410, 610 come here.
			 */
			printk(KERN_ERR PREFIX
			       "Invalid BIOS MADT, disabling ACPI\n");
			disable_acpi();
		}
	} else {
		/*
 		 * ACPI found no MADT, and so ACPI wants UP PIC mode.
 		 * In the event an MPS table was found, forget it.
 		 * Boot with "acpi=off" to use MPS on such a system.
 		 */
		if (smp_found_config) {
			printk(KERN_WARNING PREFIX
				"No APIC-table, disabling MPS\n");
			smp_found_config = 0;
		}
	}

	/*
	 * ACPI supports both logical (e.g. Hyper-Threading) and physical
	 * processors, where MPS only supports physical.
	 */
	if (acpi_lapic && acpi_ioapic)
		printk(KERN_INFO "Using ACPI (MADT) for SMP configuration "
		       "information\n");
	else if (acpi_lapic)
		printk(KERN_INFO "Using ACPI for processor (LAPIC) "
		       "configuration information\n");
#endif
	return;
}

static int __init disable_acpi_irq(const struct dmi_system_id *d)
{
	if (!acpi_force) {
		printk(KERN_NOTICE "%s detected: force use of acpi=noirq\n",
		       d->ident);
		acpi_noirq_set();
	}
	return 0;
}

static int __init disable_acpi_pci(const struct dmi_system_id *d)
{
	if (!acpi_force) {
		printk(KERN_NOTICE "%s detected: force use of pci=noacpi\n",
		       d->ident);
		acpi_disable_pci();
	}
	return 0;
}

static int __init dmi_disable_acpi(const struct dmi_system_id *d)
{
	if (!acpi_force) {
		printk(KERN_NOTICE "%s detected: acpi off\n", d->ident);
		disable_acpi();
	} else {
		printk(KERN_NOTICE
		       "Warning: DMI blacklist says broken, but acpi forced\n");
	}
	return 0;
}

/*
 * Limit ACPI to CPU enumeration for HT
 */
static int __init force_acpi_ht(const struct dmi_system_id *d)
{
	if (!acpi_force) {
		printk(KERN_NOTICE "%s detected: force use of acpi=ht\n",
		       d->ident);
		disable_acpi();
		acpi_ht = 1;
	} else {
		printk(KERN_NOTICE
		       "Warning: acpi=force overrules DMI blacklist: acpi=ht\n");
	}
	return 0;
}

/*
 * Force ignoring BIOS IRQ0 pin2 override
 */
static int __init dmi_ignore_irq0_timer_override(const struct dmi_system_id *d)
{
	/*
	 * The ati_ixp4x0_rev() early PCI quirk should have set
	 * the acpi_skip_timer_override flag already:
	 */
	if (!acpi_skip_timer_override) {
		WARN(1, KERN_ERR "ati_ixp4x0 quirk not complete.\n");
		pr_notice("%s detected: Ignoring BIOS IRQ0 pin2 override\n",
			d->ident);
		acpi_skip_timer_override = 1;
	}
	return 0;
}

/*
 * If your system is blacklisted here, but you find that acpi=force
 * works for you, please contact acpi-devel@sourceforge.net
 */
static struct dmi_system_id __initdata acpi_dmi_table[] = {
	/*
	 * Boxes that need ACPI disabled
	 */
	{
	 .callback = dmi_disable_acpi,
	 .ident = "IBM Thinkpad",
	 .matches = {
		     DMI_MATCH(DMI_BOARD_VENDOR, "IBM"),
		     DMI_MATCH(DMI_BOARD_NAME, "2629H1G"),
		     },
	 },

	/*
	 * Boxes that need acpi=ht
	 */
	{
	 .callback = force_acpi_ht,
	 .ident = "FSC Primergy T850",
	 .matches = {
		     DMI_MATCH(DMI_SYS_VENDOR, "FUJITSU SIEMENS"),
		     DMI_MATCH(DMI_PRODUCT_NAME, "PRIMERGY T850"),
		     },
	 },
	{
	 .callback = force_acpi_ht,
	 .ident = "HP VISUALIZE NT Workstation",
	 .matches = {
		     DMI_MATCH(DMI_BOARD_VENDOR, "Hewlett-Packard"),
		     DMI_MATCH(DMI_PRODUCT_NAME, "HP VISUALIZE NT Workstation"),
		     },
	 },
	{
	 .callback = force_acpi_ht,
	 .ident = "Compaq Workstation W8000",
	 .matches = {
		     DMI_MATCH(DMI_SYS_VENDOR, "Compaq"),
		     DMI_MATCH(DMI_PRODUCT_NAME, "Workstation W8000"),
		     },
	 },
	{
	 .callback = force_acpi_ht,
	 .ident = "ASUS P4B266",
	 .matches = {
		     DMI_MATCH(DMI_BOARD_VENDOR, "ASUSTeK Computer INC."),
		     DMI_MATCH(DMI_BOARD_NAME, "P4B266"),
		     },
	 },
	{
	 .callback = force_acpi_ht,
	 .ident = "ASUS P2B-DS",
	 .matches = {
		     DMI_MATCH(DMI_BOARD_VENDOR, "ASUSTeK Computer INC."),
		     DMI_MATCH(DMI_BOARD_NAME, "P2B-DS"),
		     },
	 },
	{
	 .callback = force_acpi_ht,
	 .ident = "ASUS CUR-DLS",
	 .matches = {
		     DMI_MATCH(DMI_BOARD_VENDOR, "ASUSTeK Computer INC."),
		     DMI_MATCH(DMI_BOARD_NAME, "CUR-DLS"),
		     },
	 },
	{
	 .callback = force_acpi_ht,
	 .ident = "ABIT i440BX-W83977",
	 .matches = {
		     DMI_MATCH(DMI_BOARD_VENDOR, "ABIT <http://www.abit.com>"),
		     DMI_MATCH(DMI_BOARD_NAME, "i440BX-W83977 (BP6)"),
		     },
	 },
	{
	 .callback = force_acpi_ht,
	 .ident = "IBM Bladecenter",
	 .matches = {
		     DMI_MATCH(DMI_BOARD_VENDOR, "IBM"),
		     DMI_MATCH(DMI_BOARD_NAME, "IBM eServer BladeCenter HS20"),
		     },
	 },
	{
	 .callback = force_acpi_ht,
	 .ident = "IBM eServer xSeries 360",
	 .matches = {
		     DMI_MATCH(DMI_BOARD_VENDOR, "IBM"),
		     DMI_MATCH(DMI_BOARD_NAME, "eServer xSeries 360"),
		     },
	 },
	{
	 .callback = force_acpi_ht,
	 .ident = "IBM eserver xSeries 330",
	 .matches = {
		     DMI_MATCH(DMI_BOARD_VENDOR, "IBM"),
		     DMI_MATCH(DMI_BOARD_NAME, "eserver xSeries 330"),
		     },
	 },
	{
	 .callback = force_acpi_ht,
	 .ident = "IBM eserver xSeries 440",
	 .matches = {
		     DMI_MATCH(DMI_BOARD_VENDOR, "IBM"),
		     DMI_MATCH(DMI_PRODUCT_NAME, "eserver xSeries 440"),
		     },
	 },

	/*
	 * Boxes that need ACPI PCI IRQ routing disabled
	 */
	{
	 .callback = disable_acpi_irq,
	 .ident = "ASUS A7V",
	 .matches = {
		     DMI_MATCH(DMI_BOARD_VENDOR, "ASUSTeK Computer INC"),
		     DMI_MATCH(DMI_BOARD_NAME, "<A7V>"),
		     /* newer BIOS, Revision 1011, does work */
		     DMI_MATCH(DMI_BIOS_VERSION,
			       "ASUS A7V ACPI BIOS Revision 1007"),
		     },
	 },
	{
		/*
		 * Latest BIOS for IBM 600E (1.16) has bad pcinum
		 * for LPC bridge, which is needed for the PCI
		 * interrupt links to work. DSDT fix is in bug 5966.
		 * 2645, 2646 model numbers are shared with 600/600E/600X
		 */
	 .callback = disable_acpi_irq,
	 .ident = "IBM Thinkpad 600 Series 2645",
	 .matches = {
		     DMI_MATCH(DMI_BOARD_VENDOR, "IBM"),
		     DMI_MATCH(DMI_BOARD_NAME, "2645"),
		     },
	 },
	{
	 .callback = disable_acpi_irq,
	 .ident = "IBM Thinkpad 600 Series 2646",
	 .matches = {
		     DMI_MATCH(DMI_BOARD_VENDOR, "IBM"),
		     DMI_MATCH(DMI_BOARD_NAME, "2646"),
		     },
	 },
	/*
	 * Boxes that need ACPI PCI IRQ routing and PCI scan disabled
	 */
	{			/* _BBN 0 bug */
	 .callback = disable_acpi_pci,
	 .ident = "ASUS PR-DLS",
	 .matches = {
		     DMI_MATCH(DMI_BOARD_VENDOR, "ASUSTeK Computer INC."),
		     DMI_MATCH(DMI_BOARD_NAME, "PR-DLS"),
		     DMI_MATCH(DMI_BIOS_VERSION,
			       "ASUS PR-DLS ACPI BIOS Revision 1010"),
		     DMI_MATCH(DMI_BIOS_DATE, "03/21/2003")
		     },
	 },
	{
	 .callback = disable_acpi_pci,
	 .ident = "Acer TravelMate 36x Laptop",
	 .matches = {
		     DMI_MATCH(DMI_SYS_VENDOR, "Acer"),
		     DMI_MATCH(DMI_PRODUCT_NAME, "TravelMate 360"),
		     },
	 },
	{}
};

/* second table for DMI checks that should run after early-quirks */
static struct dmi_system_id __initdata acpi_dmi_table_late[] = {
	/*
	 * HP laptops which use a DSDT reporting as HP/SB400/10000,
	 * which includes some code which overrides all temperature
	 * trip points to 16C if the INTIN2 input of the I/O APIC
	 * is enabled.  This input is incorrectly designated the
	 * ISA IRQ 0 via an interrupt source override even though
	 * it is wired to the output of the master 8259A and INTIN0
	 * is not connected at all.  Force ignoring BIOS IRQ0 pin2
	 * override in that cases.
	 */
	{
	 .callback = dmi_ignore_irq0_timer_override,
	 .ident = "HP nx6115 laptop",
	 .matches = {
		     DMI_MATCH(DMI_SYS_VENDOR, "Hewlett-Packard"),
		     DMI_MATCH(DMI_PRODUCT_NAME, "HP Compaq nx6115"),
		     },
	 },
	{
	 .callback = dmi_ignore_irq0_timer_override,
	 .ident = "HP NX6125 laptop",
	 .matches = {
		     DMI_MATCH(DMI_SYS_VENDOR, "Hewlett-Packard"),
		     DMI_MATCH(DMI_PRODUCT_NAME, "HP Compaq nx6125"),
		     },
	 },
	{
	 .callback = dmi_ignore_irq0_timer_override,
	 .ident = "HP NX6325 laptop",
	 .matches = {
		     DMI_MATCH(DMI_SYS_VENDOR, "Hewlett-Packard"),
		     DMI_MATCH(DMI_PRODUCT_NAME, "HP Compaq nx6325"),
		     },
	 },
	{
	 .callback = dmi_ignore_irq0_timer_override,
	 .ident = "HP 6715b laptop",
	 .matches = {
		     DMI_MATCH(DMI_SYS_VENDOR, "Hewlett-Packard"),
		     DMI_MATCH(DMI_PRODUCT_NAME, "HP Compaq 6715b"),
		     },
	 },
	{}
};

/*
 * acpi_boot_table_init() and acpi_boot_init()
 *  called from setup_arch(), always.
 *	1. checksums all tables
 *	2. enumerates lapics
 *	3. enumerates io-apics
 *
 * acpi_table_init() is separate to allow reading SRAT without
 * other side effects.
 *
 * side effects of acpi_boot_init:
 *	acpi_lapic = 1 if LAPIC found
 *	acpi_ioapic = 1 if IOAPIC found
 *	if (acpi_lapic && acpi_ioapic) smp_found_config = 1;
 *	if acpi_blacklisted() acpi_disabled = 1;
 *	acpi_irq_model=...
 *	...
 *
 * return value: (currently ignored)
 *	0: success
 *	!0: failure
 */

int __init acpi_boot_table_init(void)
{
	int error;

	dmi_check_system(acpi_dmi_table);

	/*
	 * If acpi_disabled, bail out
	 * One exception: acpi=ht continues far enough to enumerate LAPICs
	 */
	if (acpi_disabled && !acpi_ht)
		return 1;

	/*
	 * Initialize the ACPI boot-time table parser.
	 */
	error = acpi_table_init();
	if (error) {
		disable_acpi();
		return error;
	}

	acpi_table_parse(ACPI_SIG_BOOT, acpi_parse_sbf);

	/*
	 * blacklist may disable ACPI entirely
	 */
	error = acpi_blacklisted();
	if (error) {
		if (acpi_force) {
			printk(KERN_WARNING PREFIX "acpi=force override\n");
		} else {
			printk(KERN_WARNING PREFIX "Disabling ACPI support\n");
			disable_acpi();
			return error;
		}
	}

	return 0;
}

int __init early_acpi_boot_init(void)
{
	/*
	 * If acpi_disabled, bail out
	 * One exception: acpi=ht continues far enough to enumerate LAPICs
	 */
	if (acpi_disabled && !acpi_ht)
		return 1;

	/*
	 * Process the Multiple APIC Description Table (MADT), if present
	 */
	early_acpi_process_madt();

	return 0;
}

int __init acpi_boot_init(void)
{
	/* those are executed after early-quirks are executed */
	dmi_check_system(acpi_dmi_table_late);

	/*
	 * If acpi_disabled, bail out
	 * One exception: acpi=ht continues far enough to enumerate LAPICs
	 */
	if (acpi_disabled && !acpi_ht)
		return 1;

	acpi_table_parse(ACPI_SIG_BOOT, acpi_parse_sbf);

	/*
	 * set sci_int and PM timer address
	 */
	acpi_table_parse(ACPI_SIG_FADT, acpi_parse_fadt);

	/*
	 * Process the Multiple APIC Description Table (MADT), if present
	 */
	acpi_process_madt();

	acpi_table_parse(ACPI_SIG_HPET, acpi_parse_hpet);

	return 0;
}

static int __init parse_acpi(char *arg)
{
	if (!arg)
		return -EINVAL;

	/* "acpi=off" disables both ACPI table parsing and interpreter */
	if (strcmp(arg, "off") == 0) {
		disable_acpi();
	}
	/* acpi=force to over-ride black-list */
	else if (strcmp(arg, "force") == 0) {
		acpi_force = 1;
		acpi_ht = 1;
		acpi_disabled = 0;
	}
	/* acpi=strict disables out-of-spec workarounds */
	else if (strcmp(arg, "strict") == 0) {
		acpi_strict = 1;
	}
	/* Limit ACPI just to boot-time to enable HT */
	else if (strcmp(arg, "ht") == 0) {
		if (!acpi_force)
			disable_acpi();
		acpi_ht = 1;
	}
	/* acpi=rsdt use RSDT instead of XSDT */
	else if (strcmp(arg, "rsdt") == 0) {
		acpi_rsdt_forced = 1;
	}
	/* "acpi=noirq" disables ACPI interrupt routing */
	else if (strcmp(arg, "noirq") == 0) {
		acpi_noirq_set();
	} else {
		/* Core will printk when we return error. */
		return -EINVAL;
	}
	return 0;
}
early_param("acpi", parse_acpi);

/* FIXME: Using pci= for an ACPI parameter is a travesty. */
static int __init parse_pci(char *arg)
{
	if (arg && strcmp(arg, "noacpi") == 0)
		acpi_disable_pci();
	return 0;
}
early_param("pci", parse_pci);

int __init acpi_mps_check(void)
{
#if defined(CONFIG_X86_LOCAL_APIC) && !defined(CONFIG_X86_MPPARSE)
/* mptable code is not built-in*/
	if (acpi_disabled || acpi_noirq) {
		printk(KERN_WARNING "MPS support code is not built-in.\n"
		       "Using acpi=off or acpi=noirq or pci=noacpi "
		       "may have problem\n");
		return 1;
	}
#endif
	return 0;
}

#ifdef CONFIG_X86_IO_APIC
static int __init parse_acpi_skip_timer_override(char *arg)
{
	acpi_skip_timer_override = 1;
	return 0;
}
early_param("acpi_skip_timer_override", parse_acpi_skip_timer_override);

static int __init parse_acpi_use_timer_override(char *arg)
{
	acpi_use_timer_override = 1;
	return 0;
}
early_param("acpi_use_timer_override", parse_acpi_use_timer_override);
#endif /* CONFIG_X86_IO_APIC */

static int __init setup_acpi_sci(char *s)
{
	if (!s)
		return -EINVAL;
	if (!strcmp(s, "edge"))
		acpi_sci_flags =  ACPI_MADT_TRIGGER_EDGE |
			(acpi_sci_flags & ~ACPI_MADT_TRIGGER_MASK);
	else if (!strcmp(s, "level"))
		acpi_sci_flags = ACPI_MADT_TRIGGER_LEVEL |
			(acpi_sci_flags & ~ACPI_MADT_TRIGGER_MASK);
	else if (!strcmp(s, "high"))
		acpi_sci_flags = ACPI_MADT_POLARITY_ACTIVE_HIGH |
			(acpi_sci_flags & ~ACPI_MADT_POLARITY_MASK);
	else if (!strcmp(s, "low"))
		acpi_sci_flags = ACPI_MADT_POLARITY_ACTIVE_LOW |
			(acpi_sci_flags & ~ACPI_MADT_POLARITY_MASK);
	else
		return -EINVAL;
	return 0;
}
early_param("acpi_sci", setup_acpi_sci);

int __acpi_acquire_global_lock(unsigned int *lock)
{
	unsigned int old, new, val;
	do {
		old = *lock;
		new = (((old & ~0x3) + 2) + ((old >> 1) & 0x1));
		val = cmpxchg(lock, old, new);
	} while (unlikely (val != old));
	return (new < 3) ? -1 : 0;
}

int __acpi_release_global_lock(unsigned int *lock)
{
	unsigned int old, new, val;
	do {
		old = *lock;
		new = old & ~0x3;
		val = cmpxchg(lock, old, new);
	} while (unlikely (val != old));
	return old & 0x1;
}<|MERGE_RESOLUTION|>--- conflicted
+++ resolved
@@ -1224,11 +1224,7 @@
 	mp_irq.srcbusirq = (((devfn >> 3) & 0x1f) << 2) | ((pin - 1) & 3);
 	ioapic = mp_find_ioapic(gsi);
 	mp_irq.dstapic = mp_ioapic_routing[ioapic].apic_id;
-<<<<<<< HEAD
-	mp_irq.dstirq = gsi - mp_ioapic_routing[ioapic].gsi_base;
-=======
 	mp_irq.dstirq = mp_find_ioapic_pin(ioapic, gsi);
->>>>>>> 7032e869
 
 	save_mp_irq(&mp_irq);
 #endif
