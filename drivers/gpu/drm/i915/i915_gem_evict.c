/*
 * Copyright © 2008-2010 Intel Corporation
 *
 * Permission is hereby granted, free of charge, to any person obtaining a
 * copy of this software and associated documentation files (the "Software"),
 * to deal in the Software without restriction, including without limitation
 * the rights to use, copy, modify, merge, publish, distribute, sublicense,
 * and/or sell copies of the Software, and to permit persons to whom the
 * Software is furnished to do so, subject to the following conditions:
 *
 * The above copyright notice and this permission notice (including the next
 * paragraph) shall be included in all copies or substantial portions of the
 * Software.
 *
 * THE SOFTWARE IS PROVIDED "AS IS", WITHOUT WARRANTY OF ANY KIND, EXPRESS OR
 * IMPLIED, INCLUDING BUT NOT LIMITED TO THE WARRANTIES OF MERCHANTABILITY,
 * FITNESS FOR A PARTICULAR PURPOSE AND NONINFRINGEMENT.  IN NO EVENT SHALL
 * THE AUTHORS OR COPYRIGHT HOLDERS BE LIABLE FOR ANY CLAIM, DAMAGES OR OTHER
 * LIABILITY, WHETHER IN AN ACTION OF CONTRACT, TORT OR OTHERWISE, ARISING
 * FROM, OUT OF OR IN CONNECTION WITH THE SOFTWARE OR THE USE OR OTHER DEALINGS
 * IN THE SOFTWARE.
 *
 * Authors:
 *    Eric Anholt <eric@anholt.net>
 *    Chris Wilson <chris@chris-wilson.co.uuk>
 *
 */

#include <drm/drmP.h>
#include <drm/i915_drm.h>

#include "i915_drv.h"
#include "intel_drv.h"
#include "i915_trace.h"

static bool ggtt_is_idle(struct drm_i915_private *i915)
{
       struct intel_engine_cs *engine;
       enum intel_engine_id id;

       if (i915->gt.active_requests)
	       return false;

       for_each_engine(engine, i915, id) {
	       if (engine->last_retired_context != i915->kernel_context)
		       return false;
       }

       return true;
}

static int ggtt_flush(struct drm_i915_private *i915)
{
	int err;

	/* Not everything in the GGTT is tracked via vma (otherwise we
	 * could evict as required with minimal stalling) so we are forced
	 * to idle the GPU and explicitly retire outstanding requests in
	 * the hopes that we can then remove contexts and the like only
	 * bound by their active reference.
	 */
	err = i915_gem_switch_to_kernel_context(i915);
	if (err)
		return err;

	err = i915_gem_wait_for_idle(i915,
				     I915_WAIT_INTERRUPTIBLE |
				     I915_WAIT_LOCKED);
	if (err)
		return err;

	return 0;
}

static int ggtt_flush(struct drm_i915_private *i915)
{
	int err;

	/* Not everything in the GGTT is tracked via vma (otherwise we
	 * could evict as required with minimal stalling) so we are forced
	 * to idle the GPU and explicitly retire outstanding requests in
	 * the hopes that we can then remove contexts and the like only
	 * bound by their active reference.
	 */
	err = i915_gem_switch_to_kernel_context(i915);
	if (err)
		return err;

	err = i915_gem_wait_for_idle(i915,
				     I915_WAIT_INTERRUPTIBLE |
				     I915_WAIT_LOCKED);
	if (err)
		return err;

	return 0;
}

static bool
mark_free(struct drm_mm_scan *scan,
	  struct i915_vma *vma,
	  unsigned int flags,
	  struct list_head *unwind)
{
	if (i915_vma_is_pinned(vma))
		return false;

	if (flags & PIN_NONFAULT && !list_empty(&vma->obj->userfault_link))
		return false;

	list_add(&vma->evict_link, unwind);
	return drm_mm_scan_add_block(scan, &vma->node);
}

/**
 * i915_gem_evict_something - Evict vmas to make room for binding a new one
 * @vm: address space to evict from
 * @min_size: size of the desired free space
 * @alignment: alignment constraint of the desired free space
 * @cache_level: cache_level for the desired space
 * @start: start (inclusive) of the range from which to evict objects
 * @end: end (exclusive) of the range from which to evict objects
 * @flags: additional flags to control the eviction algorithm
 *
 * This function will try to evict vmas until a free space satisfying the
 * requirements is found. Callers must check first whether any such hole exists
 * already before calling this function.
 *
 * This function is used by the object/vma binding code.
 *
 * Since this function is only used to free up virtual address space it only
 * ignores pinned vmas, and not object where the backing storage itself is
 * pinned. Hence obj->pages_pin_count does not protect against eviction.
 *
 * To clarify: This is for freeing up virtual address space, not for freeing
 * memory in e.g. the shrinker.
 */
int
i915_gem_evict_something(struct i915_address_space *vm,
			 u64 min_size, u64 alignment,
			 unsigned cache_level,
			 u64 start, u64 end,
			 unsigned flags)
{
	struct drm_i915_private *dev_priv = vm->i915;
	struct drm_mm_scan scan;
	struct list_head eviction_list;
	struct list_head *phases[] = {
		&vm->inactive_list,
		&vm->active_list,
		NULL,
	}, **phase;
	struct i915_vma *vma, *next;
	struct drm_mm_node *node;
	enum drm_mm_insert_mode mode;
	int ret;

	lockdep_assert_held(&vm->i915->drm.struct_mutex);
	trace_i915_gem_evict(vm, min_size, alignment, flags);

	/*
	 * The goal is to evict objects and amalgamate space in LRU order.
	 * The oldest idle objects reside on the inactive list, which is in
	 * retirement order. The next objects to retire are those in flight,
	 * on the active list, again in retirement order.
	 *
	 * The retirement sequence is thus:
	 *   1. Inactive objects (already retired)
	 *   2. Active objects (will stall on unbinding)
	 *
	 * On each list, the oldest objects lie at the HEAD with the freshest
	 * object on the TAIL.
	 */
	mode = DRM_MM_INSERT_BEST;
	if (flags & PIN_HIGH)
		mode = DRM_MM_INSERT_HIGH;
	if (flags & PIN_MAPPABLE)
		mode = DRM_MM_INSERT_LOW;
	drm_mm_scan_init_with_range(&scan, &vm->mm,
				    min_size, alignment, cache_level,
				    start, end, mode);

	/*
	 * Retire before we search the active list. Although we have
	 * reasonable accuracy in our retirement lists, we may have
	 * a stray pin (preventing eviction) that can only be resolved by
	 * retiring.
	 */
	if (!(flags & PIN_NONBLOCK))
		i915_gem_retire_requests(dev_priv);
	else
		phases[1] = NULL;

search_again:
	INIT_LIST_HEAD(&eviction_list);
	phase = phases;
	do {
		list_for_each_entry(vma, *phase, vm_link)
			if (mark_free(&scan, vma, flags, &eviction_list))
				goto found;
	} while (*++phase);

	/* Nothing found, clean up and bail out! */
	list_for_each_entry_safe(vma, next, &eviction_list, evict_link) {
		ret = drm_mm_scan_remove_block(&scan, &vma->node);
		BUG_ON(ret);
	}

	/*
	 * Can we unpin some objects such as idle hw contents,
	 * or pending flips? But since only the GGTT has global entries
	 * such as scanouts, rinbuffers and contexts, we can skip the
	 * purge when inspecting per-process local address spaces.
	 */
	if (!i915_is_ggtt(vm) || flags & PIN_NONBLOCK)
		return -ENOSPC;

<<<<<<< HEAD
	if (ggtt_is_idle(dev_priv)) {
		/* If we still have pending pageflip completions, drop
		 * back to userspace to give our workqueues time to
		 * acquire our locks and unpin the old scanouts.
		 */
		return intel_has_pending_fb_unpin(dev_priv) ? -EAGAIN : -ENOSPC;
	}

	ret = ggtt_flush(dev_priv);
	if (ret)
		return ret;
=======
	/*
	 * Not everything in the GGTT is tracked via VMA using
	 * i915_vma_move_to_active(), otherwise we could evict as required
	 * with minimal stalling. Instead we are forced to idle the GPU and
	 * explicitly retire outstanding requests which will then remove
	 * the pinning for active objects such as contexts and ring,
	 * enabling us to evict them on the next iteration.
	 *
	 * To ensure that all user contexts are evictable, we perform
	 * a switch to the perma-pinned kernel context. This all also gives
	 * us a termination condition, when the last retired context is
	 * the kernel's there is no more we can evict.
	 */
	if (!ggtt_is_idle(dev_priv)) {
		ret = ggtt_flush(dev_priv);
		if (ret)
			return ret;

		goto search_again;
	}
>>>>>>> bb176f67

	/*
	 * If we still have pending pageflip completions, drop
	 * back to userspace to give our workqueues time to
	 * acquire our locks and unpin the old scanouts.
	 */
	return intel_has_pending_fb_unpin(dev_priv) ? -EAGAIN : -ENOSPC;

found:
	/* drm_mm doesn't allow any other other operations while
	 * scanning, therefore store to-be-evicted objects on a
	 * temporary list and take a reference for all before
	 * calling unbind (which may remove the active reference
	 * of any of our objects, thus corrupting the list).
	 */
	list_for_each_entry_safe(vma, next, &eviction_list, evict_link) {
		if (drm_mm_scan_remove_block(&scan, &vma->node))
			__i915_vma_pin(vma);
		else
			list_del(&vma->evict_link);
	}

	/* Unbinding will emit any required flushes */
	ret = 0;
	list_for_each_entry_safe(vma, next, &eviction_list, evict_link) {
		__i915_vma_unpin(vma);
		if (ret == 0)
			ret = i915_vma_unbind(vma);
	}

	while (ret == 0 && (node = drm_mm_scan_color_evict(&scan))) {
		vma = container_of(node, struct i915_vma, node);
		ret = i915_vma_unbind(vma);
	}

	return ret;
}

/**
 * i915_gem_evict_for_vma - Evict vmas to make room for binding a new one
 * @vm: address space to evict from
 * @target: range (and color) to evict for
 * @flags: additional flags to control the eviction algorithm
 *
 * This function will try to evict vmas that overlap the target node.
 *
 * To clarify: This is for freeing up virtual address space, not for freeing
 * memory in e.g. the shrinker.
 */
int i915_gem_evict_for_node(struct i915_address_space *vm,
			    struct drm_mm_node *target,
			    unsigned int flags)
{
	LIST_HEAD(eviction_list);
	struct drm_mm_node *node;
	u64 start = target->start;
	u64 end = start + target->size;
	struct i915_vma *vma, *next;
	bool check_color;
	int ret = 0;

	lockdep_assert_held(&vm->i915->drm.struct_mutex);
	GEM_BUG_ON(!IS_ALIGNED(start, I915_GTT_PAGE_SIZE));
	GEM_BUG_ON(!IS_ALIGNED(end, I915_GTT_PAGE_SIZE));

	trace_i915_gem_evict_node(vm, target, flags);

	/* Retire before we search the active list. Although we have
	 * reasonable accuracy in our retirement lists, we may have
	 * a stray pin (preventing eviction) that can only be resolved by
	 * retiring.
	 */
	if (!(flags & PIN_NONBLOCK))
		i915_gem_retire_requests(vm->i915);

	check_color = vm->mm.color_adjust;
	if (check_color) {
		/* Expand search to cover neighbouring guard pages (or lack!) */
		if (start)
			start -= I915_GTT_PAGE_SIZE;

		/* Always look at the page afterwards to avoid the end-of-GTT */
		end += I915_GTT_PAGE_SIZE;
	}
	GEM_BUG_ON(start >= end);

	drm_mm_for_each_node_in_range(node, &vm->mm, start, end) {
		/* If we find any non-objects (!vma), we cannot evict them */
		if (node->color == I915_COLOR_UNEVICTABLE) {
			ret = -ENOSPC;
			break;
		}

		GEM_BUG_ON(!node->allocated);
		vma = container_of(node, typeof(*vma), node);

		/* If we are using coloring to insert guard pages between
		 * different cache domains within the address space, we have
		 * to check whether the objects on either side of our range
		 * abutt and conflict. If they are in conflict, then we evict
		 * those as well to make room for our guard pages.
		 */
		if (check_color) {
			if (node->start + node->size == target->start) {
				if (node->color == target->color)
					continue;
			}
			if (node->start == target->start + target->size) {
				if (node->color == target->color)
					continue;
			}
		}

		if (flags & PIN_NONBLOCK &&
		    (i915_vma_is_pinned(vma) || i915_vma_is_active(vma))) {
			ret = -ENOSPC;
			break;
		}

		/* Overlap of objects in the same batch? */
		if (i915_vma_is_pinned(vma)) {
			ret = -ENOSPC;
			if (vma->exec_flags &&
			    *vma->exec_flags & EXEC_OBJECT_PINNED)
				ret = -EINVAL;
			break;
		}

		/* Never show fear in the face of dragons!
		 *
		 * We cannot directly remove this node from within this
		 * iterator and as with i915_gem_evict_something() we employ
		 * the vma pin_count in order to prevent the action of
		 * unbinding one vma from freeing (by dropping its active
		 * reference) another in our eviction list.
		 */
		__i915_vma_pin(vma);
		list_add(&vma->evict_link, &eviction_list);
	}

	list_for_each_entry_safe(vma, next, &eviction_list, evict_link) {
		__i915_vma_unpin(vma);
		if (ret == 0)
			ret = i915_vma_unbind(vma);
	}

	return ret;
}

/**
 * i915_gem_evict_vm - Evict all idle vmas from a vm
 * @vm: Address space to cleanse
 *
 * This function evicts all vmas from a vm.
 *
 * This is used by the execbuf code as a last-ditch effort to defragment the
 * address space.
 *
 * To clarify: This is for freeing up virtual address space, not for freeing
 * memory in e.g. the shrinker.
 */
int i915_gem_evict_vm(struct i915_address_space *vm)
{
	struct list_head *phases[] = {
		&vm->inactive_list,
		&vm->active_list,
		NULL
	}, **phase;
	struct list_head eviction_list;
	struct i915_vma *vma, *next;
	int ret;

	lockdep_assert_held(&vm->i915->drm.struct_mutex);
	trace_i915_gem_evict_vm(vm);

	/* Switch back to the default context in order to unpin
	 * the existing context objects. However, such objects only
	 * pin themselves inside the global GTT and performing the
	 * switch otherwise is ineffective.
	 */
	if (i915_is_ggtt(vm)) {
		ret = ggtt_flush(vm->i915);
		if (ret)
			return ret;
	}

	INIT_LIST_HEAD(&eviction_list);
	phase = phases;
	do {
		list_for_each_entry(vma, *phase, vm_link) {
			if (i915_vma_is_pinned(vma))
				continue;

			__i915_vma_pin(vma);
			list_add(&vma->evict_link, &eviction_list);
		}
	} while (*++phase);

	ret = 0;
	list_for_each_entry_safe(vma, next, &eviction_list, evict_link) {
		__i915_vma_unpin(vma);
		if (ret == 0)
			ret = i915_vma_unbind(vma);
	}
	return ret;
}

#if IS_ENABLED(CONFIG_DRM_I915_SELFTEST)
#include "selftests/i915_gem_evict.c"
#endif<|MERGE_RESOLUTION|>--- conflicted
+++ resolved
@@ -47,29 +47,6 @@
        }
 
        return true;
-}
-
-static int ggtt_flush(struct drm_i915_private *i915)
-{
-	int err;
-
-	/* Not everything in the GGTT is tracked via vma (otherwise we
-	 * could evict as required with minimal stalling) so we are forced
-	 * to idle the GPU and explicitly retire outstanding requests in
-	 * the hopes that we can then remove contexts and the like only
-	 * bound by their active reference.
-	 */
-	err = i915_gem_switch_to_kernel_context(i915);
-	if (err)
-		return err;
-
-	err = i915_gem_wait_for_idle(i915,
-				     I915_WAIT_INTERRUPTIBLE |
-				     I915_WAIT_LOCKED);
-	if (err)
-		return err;
-
-	return 0;
 }
 
 static int ggtt_flush(struct drm_i915_private *i915)
@@ -214,19 +191,6 @@
 	if (!i915_is_ggtt(vm) || flags & PIN_NONBLOCK)
 		return -ENOSPC;
 
-<<<<<<< HEAD
-	if (ggtt_is_idle(dev_priv)) {
-		/* If we still have pending pageflip completions, drop
-		 * back to userspace to give our workqueues time to
-		 * acquire our locks and unpin the old scanouts.
-		 */
-		return intel_has_pending_fb_unpin(dev_priv) ? -EAGAIN : -ENOSPC;
-	}
-
-	ret = ggtt_flush(dev_priv);
-	if (ret)
-		return ret;
-=======
 	/*
 	 * Not everything in the GGTT is tracked via VMA using
 	 * i915_vma_move_to_active(), otherwise we could evict as required
@@ -247,7 +211,6 @@
 
 		goto search_again;
 	}
->>>>>>> bb176f67
 
 	/*
 	 * If we still have pending pageflip completions, drop
