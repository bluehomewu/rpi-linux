--- conflicted
+++ resolved
@@ -240,10 +240,6 @@
 			return 32;
 
 		/*
-<<<<<<< HEAD
-		 * Experimentally have found PV on hvs4 reports fifo full
-		 * error with expected settings and does not with one less
-=======
 		 * It looks like in some situations, we will overflow
 		 * the PixelValve FIFO (with the bit 10 of PV stat being
 		 * set) and stall the HVS / PV, eventually resulting in
@@ -255,7 +251,6 @@
 		 *
 		 * Removing 1 from the FIFO full level however
 		 * seems to completely remove that issue.
->>>>>>> 65f1995e
 		 */
 		if (!vc4->hvs->hvs5)
 			return fifo_len_bytes - 3 * HVS_FIFO_LATENCY_PIX - 1;
