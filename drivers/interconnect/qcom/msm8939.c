// SPDX-License-Identifier: GPL-2.0
/*
 * Copyright (C) 2020 Linaro Ltd
 * Author: Jun Nie <jun.nie@linaro.org>
 * With reference of msm8916 interconnect driver of Georgi Djakov.
 */

#include <linux/clk.h>
#include <linux/device.h>
#include <linux/interconnect-provider.h>
#include <linux/io.h>
#include <linux/module.h>
#include <linux/platform_device.h>
#include <linux/regmap.h>
#include <linux/of_device.h>

#include <dt-bindings/interconnect/qcom,msm8939.h>

#include "smd-rpm.h"
#include "icc-rpm.h"

enum {
	MSM8939_BIMC_SNOC_MAS = 1,
	MSM8939_BIMC_SNOC_SLV,
	MSM8939_MASTER_AMPSS_M0,
	MSM8939_MASTER_LPASS,
	MSM8939_MASTER_BLSP_1,
	MSM8939_MASTER_DEHR,
	MSM8939_MASTER_GRAPHICS_3D,
	MSM8939_MASTER_JPEG,
	MSM8939_MASTER_MDP_PORT0,
	MSM8939_MASTER_MDP_PORT1,
	MSM8939_MASTER_CPP,
	MSM8939_MASTER_CRYPTO_CORE0,
	MSM8939_MASTER_SDCC_1,
	MSM8939_MASTER_SDCC_2,
	MSM8939_MASTER_QDSS_BAM,
	MSM8939_MASTER_QDSS_ETR,
	MSM8939_MASTER_SNOC_CFG,
	MSM8939_MASTER_SPDM,
	MSM8939_MASTER_TCU0,
	MSM8939_MASTER_USB_HS1,
	MSM8939_MASTER_USB_HS2,
	MSM8939_MASTER_VFE,
	MSM8939_MASTER_VIDEO_P0,
	MSM8939_SNOC_MM_INT_0,
	MSM8939_SNOC_MM_INT_1,
	MSM8939_SNOC_MM_INT_2,
	MSM8939_PNOC_INT_0,
	MSM8939_PNOC_INT_1,
	MSM8939_PNOC_MAS_0,
	MSM8939_PNOC_MAS_1,
	MSM8939_PNOC_SLV_0,
	MSM8939_PNOC_SLV_1,
	MSM8939_PNOC_SLV_2,
	MSM8939_PNOC_SLV_3,
	MSM8939_PNOC_SLV_4,
	MSM8939_PNOC_SLV_8,
	MSM8939_PNOC_SLV_9,
	MSM8939_PNOC_SNOC_MAS,
	MSM8939_PNOC_SNOC_SLV,
	MSM8939_SNOC_QDSS_INT,
	MSM8939_SLAVE_AMPSS_L2,
	MSM8939_SLAVE_APSS,
	MSM8939_SLAVE_LPASS,
	MSM8939_SLAVE_BIMC_CFG,
	MSM8939_SLAVE_BLSP_1,
	MSM8939_SLAVE_BOOT_ROM,
	MSM8939_SLAVE_CAMERA_CFG,
	MSM8939_SLAVE_CATS_128,
	MSM8939_SLAVE_OCMEM_64,
	MSM8939_SLAVE_CLK_CTL,
	MSM8939_SLAVE_CRYPTO_0_CFG,
	MSM8939_SLAVE_DEHR_CFG,
	MSM8939_SLAVE_DISPLAY_CFG,
	MSM8939_SLAVE_EBI_CH0,
	MSM8939_SLAVE_GRAPHICS_3D_CFG,
	MSM8939_SLAVE_IMEM_CFG,
	MSM8939_SLAVE_IMEM,
	MSM8939_SLAVE_MPM,
	MSM8939_SLAVE_MSG_RAM,
	MSM8939_SLAVE_MSS,
	MSM8939_SLAVE_PDM,
	MSM8939_SLAVE_PMIC_ARB,
	MSM8939_SLAVE_PNOC_CFG,
	MSM8939_SLAVE_PRNG,
	MSM8939_SLAVE_QDSS_CFG,
	MSM8939_SLAVE_QDSS_STM,
	MSM8939_SLAVE_RBCPR_CFG,
	MSM8939_SLAVE_SDCC_1,
	MSM8939_SLAVE_SDCC_2,
	MSM8939_SLAVE_SECURITY,
	MSM8939_SLAVE_SNOC_CFG,
	MSM8939_SLAVE_SPDM,
	MSM8939_SLAVE_SRVC_SNOC,
	MSM8939_SLAVE_TCSR,
	MSM8939_SLAVE_TLMM,
	MSM8939_SLAVE_USB_HS1,
	MSM8939_SLAVE_USB_HS2,
	MSM8939_SLAVE_VENUS_CFG,
	MSM8939_SNOC_BIMC_0_MAS,
	MSM8939_SNOC_BIMC_0_SLV,
	MSM8939_SNOC_BIMC_1_MAS,
	MSM8939_SNOC_BIMC_1_SLV,
	MSM8939_SNOC_BIMC_2_MAS,
	MSM8939_SNOC_BIMC_2_SLV,
	MSM8939_SNOC_INT_0,
	MSM8939_SNOC_INT_1,
	MSM8939_SNOC_INT_BIMC,
	MSM8939_SNOC_PNOC_MAS,
	MSM8939_SNOC_PNOC_SLV,
};

static const u16 bimc_snoc_mas_links[] = {
	MSM8939_BIMC_SNOC_SLV
};

static struct qcom_icc_node bimc_snoc_mas = {
	.name = "bimc_snoc_mas",
	.id = MSM8939_BIMC_SNOC_MAS,
	.buswidth = 8,
	.mas_rpm_id = -1,
	.slv_rpm_id = -1,
	.qos.ap_owned = true,
	.qos.qos_mode = NOC_QOS_MODE_INVALID,
	.num_links = ARRAY_SIZE(bimc_snoc_mas_links),
	.links = bimc_snoc_mas_links,
};

static const u16 bimc_snoc_slv_links[] = {
	MSM8939_SNOC_INT_0,
	MSM8939_SNOC_INT_1
};

static struct qcom_icc_node bimc_snoc_slv = {
	.name = "bimc_snoc_slv",
	.id = MSM8939_BIMC_SNOC_SLV,
	.buswidth = 16,
	.mas_rpm_id = -1,
	.slv_rpm_id = 2,
	.num_links = ARRAY_SIZE(bimc_snoc_slv_links),
	.links = bimc_snoc_slv_links,
};

static const u16 mas_apss_links[] = {
	MSM8939_SLAVE_EBI_CH0,
	MSM8939_BIMC_SNOC_MAS,
	MSM8939_SLAVE_AMPSS_L2
};

static struct qcom_icc_node mas_apss = {
	.name = "mas_apss",
	.id = MSM8939_MASTER_AMPSS_M0,
	.buswidth = 16,
	.mas_rpm_id = -1,
	.slv_rpm_id = -1,
	.qos.ap_owned = true,
	.qos.qos_mode = NOC_QOS_MODE_FIXED,
	.qos.areq_prio = 0,
	.qos.prio_level = 0,
	.qos.qos_port = 0,
	.num_links = ARRAY_SIZE(mas_apss_links),
	.links = mas_apss_links,
};

static const u16 mas_audio_links[] = {
	MSM8939_PNOC_MAS_0
};

static struct qcom_icc_node mas_audio = {
	.name = "mas_audio",
	.id = MSM8939_MASTER_LPASS,
	.buswidth = 4,
	.mas_rpm_id = -1,
	.slv_rpm_id = -1,
	.num_links = ARRAY_SIZE(mas_audio_links),
	.links = mas_audio_links,
};

static const u16 mas_blsp_1_links[] = {
	MSM8939_PNOC_MAS_1
};

static struct qcom_icc_node mas_blsp_1 = {
	.name = "mas_blsp_1",
	.id = MSM8939_MASTER_BLSP_1,
	.buswidth = 4,
	.mas_rpm_id = -1,
	.slv_rpm_id = -1,
	.num_links = ARRAY_SIZE(mas_blsp_1_links),
	.links = mas_blsp_1_links,
};

static const u16 mas_dehr_links[] = {
	MSM8939_PNOC_MAS_0
};

static struct qcom_icc_node mas_dehr = {
	.name = "mas_dehr",
	.id = MSM8939_MASTER_DEHR,
	.buswidth = 4,
	.mas_rpm_id = -1,
	.slv_rpm_id = -1,
	.num_links = ARRAY_SIZE(mas_dehr_links),
	.links = mas_dehr_links,
};

static const u16 mas_gfx_links[] = {
	MSM8939_SLAVE_EBI_CH0,
	MSM8939_BIMC_SNOC_MAS,
	MSM8939_SLAVE_AMPSS_L2
};

static struct qcom_icc_node mas_gfx = {
	.name = "mas_gfx",
	.id = MSM8939_MASTER_GRAPHICS_3D,
	.buswidth = 16,
	.mas_rpm_id = -1,
	.slv_rpm_id = -1,
	.qos.ap_owned = true,
	.qos.qos_mode = NOC_QOS_MODE_FIXED,
	.qos.areq_prio = 0,
	.qos.prio_level = 0,
	.qos.qos_port = 2,
	.num_links = ARRAY_SIZE(mas_gfx_links),
	.links = mas_gfx_links,
};

static const u16 mas_jpeg_links[] = {
	MSM8939_SNOC_MM_INT_0,
	MSM8939_SNOC_MM_INT_2
};

static struct qcom_icc_node mas_jpeg = {
	.name = "mas_jpeg",
	.id = MSM8939_MASTER_JPEG,
	.buswidth = 16,
	.mas_rpm_id = -1,
	.slv_rpm_id = -1,
	.qos.ap_owned = true,
	.qos.qos_mode = NOC_QOS_MODE_BYPASS,
	.qos.areq_prio = 0,
	.qos.prio_level = 0,
	.qos.qos_port = 6,
	.num_links = ARRAY_SIZE(mas_jpeg_links),
	.links = mas_jpeg_links,
};

static const u16 mas_mdp0_links[] = {
	MSM8939_SNOC_MM_INT_1,
	MSM8939_SNOC_MM_INT_2
};

static struct qcom_icc_node mas_mdp0 = {
	.name = "mas_mdp0",
	.id = MSM8939_MASTER_MDP_PORT0,
	.buswidth = 16,
	.mas_rpm_id = -1,
	.slv_rpm_id = -1,
	.qos.ap_owned = true,
	.qos.qos_mode = NOC_QOS_MODE_BYPASS,
	.qos.areq_prio = 0,
	.qos.prio_level = 0,
	.qos.qos_port = 7,
	.num_links = ARRAY_SIZE(mas_mdp0_links),
	.links = mas_mdp0_links,
};

static const u16 mas_mdp1_links[] = {
	MSM8939_SNOC_MM_INT_0,
	MSM8939_SNOC_MM_INT_2
};

static struct qcom_icc_node mas_mdp1 = {
	.name = "mas_mdp1",
	.id = MSM8939_MASTER_MDP_PORT1,
	.buswidth = 16,
	.mas_rpm_id = -1,
	.slv_rpm_id = -1,
	.qos.ap_owned = true,
	.qos.qos_mode = NOC_QOS_MODE_BYPASS,
	.qos.areq_prio = 0,
	.qos.prio_level = 0,
	.qos.qos_port = 13,
	.num_links = ARRAY_SIZE(mas_mdp1_links),
	.links = mas_mdp1_links,
};

static const u16 mas_cpp_links[] = {
	MSM8939_SNOC_MM_INT_0,
	MSM8939_SNOC_MM_INT_2
};

static struct qcom_icc_node mas_cpp = {
	.name = "mas_cpp",
	.id = MSM8939_MASTER_CPP,
	.buswidth = 16,
	.mas_rpm_id = -1,
	.slv_rpm_id = -1,
	.qos.ap_owned = true,
	.qos.qos_mode = NOC_QOS_MODE_BYPASS,
	.qos.areq_prio = 0,
	.qos.prio_level = 0,
	.qos.qos_port = 12,
	.num_links = ARRAY_SIZE(mas_cpp_links),
	.links = mas_cpp_links,
};

static const u16 mas_pcnoc_crypto_0_links[] = {
	MSM8939_PNOC_INT_1
};

static struct qcom_icc_node mas_pcnoc_crypto_0 = {
	.name = "mas_pcnoc_crypto_0",
	.id = MSM8939_MASTER_CRYPTO_CORE0,
	.buswidth = 8,
	.mas_rpm_id = -1,
	.slv_rpm_id = -1,
	.num_links = ARRAY_SIZE(mas_pcnoc_crypto_0_links),
	.links = mas_pcnoc_crypto_0_links,
};

static const u16 mas_pcnoc_sdcc_1_links[] = {
	MSM8939_PNOC_INT_1
};

static struct qcom_icc_node mas_pcnoc_sdcc_1 = {
	.name = "mas_pcnoc_sdcc_1",
	.id = MSM8939_MASTER_SDCC_1,
	.buswidth = 8,
	.mas_rpm_id = -1,
	.slv_rpm_id = -1,
	.num_links = ARRAY_SIZE(mas_pcnoc_sdcc_1_links),
	.links = mas_pcnoc_sdcc_1_links,
};

static const u16 mas_pcnoc_sdcc_2_links[] = {
	MSM8939_PNOC_INT_1
};

static struct qcom_icc_node mas_pcnoc_sdcc_2 = {
	.name = "mas_pcnoc_sdcc_2",
	.id = MSM8939_MASTER_SDCC_2,
	.buswidth = 8,
	.mas_rpm_id = -1,
	.slv_rpm_id = -1,
	.num_links = ARRAY_SIZE(mas_pcnoc_sdcc_2_links),
	.links = mas_pcnoc_sdcc_2_links,
};

static const u16 mas_qdss_bam_links[] = {
	MSM8939_SNOC_QDSS_INT
};

static struct qcom_icc_node mas_qdss_bam = {
	.name = "mas_qdss_bam",
	.id = MSM8939_MASTER_QDSS_BAM,
	.buswidth = 8,
	.mas_rpm_id = -1,
	.slv_rpm_id = -1,
	.qos.ap_owned = true,
	.qos.qos_mode = NOC_QOS_MODE_FIXED,
	.qos.areq_prio = 1,
	.qos.prio_level = 1,
	.qos.qos_port = 11,
	.num_links = ARRAY_SIZE(mas_qdss_bam_links),
	.links = mas_qdss_bam_links,
};

static const u16 mas_qdss_etr_links[] = {
	MSM8939_SNOC_QDSS_INT
};

static struct qcom_icc_node mas_qdss_etr = {
	.name = "mas_qdss_etr",
	.id = MSM8939_MASTER_QDSS_ETR,
	.buswidth = 8,
	.mas_rpm_id = -1,
	.slv_rpm_id = -1,
	.qos.ap_owned = true,
	.qos.qos_mode = NOC_QOS_MODE_FIXED,
	.qos.areq_prio = 1,
	.qos.prio_level = 1,
	.qos.qos_port = 10,
	.num_links = ARRAY_SIZE(mas_qdss_etr_links),
	.links = mas_qdss_etr_links,
};

static const u16 mas_snoc_cfg_links[] = {
	MSM8939_SLAVE_SRVC_SNOC
};

static struct qcom_icc_node mas_snoc_cfg = {
	.name = "mas_snoc_cfg",
	.id = MSM8939_MASTER_SNOC_CFG,
	.buswidth = 4,
	.mas_rpm_id = -1,
	.slv_rpm_id = -1,
	.num_links = ARRAY_SIZE(mas_snoc_cfg_links),
	.links = mas_snoc_cfg_links,
};

static const u16 mas_spdm_links[] = {
	MSM8939_PNOC_MAS_0
};

static struct qcom_icc_node mas_spdm = {
	.name = "mas_spdm",
	.id = MSM8939_MASTER_SPDM,
	.buswidth = 4,
	.mas_rpm_id = -1,
	.slv_rpm_id = -1,
	.num_links = ARRAY_SIZE(mas_spdm_links),
	.links = mas_spdm_links,
};

static const u16 mas_tcu0_links[] = {
	MSM8939_SLAVE_EBI_CH0,
	MSM8939_BIMC_SNOC_MAS,
	MSM8939_SLAVE_AMPSS_L2
};

static struct qcom_icc_node mas_tcu0 = {
	.name = "mas_tcu0",
	.id = MSM8939_MASTER_TCU0,
	.buswidth = 16,
	.mas_rpm_id = -1,
	.slv_rpm_id = -1,
	.qos.ap_owned = true,
	.qos.qos_mode = NOC_QOS_MODE_FIXED,
	.qos.areq_prio = 2,
	.qos.prio_level = 2,
	.qos.qos_port = 6,
	.num_links = ARRAY_SIZE(mas_tcu0_links),
	.links = mas_tcu0_links,
};

static const u16 mas_usb_hs1_links[] = {
	MSM8939_PNOC_MAS_1
};

static struct qcom_icc_node mas_usb_hs1 = {
	.name = "mas_usb_hs1",
	.id = MSM8939_MASTER_USB_HS1,
	.buswidth = 4,
	.mas_rpm_id = -1,
	.slv_rpm_id = -1,
	.num_links = ARRAY_SIZE(mas_usb_hs1_links),
	.links = mas_usb_hs1_links,
};

static const u16 mas_usb_hs2_links[] = {
	MSM8939_PNOC_MAS_1
};

static struct qcom_icc_node mas_usb_hs2 = {
	.name = "mas_usb_hs2",
	.id = MSM8939_MASTER_USB_HS2,
	.buswidth = 4,
	.mas_rpm_id = -1,
	.slv_rpm_id = -1,
	.num_links = ARRAY_SIZE(mas_usb_hs2_links),
	.links = mas_usb_hs2_links,
};

static const u16 mas_vfe_links[] = {
	MSM8939_SNOC_MM_INT_1,
	MSM8939_SNOC_MM_INT_2
};

static struct qcom_icc_node mas_vfe = {
	.name = "mas_vfe",
	.id = MSM8939_MASTER_VFE,
	.buswidth = 16,
	.mas_rpm_id = -1,
	.slv_rpm_id = -1,
	.qos.ap_owned = true,
	.qos.qos_mode = NOC_QOS_MODE_BYPASS,
	.qos.areq_prio = 0,
	.qos.prio_level = 0,
	.qos.qos_port = 9,
	.num_links = ARRAY_SIZE(mas_vfe_links),
	.links = mas_vfe_links,
};

static const u16 mas_video_links[] = {
	MSM8939_SNOC_MM_INT_0,
	MSM8939_SNOC_MM_INT_2
};

static struct qcom_icc_node mas_video = {
	.name = "mas_video",
	.id = MSM8939_MASTER_VIDEO_P0,
	.buswidth = 16,
	.mas_rpm_id = -1,
	.slv_rpm_id = -1,
	.qos.ap_owned = true,
	.qos.qos_mode = NOC_QOS_MODE_BYPASS,
	.qos.areq_prio = 0,
	.qos.prio_level = 0,
	.qos.qos_port = 8,
	.num_links = ARRAY_SIZE(mas_video_links),
	.links = mas_video_links,
};

static const u16 mm_int_0_links[] = {
	MSM8939_SNOC_BIMC_2_MAS
};

static struct qcom_icc_node mm_int_0 = {
	.name = "mm_int_0",
	.id = MSM8939_SNOC_MM_INT_0,
	.buswidth = 16,
	.mas_rpm_id = -1,
	.slv_rpm_id = -1,
	.qos.ap_owned = true,
	.qos.qos_mode = NOC_QOS_MODE_INVALID,
	.num_links = ARRAY_SIZE(mm_int_0_links),
	.links = mm_int_0_links,
};

static const u16 mm_int_1_links[] = {
	MSM8939_SNOC_BIMC_1_MAS
};

static struct qcom_icc_node mm_int_1 = {
	.name = "mm_int_1",
	.id = MSM8939_SNOC_MM_INT_1,
	.buswidth = 16,
	.mas_rpm_id = -1,
	.slv_rpm_id = -1,
	.qos.ap_owned = true,
	.qos.qos_mode = NOC_QOS_MODE_INVALID,
	.num_links = ARRAY_SIZE(mm_int_1_links),
	.links = mm_int_1_links,
};

static const u16 mm_int_2_links[] = {
	MSM8939_SNOC_INT_0
};

static struct qcom_icc_node mm_int_2 = {
	.name = "mm_int_2",
	.id = MSM8939_SNOC_MM_INT_2,
	.buswidth = 16,
	.mas_rpm_id = -1,
	.slv_rpm_id = -1,
	.qos.ap_owned = true,
	.qos.qos_mode = NOC_QOS_MODE_INVALID,
	.num_links = ARRAY_SIZE(mm_int_2_links),
	.links = mm_int_2_links,
};

static const u16 pcnoc_int_0_links[] = {
	MSM8939_PNOC_SNOC_MAS,
	MSM8939_PNOC_SLV_0,
	MSM8939_PNOC_SLV_1,
	MSM8939_PNOC_SLV_2,
	MSM8939_PNOC_SLV_3,
	MSM8939_PNOC_SLV_4,
	MSM8939_PNOC_SLV_8,
	MSM8939_PNOC_SLV_9
};

static struct qcom_icc_node pcnoc_int_0 = {
	.name = "pcnoc_int_0",
	.id = MSM8939_PNOC_INT_0,
	.buswidth = 8,
	.mas_rpm_id = -1,
	.slv_rpm_id = -1,
	.num_links = ARRAY_SIZE(pcnoc_int_0_links),
	.links = pcnoc_int_0_links,
};

static const u16 pcnoc_int_1_links[] = {
	MSM8939_PNOC_SNOC_MAS
};

static struct qcom_icc_node pcnoc_int_1 = {
	.name = "pcnoc_int_1",
	.id = MSM8939_PNOC_INT_1,
	.buswidth = 8,
	.mas_rpm_id = -1,
	.slv_rpm_id = -1,
	.num_links = ARRAY_SIZE(pcnoc_int_1_links),
	.links = pcnoc_int_1_links,
};

static const u16 pcnoc_m_0_links[] = {
	MSM8939_PNOC_INT_0
};

static struct qcom_icc_node pcnoc_m_0 = {
	.name = "pcnoc_m_0",
	.id = MSM8939_PNOC_MAS_0,
	.buswidth = 8,
	.mas_rpm_id = -1,
	.slv_rpm_id = -1,
	.num_links = ARRAY_SIZE(pcnoc_m_0_links),
	.links = pcnoc_m_0_links,
};

static const u16 pcnoc_m_1_links[] = {
	MSM8939_PNOC_SNOC_MAS
};

static struct qcom_icc_node pcnoc_m_1 = {
	.name = "pcnoc_m_1",
	.id = MSM8939_PNOC_MAS_1,
	.buswidth = 8,
	.mas_rpm_id = -1,
	.slv_rpm_id = -1,
	.num_links = ARRAY_SIZE(pcnoc_m_1_links),
	.links = pcnoc_m_1_links,
};

static const u16 pcnoc_s_0_links[] = {
	MSM8939_SLAVE_CLK_CTL,
	MSM8939_SLAVE_TLMM,
	MSM8939_SLAVE_TCSR,
	MSM8939_SLAVE_SECURITY,
	MSM8939_SLAVE_MSS
};

static struct qcom_icc_node pcnoc_s_0 = {
	.name = "pcnoc_s_0",
	.id = MSM8939_PNOC_SLV_0,
	.buswidth = 4,
	.mas_rpm_id = -1,
	.slv_rpm_id = -1,
	.num_links = ARRAY_SIZE(pcnoc_s_0_links),
	.links = pcnoc_s_0_links,
};

static const u16 pcnoc_s_1_links[] = {
	MSM8939_SLAVE_IMEM_CFG,
	MSM8939_SLAVE_CRYPTO_0_CFG,
	MSM8939_SLAVE_MSG_RAM,
	MSM8939_SLAVE_PDM,
	MSM8939_SLAVE_PRNG
};

static struct qcom_icc_node pcnoc_s_1 = {
	.name = "pcnoc_s_1",
	.id = MSM8939_PNOC_SLV_1,
	.buswidth = 4,
	.mas_rpm_id = -1,
	.slv_rpm_id = -1,
	.num_links = ARRAY_SIZE(pcnoc_s_1_links),
	.links = pcnoc_s_1_links,
};

static const u16 pcnoc_s_2_links[] = {
	MSM8939_SLAVE_SPDM,
	MSM8939_SLAVE_BOOT_ROM,
	MSM8939_SLAVE_BIMC_CFG,
	MSM8939_SLAVE_PNOC_CFG,
	MSM8939_SLAVE_PMIC_ARB
};

static struct qcom_icc_node pcnoc_s_2 = {
	.name = "pcnoc_s_2",
	.id = MSM8939_PNOC_SLV_2,
	.buswidth = 4,
	.mas_rpm_id = -1,
	.slv_rpm_id = -1,
	.num_links = ARRAY_SIZE(pcnoc_s_2_links),
	.links = pcnoc_s_2_links,
};

static const u16 pcnoc_s_3_links[] = {
	MSM8939_SLAVE_MPM,
	MSM8939_SLAVE_SNOC_CFG,
	MSM8939_SLAVE_RBCPR_CFG,
	MSM8939_SLAVE_QDSS_CFG,
	MSM8939_SLAVE_DEHR_CFG
};

static struct qcom_icc_node pcnoc_s_3 = {
	.name = "pcnoc_s_3",
	.id = MSM8939_PNOC_SLV_3,
	.buswidth = 4,
	.mas_rpm_id = -1,
	.slv_rpm_id = -1,
	.num_links = ARRAY_SIZE(pcnoc_s_3_links),
	.links = pcnoc_s_3_links,
};

static const u16 pcnoc_s_4_links[] = {
	MSM8939_SLAVE_VENUS_CFG,
	MSM8939_SLAVE_CAMERA_CFG,
	MSM8939_SLAVE_DISPLAY_CFG
};

static struct qcom_icc_node pcnoc_s_4 = {
	.name = "pcnoc_s_4",
	.id = MSM8939_PNOC_SLV_4,
	.buswidth = 4,
	.mas_rpm_id = -1,
	.slv_rpm_id = -1,
	.num_links = ARRAY_SIZE(pcnoc_s_4_links),
	.links = pcnoc_s_4_links,
};

static const u16 pcnoc_s_8_links[] = {
	MSM8939_SLAVE_USB_HS1,
	MSM8939_SLAVE_SDCC_1,
	MSM8939_SLAVE_BLSP_1
};

static struct qcom_icc_node pcnoc_s_8 = {
	.name = "pcnoc_s_8",
	.id = MSM8939_PNOC_SLV_8,
	.buswidth = 4,
	.mas_rpm_id = -1,
	.slv_rpm_id = -1,
	.num_links = ARRAY_SIZE(pcnoc_s_8_links),
	.links = pcnoc_s_8_links,
};

static const u16 pcnoc_s_9_links[] = {
	MSM8939_SLAVE_SDCC_2,
	MSM8939_SLAVE_LPASS,
	MSM8939_SLAVE_USB_HS2
};

static struct qcom_icc_node pcnoc_s_9 = {
	.name = "pcnoc_s_9",
	.id = MSM8939_PNOC_SLV_9,
	.buswidth = 4,
	.mas_rpm_id = -1,
	.slv_rpm_id = -1,
	.num_links = ARRAY_SIZE(pcnoc_s_9_links),
	.links = pcnoc_s_9_links,
};

static const u16 pcnoc_snoc_mas_links[] = {
	MSM8939_PNOC_SNOC_SLV
};

static struct qcom_icc_node pcnoc_snoc_mas = {
	.name = "pcnoc_snoc_mas",
	.id = MSM8939_PNOC_SNOC_MAS,
	.buswidth = 8,
	.mas_rpm_id = 29,
	.slv_rpm_id = -1,
	.num_links = ARRAY_SIZE(pcnoc_snoc_mas_links),
	.links = pcnoc_snoc_mas_links,
};

static const u16 pcnoc_snoc_slv_links[] = {
	MSM8939_SNOC_INT_0,
	MSM8939_SNOC_INT_BIMC,
	MSM8939_SNOC_INT_1
};

static struct qcom_icc_node pcnoc_snoc_slv = {
	.name = "pcnoc_snoc_slv",
	.id = MSM8939_PNOC_SNOC_SLV,
	.buswidth = 8,
	.mas_rpm_id = -1,
	.slv_rpm_id = 45,
	.num_links = ARRAY_SIZE(pcnoc_snoc_slv_links),
	.links = pcnoc_snoc_slv_links,
};

static const u16 qdss_int_links[] = {
	MSM8939_SNOC_INT_0,
	MSM8939_SNOC_INT_BIMC
};

static struct qcom_icc_node qdss_int = {
	.name = "qdss_int",
	.id = MSM8939_SNOC_QDSS_INT,
	.buswidth = 8,
	.mas_rpm_id = -1,
	.slv_rpm_id = -1,
	.qos.ap_owned = true,
	.qos.qos_mode = NOC_QOS_MODE_INVALID,
	.num_links = ARRAY_SIZE(qdss_int_links),
	.links = qdss_int_links,
};

static struct qcom_icc_node slv_apps_l2 = {
	.name = "slv_apps_l2",
	.id = MSM8939_SLAVE_AMPSS_L2,
	.buswidth = 16,
	.mas_rpm_id = -1,
	.slv_rpm_id = -1,
};

static struct qcom_icc_node slv_apss = {
	.name = "slv_apss",
	.id = MSM8939_SLAVE_APSS,
	.buswidth = 4,
	.mas_rpm_id = -1,
	.slv_rpm_id = -1,
};

static struct qcom_icc_node slv_audio = {
	.name = "slv_audio",
	.id = MSM8939_SLAVE_LPASS,
	.buswidth = 4,
	.mas_rpm_id = -1,
	.slv_rpm_id = -1,
};

static struct qcom_icc_node slv_bimc_cfg = {
	.name = "slv_bimc_cfg",
	.id = MSM8939_SLAVE_BIMC_CFG,
	.buswidth = 4,
	.mas_rpm_id = -1,
	.slv_rpm_id = -1,
};

static struct qcom_icc_node slv_blsp_1 = {
	.name = "slv_blsp_1",
	.id = MSM8939_SLAVE_BLSP_1,
	.buswidth = 4,
	.mas_rpm_id = -1,
	.slv_rpm_id = -1,
};

static struct qcom_icc_node slv_boot_rom = {
	.name = "slv_boot_rom",
	.id = MSM8939_SLAVE_BOOT_ROM,
	.buswidth = 4,
	.mas_rpm_id = -1,
	.slv_rpm_id = -1,
};

static struct qcom_icc_node slv_camera_cfg = {
	.name = "slv_camera_cfg",
	.id = MSM8939_SLAVE_CAMERA_CFG,
	.buswidth = 4,
	.mas_rpm_id = -1,
	.slv_rpm_id = -1,
};

static struct qcom_icc_node slv_cats_0 = {
	.name = "slv_cats_0",
	.id = MSM8939_SLAVE_CATS_128,
	.buswidth = 16,
	.mas_rpm_id = -1,
	.slv_rpm_id = -1,
};

static struct qcom_icc_node slv_cats_1 = {
	.name = "slv_cats_1",
	.id = MSM8939_SLAVE_OCMEM_64,
	.buswidth = 8,
	.mas_rpm_id = -1,
	.slv_rpm_id = -1,
};

static struct qcom_icc_node slv_clk_ctl = {
	.name = "slv_clk_ctl",
	.id = MSM8939_SLAVE_CLK_CTL,
	.buswidth = 4,
	.mas_rpm_id = -1,
	.slv_rpm_id = -1,
};

static struct qcom_icc_node slv_crypto_0_cfg = {
	.name = "slv_crypto_0_cfg",
	.id = MSM8939_SLAVE_CRYPTO_0_CFG,
	.buswidth = 4,
	.mas_rpm_id = -1,
	.slv_rpm_id = -1,
};

static struct qcom_icc_node slv_dehr_cfg = {
	.name = "slv_dehr_cfg",
	.id = MSM8939_SLAVE_DEHR_CFG,
	.buswidth = 4,
	.mas_rpm_id = -1,
	.slv_rpm_id = -1,
};

static struct qcom_icc_node slv_display_cfg = {
	.name = "slv_display_cfg",
	.id = MSM8939_SLAVE_DISPLAY_CFG,
	.buswidth = 4,
	.mas_rpm_id = -1,
	.slv_rpm_id = -1,
};

static struct qcom_icc_node slv_ebi_ch0 = {
	.name = "slv_ebi_ch0",
	.id = MSM8939_SLAVE_EBI_CH0,
	.buswidth = 16,
	.mas_rpm_id = -1,
	.slv_rpm_id = 0,
};

static struct qcom_icc_node slv_gfx_cfg = {
	.name = "slv_gfx_cfg",
	.id = MSM8939_SLAVE_GRAPHICS_3D_CFG,
	.buswidth = 4,
	.mas_rpm_id = -1,
	.slv_rpm_id = -1,
};

static struct qcom_icc_node slv_imem_cfg = {
	.name = "slv_imem_cfg",
	.id = MSM8939_SLAVE_IMEM_CFG,
	.buswidth = 4,
	.mas_rpm_id = -1,
	.slv_rpm_id = -1,
};

static struct qcom_icc_node slv_imem = {
	.name = "slv_imem",
	.id = MSM8939_SLAVE_IMEM,
	.buswidth = 8,
	.mas_rpm_id = -1,
	.slv_rpm_id = 26,
};

static struct qcom_icc_node slv_mpm = {
	.name = "slv_mpm",
	.id = MSM8939_SLAVE_MPM,
	.buswidth = 4,
	.mas_rpm_id = -1,
	.slv_rpm_id = -1,
};

static struct qcom_icc_node slv_msg_ram = {
	.name = "slv_msg_ram",
	.id = MSM8939_SLAVE_MSG_RAM,
	.buswidth = 4,
	.mas_rpm_id = -1,
	.slv_rpm_id = -1,
};

static struct qcom_icc_node slv_mss = {
	.name = "slv_mss",
	.id = MSM8939_SLAVE_MSS,
	.buswidth = 4,
	.mas_rpm_id = -1,
	.slv_rpm_id = -1,
};

static struct qcom_icc_node slv_pdm = {
	.name = "slv_pdm",
	.id = MSM8939_SLAVE_PDM,
	.buswidth = 4,
	.mas_rpm_id = -1,
	.slv_rpm_id = -1,
};

static struct qcom_icc_node slv_pmic_arb = {
	.name = "slv_pmic_arb",
	.id = MSM8939_SLAVE_PMIC_ARB,
	.buswidth = 4,
	.mas_rpm_id = -1,
	.slv_rpm_id = -1,
};

static struct qcom_icc_node slv_pcnoc_cfg = {
	.name = "slv_pcnoc_cfg",
	.id = MSM8939_SLAVE_PNOC_CFG,
	.buswidth = 4,
	.mas_rpm_id = -1,
	.slv_rpm_id = -1,
};

static struct qcom_icc_node slv_prng = {
	.name = "slv_prng",
	.id = MSM8939_SLAVE_PRNG,
	.buswidth = 4,
	.mas_rpm_id = -1,
	.slv_rpm_id = -1,
};

static struct qcom_icc_node slv_qdss_cfg = {
	.name = "slv_qdss_cfg",
	.id = MSM8939_SLAVE_QDSS_CFG,
	.buswidth = 4,
	.mas_rpm_id = -1,
	.slv_rpm_id = -1,
};

static struct qcom_icc_node slv_qdss_stm = {
	.name = "slv_qdss_stm",
	.id = MSM8939_SLAVE_QDSS_STM,
	.buswidth = 4,
	.mas_rpm_id = -1,
	.slv_rpm_id = 30,
};

static struct qcom_icc_node slv_rbcpr_cfg = {
	.name = "slv_rbcpr_cfg",
	.id = MSM8939_SLAVE_RBCPR_CFG,
	.buswidth = 4,
	.mas_rpm_id = -1,
	.slv_rpm_id = -1,
};

static struct qcom_icc_node slv_sdcc_1 = {
	.name = "slv_sdcc_1",
	.id = MSM8939_SLAVE_SDCC_1,
	.buswidth = 4,
	.mas_rpm_id = -1,
	.slv_rpm_id = -1,
};

static struct qcom_icc_node slv_sdcc_2 = {
	.name = "slv_sdcc_2",
	.id = MSM8939_SLAVE_SDCC_2,
	.buswidth = 4,
	.mas_rpm_id = -1,
	.slv_rpm_id = -1,
};

static struct qcom_icc_node slv_security = {
	.name = "slv_security",
	.id = MSM8939_SLAVE_SECURITY,
	.buswidth = 4,
	.mas_rpm_id = -1,
	.slv_rpm_id = -1,
};

static struct qcom_icc_node slv_snoc_cfg = {
	.name = "slv_snoc_cfg",
	.id = MSM8939_SLAVE_SNOC_CFG,
	.buswidth = 4,
	.mas_rpm_id = -1,
	.slv_rpm_id = -1,
};

static struct qcom_icc_node slv_spdm = {
	.name = "slv_spdm",
	.id = MSM8939_SLAVE_SPDM,
	.buswidth = 4,
	.mas_rpm_id = -1,
	.slv_rpm_id = -1,
};

static struct qcom_icc_node slv_srvc_snoc = {
	.name = "slv_srvc_snoc",
	.id = MSM8939_SLAVE_SRVC_SNOC,
	.buswidth = 8,
	.mas_rpm_id = -1,
	.slv_rpm_id = -1,
};

static struct qcom_icc_node slv_tcsr = {
	.name = "slv_tcsr",
	.id = MSM8939_SLAVE_TCSR,
	.buswidth = 4,
	.mas_rpm_id = -1,
	.slv_rpm_id = -1,
};

static struct qcom_icc_node slv_tlmm = {
	.name = "slv_tlmm",
	.id = MSM8939_SLAVE_TLMM,
	.buswidth = 4,
	.mas_rpm_id = -1,
	.slv_rpm_id = -1,
};

static struct qcom_icc_node slv_usb_hs1 = {
	.name = "slv_usb_hs1",
	.id = MSM8939_SLAVE_USB_HS1,
	.buswidth = 4,
	.mas_rpm_id = -1,
	.slv_rpm_id = -1,
};

static struct qcom_icc_node slv_usb_hs2 = {
	.name = "slv_usb_hs2",
	.id = MSM8939_SLAVE_USB_HS2,
	.buswidth = 4,
	.mas_rpm_id = -1,
	.slv_rpm_id = -1,
};

static struct qcom_icc_node slv_venus_cfg = {
	.name = "slv_venus_cfg",
	.id = MSM8939_SLAVE_VENUS_CFG,
	.buswidth = 4,
	.mas_rpm_id = -1,
	.slv_rpm_id = -1,
};

static const u16 snoc_bimc_0_mas_links[] = {
	MSM8939_SNOC_BIMC_0_SLV
};

static struct qcom_icc_node snoc_bimc_0_mas = {
	.name = "snoc_bimc_0_mas",
	.id = MSM8939_SNOC_BIMC_0_MAS,
	.buswidth = 16,
	.mas_rpm_id = -1,
	.slv_rpm_id = -1,
	.qos.ap_owned = true,
	.qos.qos_mode = NOC_QOS_MODE_INVALID,
	.num_links = ARRAY_SIZE(snoc_bimc_0_mas_links),
	.links = snoc_bimc_0_mas_links,
};

static const u16 snoc_bimc_0_slv_links[] = {
	MSM8939_SLAVE_EBI_CH0
};

static struct qcom_icc_node snoc_bimc_0_slv = {
	.name = "snoc_bimc_0_slv",
	.id = MSM8939_SNOC_BIMC_0_SLV,
	.buswidth = 16,
	.mas_rpm_id = -1,
	.slv_rpm_id = -1,
	.qos.ap_owned = true,
	.qos.qos_mode = NOC_QOS_MODE_INVALID,
	.num_links = ARRAY_SIZE(snoc_bimc_0_slv_links),
	.links = snoc_bimc_0_slv_links,
};

static const u16 snoc_bimc_1_mas_links[] = {
	MSM8939_SNOC_BIMC_1_SLV
};

static struct qcom_icc_node snoc_bimc_1_mas = {
	.name = "snoc_bimc_1_mas",
	.id = MSM8939_SNOC_BIMC_1_MAS,
	.buswidth = 16,
	.mas_rpm_id = 76,
	.slv_rpm_id = -1,
	.num_links = ARRAY_SIZE(snoc_bimc_1_mas_links),
	.links = snoc_bimc_1_mas_links,
};

static const u16 snoc_bimc_1_slv_links[] = {
	MSM8939_SLAVE_EBI_CH0
};

static struct qcom_icc_node snoc_bimc_1_slv = {
	.name = "snoc_bimc_1_slv",
	.id = MSM8939_SNOC_BIMC_1_SLV,
	.buswidth = 16,
	.mas_rpm_id = -1,
	.slv_rpm_id = 104,
	.num_links = ARRAY_SIZE(snoc_bimc_1_slv_links),
	.links = snoc_bimc_1_slv_links,
};

static const u16 snoc_bimc_2_mas_links[] = {
	MSM8939_SNOC_BIMC_2_SLV
};

static struct qcom_icc_node snoc_bimc_2_mas = {
	.name = "snoc_bimc_2_mas",
	.id = MSM8939_SNOC_BIMC_2_MAS,
	.buswidth = 16,
	.mas_rpm_id = -1,
	.slv_rpm_id = -1,
	.qos.ap_owned = true,
	.qos.qos_mode = NOC_QOS_MODE_INVALID,
	.num_links = ARRAY_SIZE(snoc_bimc_2_mas_links),
	.links = snoc_bimc_2_mas_links,
};

static const u16 snoc_bimc_2_slv_links[] = {
	MSM8939_SLAVE_EBI_CH0
};

static struct qcom_icc_node snoc_bimc_2_slv = {
	.name = "snoc_bimc_2_slv",
	.id = MSM8939_SNOC_BIMC_2_SLV,
	.buswidth = 16,
	.mas_rpm_id = -1,
	.slv_rpm_id = -1,
	.qos.ap_owned = true,
	.qos.qos_mode = NOC_QOS_MODE_INVALID,
	.num_links = ARRAY_SIZE(snoc_bimc_2_slv_links),
	.links = snoc_bimc_2_slv_links,
};

static const u16 snoc_int_0_links[] = {
	MSM8939_SLAVE_QDSS_STM,
	MSM8939_SLAVE_IMEM,
	MSM8939_SNOC_PNOC_MAS
};

static struct qcom_icc_node snoc_int_0 = {
	.name = "snoc_int_0",
	.id = MSM8939_SNOC_INT_0,
	.buswidth = 8,
	.mas_rpm_id = 99,
	.slv_rpm_id = 130,
	.num_links = ARRAY_SIZE(snoc_int_0_links),
	.links = snoc_int_0_links,
};

static const u16 snoc_int_1_links[] = {
	MSM8939_SLAVE_APSS,
	MSM8939_SLAVE_CATS_128,
	MSM8939_SLAVE_OCMEM_64
};

static struct qcom_icc_node snoc_int_1 = {
	.name = "snoc_int_1",
	.id = MSM8939_SNOC_INT_1,
	.buswidth = 8,
	.mas_rpm_id = -1,
	.slv_rpm_id = -1,
	.num_links = ARRAY_SIZE(snoc_int_1_links),
	.links = snoc_int_1_links,
};

static const u16 snoc_int_bimc_links[] = {
	MSM8939_SNOC_BIMC_1_MAS
};

static struct qcom_icc_node snoc_int_bimc = {
	.name = "snoc_int_bimc",
	.id = MSM8939_SNOC_INT_BIMC,
	.buswidth = 8,
	.mas_rpm_id = 101,
	.slv_rpm_id = 132,
	.num_links = ARRAY_SIZE(snoc_int_bimc_links),
	.links = snoc_int_bimc_links,
};

static const u16 snoc_pcnoc_mas_links[] = {
	MSM8939_SNOC_PNOC_SLV
};

static struct qcom_icc_node snoc_pcnoc_mas = {
	.name = "snoc_pcnoc_mas",
	.id = MSM8939_SNOC_PNOC_MAS,
	.buswidth = 8,
	.mas_rpm_id = -1,
	.slv_rpm_id = -1,
	.num_links = ARRAY_SIZE(snoc_pcnoc_mas_links),
	.links = snoc_pcnoc_mas_links,
};

static const u16 snoc_pcnoc_slv_links[] = {
	MSM8939_PNOC_INT_0
};

static struct qcom_icc_node snoc_pcnoc_slv = {
	.name = "snoc_pcnoc_slv",
	.id = MSM8939_SNOC_PNOC_SLV,
	.buswidth = 8,
	.mas_rpm_id = -1,
	.slv_rpm_id = -1,
	.num_links = ARRAY_SIZE(snoc_pcnoc_slv_links),
	.links = snoc_pcnoc_slv_links,
};

static struct qcom_icc_node * const msm8939_snoc_nodes[] = {
	[BIMC_SNOC_SLV] = &bimc_snoc_slv,
	[MASTER_QDSS_BAM] = &mas_qdss_bam,
	[MASTER_QDSS_ETR] = &mas_qdss_etr,
	[MASTER_SNOC_CFG] = &mas_snoc_cfg,
	[PCNOC_SNOC_SLV] = &pcnoc_snoc_slv,
	[SLAVE_APSS] = &slv_apss,
	[SLAVE_CATS_128] = &slv_cats_0,
	[SLAVE_OCMEM_64] = &slv_cats_1,
	[SLAVE_IMEM] = &slv_imem,
	[SLAVE_QDSS_STM] = &slv_qdss_stm,
	[SLAVE_SRVC_SNOC] = &slv_srvc_snoc,
	[SNOC_BIMC_0_MAS] = &snoc_bimc_0_mas,
	[SNOC_BIMC_1_MAS] = &snoc_bimc_1_mas,
	[SNOC_BIMC_2_MAS] = &snoc_bimc_2_mas,
	[SNOC_INT_0] = &snoc_int_0,
	[SNOC_INT_1] = &snoc_int_1,
	[SNOC_INT_BIMC] = &snoc_int_bimc,
	[SNOC_PCNOC_MAS] = &snoc_pcnoc_mas,
	[SNOC_QDSS_INT] = &qdss_int,
};

static const struct regmap_config msm8939_snoc_regmap_config = {
	.reg_bits	= 32,
	.reg_stride	= 4,
	.val_bits	= 32,
	.max_register	= 0x14080,
	.fast_io	= true,
};

static const struct qcom_icc_desc msm8939_snoc = {
	.type = QCOM_ICC_NOC,
	.nodes = msm8939_snoc_nodes,
	.num_nodes = ARRAY_SIZE(msm8939_snoc_nodes),
	.regmap_cfg = &msm8939_snoc_regmap_config,
	.qos_offset = 0x7000,
};

static struct qcom_icc_node * const msm8939_snoc_mm_nodes[] = {
	[MASTER_VIDEO_P0] = &mas_video,
	[MASTER_JPEG] = &mas_jpeg,
	[MASTER_VFE] = &mas_vfe,
	[MASTER_MDP_PORT0] = &mas_mdp0,
	[MASTER_MDP_PORT1] = &mas_mdp1,
	[MASTER_CPP] = &mas_cpp,
	[SNOC_MM_INT_0] = &mm_int_0,
	[SNOC_MM_INT_1] = &mm_int_1,
	[SNOC_MM_INT_2] = &mm_int_2,
};

<<<<<<< HEAD
static struct qcom_icc_desc msm8939_snoc_mm = {
=======
static const struct qcom_icc_desc msm8939_snoc_mm = {
>>>>>>> 88084a3d
	.type = QCOM_ICC_NOC,
	.nodes = msm8939_snoc_mm_nodes,
	.num_nodes = ARRAY_SIZE(msm8939_snoc_mm_nodes),
	.regmap_cfg = &msm8939_snoc_regmap_config,
	.qos_offset = 0x7000,
};

static struct qcom_icc_node * const msm8939_bimc_nodes[] = {
	[BIMC_SNOC_MAS] = &bimc_snoc_mas,
	[MASTER_AMPSS_M0] = &mas_apss,
	[MASTER_GRAPHICS_3D] = &mas_gfx,
	[MASTER_TCU0] = &mas_tcu0,
	[SLAVE_AMPSS_L2] = &slv_apps_l2,
	[SLAVE_EBI_CH0] = &slv_ebi_ch0,
	[SNOC_BIMC_0_SLV] = &snoc_bimc_0_slv,
	[SNOC_BIMC_1_SLV] = &snoc_bimc_1_slv,
	[SNOC_BIMC_2_SLV] = &snoc_bimc_2_slv,
};

static const struct regmap_config msm8939_bimc_regmap_config = {
	.reg_bits	= 32,
	.reg_stride	= 4,
	.val_bits	= 32,
	.max_register	= 0x62000,
	.fast_io	= true,
};

static const struct qcom_icc_desc msm8939_bimc = {
	.type = QCOM_ICC_BIMC,
	.nodes = msm8939_bimc_nodes,
	.num_nodes = ARRAY_SIZE(msm8939_bimc_nodes),
	.regmap_cfg = &msm8939_bimc_regmap_config,
	.qos_offset = 0x8000,
};

static struct qcom_icc_node * const msm8939_pcnoc_nodes[] = {
	[MASTER_BLSP_1] = &mas_blsp_1,
	[MASTER_DEHR] = &mas_dehr,
	[MASTER_LPASS] = &mas_audio,
	[MASTER_CRYPTO_CORE0] = &mas_pcnoc_crypto_0,
	[MASTER_SDCC_1] = &mas_pcnoc_sdcc_1,
	[MASTER_SDCC_2] = &mas_pcnoc_sdcc_2,
	[MASTER_SPDM] = &mas_spdm,
	[MASTER_USB_HS1] = &mas_usb_hs1,
	[MASTER_USB_HS2] = &mas_usb_hs2,
	[PCNOC_INT_0] = &pcnoc_int_0,
	[PCNOC_INT_1] = &pcnoc_int_1,
	[PCNOC_MAS_0] = &pcnoc_m_0,
	[PCNOC_MAS_1] = &pcnoc_m_1,
	[PCNOC_SLV_0] = &pcnoc_s_0,
	[PCNOC_SLV_1] = &pcnoc_s_1,
	[PCNOC_SLV_2] = &pcnoc_s_2,
	[PCNOC_SLV_3] = &pcnoc_s_3,
	[PCNOC_SLV_4] = &pcnoc_s_4,
	[PCNOC_SLV_8] = &pcnoc_s_8,
	[PCNOC_SLV_9] = &pcnoc_s_9,
	[PCNOC_SNOC_MAS] = &pcnoc_snoc_mas,
	[SLAVE_BIMC_CFG] = &slv_bimc_cfg,
	[SLAVE_BLSP_1] = &slv_blsp_1,
	[SLAVE_BOOT_ROM] = &slv_boot_rom,
	[SLAVE_CAMERA_CFG] = &slv_camera_cfg,
	[SLAVE_CLK_CTL] = &slv_clk_ctl,
	[SLAVE_CRYPTO_0_CFG] = &slv_crypto_0_cfg,
	[SLAVE_DEHR_CFG] = &slv_dehr_cfg,
	[SLAVE_DISPLAY_CFG] = &slv_display_cfg,
	[SLAVE_GRAPHICS_3D_CFG] = &slv_gfx_cfg,
	[SLAVE_IMEM_CFG] = &slv_imem_cfg,
	[SLAVE_LPASS] = &slv_audio,
	[SLAVE_MPM] = &slv_mpm,
	[SLAVE_MSG_RAM] = &slv_msg_ram,
	[SLAVE_MSS] = &slv_mss,
	[SLAVE_PDM] = &slv_pdm,
	[SLAVE_PMIC_ARB] = &slv_pmic_arb,
	[SLAVE_PCNOC_CFG] = &slv_pcnoc_cfg,
	[SLAVE_PRNG] = &slv_prng,
	[SLAVE_QDSS_CFG] = &slv_qdss_cfg,
	[SLAVE_RBCPR_CFG] = &slv_rbcpr_cfg,
	[SLAVE_SDCC_1] = &slv_sdcc_1,
	[SLAVE_SDCC_2] = &slv_sdcc_2,
	[SLAVE_SECURITY] = &slv_security,
	[SLAVE_SNOC_CFG] = &slv_snoc_cfg,
	[SLAVE_SPDM] = &slv_spdm,
	[SLAVE_TCSR] = &slv_tcsr,
	[SLAVE_TLMM] = &slv_tlmm,
	[SLAVE_USB_HS1] = &slv_usb_hs1,
	[SLAVE_USB_HS2] = &slv_usb_hs2,
	[SLAVE_VENUS_CFG] = &slv_venus_cfg,
	[SNOC_PCNOC_SLV] = &snoc_pcnoc_slv,
};

static const struct regmap_config msm8939_pcnoc_regmap_config = {
	.reg_bits	= 32,
	.reg_stride	= 4,
	.val_bits	= 32,
	.max_register	= 0x11000,
	.fast_io	= true,
};

static const struct qcom_icc_desc msm8939_pcnoc = {
	.type = QCOM_ICC_NOC,
	.nodes = msm8939_pcnoc_nodes,
	.num_nodes = ARRAY_SIZE(msm8939_pcnoc_nodes),
	.regmap_cfg = &msm8939_pcnoc_regmap_config,
	.qos_offset = 0x7000,
};

static const struct of_device_id msm8939_noc_of_match[] = {
	{ .compatible = "qcom,msm8939-bimc", .data = &msm8939_bimc },
	{ .compatible = "qcom,msm8939-pcnoc", .data = &msm8939_pcnoc },
	{ .compatible = "qcom,msm8939-snoc", .data = &msm8939_snoc },
	{ .compatible = "qcom,msm8939-snoc-mm", .data = &msm8939_snoc_mm },
	{ }
};
MODULE_DEVICE_TABLE(of, msm8939_noc_of_match);

static struct platform_driver msm8939_noc_driver = {
	.probe = qnoc_probe,
	.remove = qnoc_remove,
	.driver = {
		.name = "qnoc-msm8939",
		.of_match_table = msm8939_noc_of_match,
	},
};
module_platform_driver(msm8939_noc_driver);
MODULE_AUTHOR("Jun Nie <jun.nie@linaro.org>");
MODULE_DESCRIPTION("Qualcomm MSM8939 NoC driver");
MODULE_LICENSE("GPL v2");<|MERGE_RESOLUTION|>--- conflicted
+++ resolved
@@ -1301,11 +1301,7 @@
 	[SNOC_MM_INT_2] = &mm_int_2,
 };
 
-<<<<<<< HEAD
-static struct qcom_icc_desc msm8939_snoc_mm = {
-=======
 static const struct qcom_icc_desc msm8939_snoc_mm = {
->>>>>>> 88084a3d
 	.type = QCOM_ICC_NOC,
 	.nodes = msm8939_snoc_mm_nodes,
 	.num_nodes = ARRAY_SIZE(msm8939_snoc_mm_nodes),
