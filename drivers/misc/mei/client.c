// SPDX-License-Identifier: GPL-2.0
/*
 * Copyright (c) 2003-2020, Intel Corporation. All rights reserved.
 * Intel Management Engine Interface (Intel MEI) Linux driver
 */

#include <linux/sched/signal.h>
#include <linux/wait.h>
#include <linux/delay.h>
#include <linux/slab.h>
#include <linux/pm_runtime.h>
#include <linux/dma-mapping.h>

#include <linux/mei.h>

#include "mei_dev.h"
#include "hbm.h"
#include "client.h"

/**
 * mei_me_cl_init - initialize me client
 *
 * @me_cl: me client
 */
void mei_me_cl_init(struct mei_me_client *me_cl)
{
	INIT_LIST_HEAD(&me_cl->list);
	kref_init(&me_cl->refcnt);
}

/**
 * mei_me_cl_get - increases me client refcount
 *
 * @me_cl: me client
 *
 * Locking: called under "dev->device_lock" lock
 *
 * Return: me client or NULL
 */
struct mei_me_client *mei_me_cl_get(struct mei_me_client *me_cl)
{
	if (me_cl && kref_get_unless_zero(&me_cl->refcnt))
		return me_cl;

	return NULL;
}

/**
 * mei_me_cl_release - free me client
 *
 * Locking: called under "dev->device_lock" lock
 *
 * @ref: me_client refcount
 */
static void mei_me_cl_release(struct kref *ref)
{
	struct mei_me_client *me_cl =
		container_of(ref, struct mei_me_client, refcnt);

	kfree(me_cl);
}

/**
 * mei_me_cl_put - decrease me client refcount and free client if necessary
 *
 * Locking: called under "dev->device_lock" lock
 *
 * @me_cl: me client
 */
void mei_me_cl_put(struct mei_me_client *me_cl)
{
	if (me_cl)
		kref_put(&me_cl->refcnt, mei_me_cl_release);
}

/**
 * __mei_me_cl_del  - delete me client from the list and decrease
 *     reference counter
 *
 * @dev: mei device
 * @me_cl: me client
 *
 * Locking: dev->me_clients_rwsem
 */
static void __mei_me_cl_del(struct mei_device *dev, struct mei_me_client *me_cl)
{
	if (!me_cl)
		return;

	list_del_init(&me_cl->list);
	mei_me_cl_put(me_cl);
}

/**
 * mei_me_cl_del - delete me client from the list and decrease
 *     reference counter
 *
 * @dev: mei device
 * @me_cl: me client
 */
void mei_me_cl_del(struct mei_device *dev, struct mei_me_client *me_cl)
{
	down_write(&dev->me_clients_rwsem);
	__mei_me_cl_del(dev, me_cl);
	up_write(&dev->me_clients_rwsem);
}

/**
 * mei_me_cl_add - add me client to the list
 *
 * @dev: mei device
 * @me_cl: me client
 */
void mei_me_cl_add(struct mei_device *dev, struct mei_me_client *me_cl)
{
	down_write(&dev->me_clients_rwsem);
	list_add(&me_cl->list, &dev->me_clients);
	up_write(&dev->me_clients_rwsem);
}

/**
 * __mei_me_cl_by_uuid - locate me client by uuid
 *	increases ref count
 *
 * @dev: mei device
 * @uuid: me client uuid
 *
 * Return: me client or NULL if not found
 *
 * Locking: dev->me_clients_rwsem
 */
static struct mei_me_client *__mei_me_cl_by_uuid(struct mei_device *dev,
					const uuid_le *uuid)
{
	struct mei_me_client *me_cl;
	const uuid_le *pn;

	WARN_ON(!rwsem_is_locked(&dev->me_clients_rwsem));

	list_for_each_entry(me_cl, &dev->me_clients, list) {
		pn = &me_cl->props.protocol_name;
		if (uuid_le_cmp(*uuid, *pn) == 0)
			return mei_me_cl_get(me_cl);
	}

	return NULL;
}

/**
 * mei_me_cl_by_uuid - locate me client by uuid
 *	increases ref count
 *
 * @dev: mei device
 * @uuid: me client uuid
 *
 * Return: me client or NULL if not found
 *
 * Locking: dev->me_clients_rwsem
 */
struct mei_me_client *mei_me_cl_by_uuid(struct mei_device *dev,
					const uuid_le *uuid)
{
	struct mei_me_client *me_cl;

	down_read(&dev->me_clients_rwsem);
	me_cl = __mei_me_cl_by_uuid(dev, uuid);
	up_read(&dev->me_clients_rwsem);

	return me_cl;
}

/**
 * mei_me_cl_by_id - locate me client by client id
 *	increases ref count
 *
 * @dev: the device structure
 * @client_id: me client id
 *
 * Return: me client or NULL if not found
 *
 * Locking: dev->me_clients_rwsem
 */
struct mei_me_client *mei_me_cl_by_id(struct mei_device *dev, u8 client_id)
{

	struct mei_me_client *__me_cl, *me_cl = NULL;

	down_read(&dev->me_clients_rwsem);
	list_for_each_entry(__me_cl, &dev->me_clients, list) {
		if (__me_cl->client_id == client_id) {
			me_cl = mei_me_cl_get(__me_cl);
			break;
		}
	}
	up_read(&dev->me_clients_rwsem);

	return me_cl;
}

/**
 * __mei_me_cl_by_uuid_id - locate me client by client id and uuid
 *	increases ref count
 *
 * @dev: the device structure
 * @uuid: me client uuid
 * @client_id: me client id
 *
 * Return: me client or null if not found
 *
 * Locking: dev->me_clients_rwsem
 */
static struct mei_me_client *__mei_me_cl_by_uuid_id(struct mei_device *dev,
					   const uuid_le *uuid, u8 client_id)
{
	struct mei_me_client *me_cl;
	const uuid_le *pn;

	WARN_ON(!rwsem_is_locked(&dev->me_clients_rwsem));

	list_for_each_entry(me_cl, &dev->me_clients, list) {
		pn = &me_cl->props.protocol_name;
		if (uuid_le_cmp(*uuid, *pn) == 0 &&
		    me_cl->client_id == client_id)
			return mei_me_cl_get(me_cl);
	}

	return NULL;
}


/**
 * mei_me_cl_by_uuid_id - locate me client by client id and uuid
 *	increases ref count
 *
 * @dev: the device structure
 * @uuid: me client uuid
 * @client_id: me client id
 *
 * Return: me client or null if not found
 */
struct mei_me_client *mei_me_cl_by_uuid_id(struct mei_device *dev,
					   const uuid_le *uuid, u8 client_id)
{
	struct mei_me_client *me_cl;

	down_read(&dev->me_clients_rwsem);
	me_cl = __mei_me_cl_by_uuid_id(dev, uuid, client_id);
	up_read(&dev->me_clients_rwsem);

	return me_cl;
}

/**
 * mei_me_cl_rm_by_uuid - remove all me clients matching uuid
 *
 * @dev: the device structure
 * @uuid: me client uuid
 *
 * Locking: called under "dev->device_lock" lock
 */
void mei_me_cl_rm_by_uuid(struct mei_device *dev, const uuid_le *uuid)
{
	struct mei_me_client *me_cl;

	dev_dbg(dev->dev, "remove %pUl\n", uuid);

	down_write(&dev->me_clients_rwsem);
	me_cl = __mei_me_cl_by_uuid(dev, uuid);
	__mei_me_cl_del(dev, me_cl);
	mei_me_cl_put(me_cl);
	up_write(&dev->me_clients_rwsem);
}

/**
 * mei_me_cl_rm_by_uuid_id - remove all me clients matching client id
 *
 * @dev: the device structure
 * @uuid: me client uuid
 * @id: me client id
 *
 * Locking: called under "dev->device_lock" lock
 */
void mei_me_cl_rm_by_uuid_id(struct mei_device *dev, const uuid_le *uuid, u8 id)
{
	struct mei_me_client *me_cl;

	dev_dbg(dev->dev, "remove %pUl %d\n", uuid, id);

	down_write(&dev->me_clients_rwsem);
	me_cl = __mei_me_cl_by_uuid_id(dev, uuid, id);
	__mei_me_cl_del(dev, me_cl);
	mei_me_cl_put(me_cl);
	up_write(&dev->me_clients_rwsem);
}

/**
 * mei_me_cl_rm_all - remove all me clients
 *
 * @dev: the device structure
 *
 * Locking: called under "dev->device_lock" lock
 */
void mei_me_cl_rm_all(struct mei_device *dev)
{
	struct mei_me_client *me_cl, *next;

	down_write(&dev->me_clients_rwsem);
	list_for_each_entry_safe(me_cl, next, &dev->me_clients, list)
		__mei_me_cl_del(dev, me_cl);
	up_write(&dev->me_clients_rwsem);
}

/**
 * mei_io_cb_free - free mei_cb_private related memory
 *
 * @cb: mei callback struct
 */
void mei_io_cb_free(struct mei_cl_cb *cb)
{
	if (cb == NULL)
		return;

	list_del(&cb->list);
	kfree(cb->buf.data);
	kfree(cb);
}

/**
 * mei_tx_cb_queue - queue tx callback
 *
 * Locking: called under "dev->device_lock" lock
 *
 * @cb: mei callback struct
 * @head: an instance of list to queue on
 */
static inline void mei_tx_cb_enqueue(struct mei_cl_cb *cb,
				     struct list_head *head)
{
	list_add_tail(&cb->list, head);
	cb->cl->tx_cb_queued++;
}

/**
 * mei_tx_cb_dequeue - dequeue tx callback
 *
 * Locking: called under "dev->device_lock" lock
 *
 * @cb: mei callback struct to dequeue and free
 */
static inline void mei_tx_cb_dequeue(struct mei_cl_cb *cb)
{
	if (!WARN_ON(cb->cl->tx_cb_queued == 0))
		cb->cl->tx_cb_queued--;

	mei_io_cb_free(cb);
}

/**
 * mei_cl_set_read_by_fp - set pending_read flag to vtag struct for given fp
 *
 * Locking: called under "dev->device_lock" lock
 *
 * @cl: mei client
 * @fp: pointer to file structure
 */
static void mei_cl_set_read_by_fp(const struct mei_cl *cl,
				  const struct file *fp)
{
	struct mei_cl_vtag *cl_vtag;

	list_for_each_entry(cl_vtag, &cl->vtag_map, list) {
		if (cl_vtag->fp == fp) {
			cl_vtag->pending_read = true;
			return;
		}
	}
}

/**
 * mei_io_cb_init - allocate and initialize io callback
 *
 * @cl: mei client
 * @type: operation type
 * @fp: pointer to file structure
 *
 * Return: mei_cl_cb pointer or NULL;
 */
static struct mei_cl_cb *mei_io_cb_init(struct mei_cl *cl,
					enum mei_cb_file_ops type,
					const struct file *fp)
{
	struct mei_cl_cb *cb;

	cb = kzalloc(sizeof(*cb), GFP_KERNEL);
	if (!cb)
		return NULL;

	INIT_LIST_HEAD(&cb->list);
	cb->fp = fp;
	cb->cl = cl;
	cb->buf_idx = 0;
	cb->fop_type = type;
	cb->vtag = 0;

	return cb;
}

/**
 * mei_io_list_flush_cl - removes cbs belonging to the cl.
 *
 * @head:  an instance of our list structure
 * @cl:    host client
 */
static void mei_io_list_flush_cl(struct list_head *head,
				 const struct mei_cl *cl)
{
	struct mei_cl_cb *cb, *next;

	list_for_each_entry_safe(cb, next, head, list) {
		if (cl == cb->cl) {
			list_del_init(&cb->list);
			if (cb->fop_type == MEI_FOP_READ)
				mei_io_cb_free(cb);
		}
	}
}

/**
 * mei_io_tx_list_free_cl - removes cb belonging to the cl and free them
 *
 * @head: An instance of our list structure
 * @cl: host client
 * @fp: file pointer (matching cb file object), may be NULL
 */
static void mei_io_tx_list_free_cl(struct list_head *head,
				   const struct mei_cl *cl,
				   const struct file *fp)
{
	struct mei_cl_cb *cb, *next;

	list_for_each_entry_safe(cb, next, head, list) {
		if (cl == cb->cl && (!fp || fp == cb->fp))
			mei_tx_cb_dequeue(cb);
	}
}

/**
 * mei_io_list_free_fp - free cb from a list that matches file pointer
 *
 * @head: io list
 * @fp: file pointer (matching cb file object), may be NULL
 */
static void mei_io_list_free_fp(struct list_head *head, const struct file *fp)
{
	struct mei_cl_cb *cb, *next;

	list_for_each_entry_safe(cb, next, head, list)
		if (!fp || fp == cb->fp)
			mei_io_cb_free(cb);
}

/**
 * mei_cl_free_pending - free pending cb
 *
 * @cl: host client
 */
static void mei_cl_free_pending(struct mei_cl *cl)
{
	struct mei_cl_cb *cb;

	cb = list_first_entry_or_null(&cl->rd_pending, struct mei_cl_cb, list);
	mei_io_cb_free(cb);
}

/**
 * mei_cl_alloc_cb - a convenient wrapper for allocating read cb
 *
 * @cl: host client
 * @length: size of the buffer
 * @fop_type: operation type
 * @fp: associated file pointer (might be NULL)
 *
 * Return: cb on success and NULL on failure
 */
struct mei_cl_cb *mei_cl_alloc_cb(struct mei_cl *cl, size_t length,
				  enum mei_cb_file_ops fop_type,
				  const struct file *fp)
{
	struct mei_cl_cb *cb;

	cb = mei_io_cb_init(cl, fop_type, fp);
	if (!cb)
		return NULL;

	if (length == 0)
		return cb;

	cb->buf.data = kmalloc(roundup(length, MEI_SLOT_SIZE), GFP_KERNEL);
	if (!cb->buf.data) {
		mei_io_cb_free(cb);
		return NULL;
	}
	cb->buf.size = length;

	return cb;
}

/**
 * mei_cl_enqueue_ctrl_wr_cb - a convenient wrapper for allocating
 *     and enqueuing of the control commands cb
 *
 * @cl: host client
 * @length: size of the buffer
 * @fop_type: operation type
 * @fp: associated file pointer (might be NULL)
 *
 * Return: cb on success and NULL on failure
 * Locking: called under "dev->device_lock" lock
 */
struct mei_cl_cb *mei_cl_enqueue_ctrl_wr_cb(struct mei_cl *cl, size_t length,
					    enum mei_cb_file_ops fop_type,
					    const struct file *fp)
{
	struct mei_cl_cb *cb;

	/* for RX always allocate at least client's mtu */
	if (length)
		length = max_t(size_t, length, mei_cl_mtu(cl));

	cb = mei_cl_alloc_cb(cl, length, fop_type, fp);
	if (!cb)
		return NULL;

	list_add_tail(&cb->list, &cl->dev->ctrl_wr_list);
	return cb;
}

/**
 * mei_cl_read_cb - find this cl's callback in the read list
 *     for a specific file
 *
 * @cl: host client
 * @fp: file pointer (matching cb file object), may be NULL
 *
 * Return: cb on success, NULL if cb is not found
 */
struct mei_cl_cb *mei_cl_read_cb(struct mei_cl *cl, const struct file *fp)
{
	struct mei_cl_cb *cb;
	struct mei_cl_cb *ret_cb = NULL;

	spin_lock(&cl->rd_completed_lock);
	list_for_each_entry(cb, &cl->rd_completed, list)
		if (!fp || fp == cb->fp) {
			ret_cb = cb;
			break;
		}
	spin_unlock(&cl->rd_completed_lock);
	return ret_cb;
}

/**
 * mei_cl_flush_queues - flushes queue lists belonging to cl.
 *
 * @cl: host client
 * @fp: file pointer (matching cb file object), may be NULL
 *
 * Return: 0 on success, -EINVAL if cl or cl->dev is NULL.
 */
int mei_cl_flush_queues(struct mei_cl *cl, const struct file *fp)
{
	struct mei_device *dev;

	if (WARN_ON(!cl || !cl->dev))
		return -EINVAL;

	dev = cl->dev;

	cl_dbg(dev, cl, "remove list entry belonging to cl\n");
	mei_io_tx_list_free_cl(&cl->dev->write_list, cl, fp);
	mei_io_tx_list_free_cl(&cl->dev->write_waiting_list, cl, fp);
	/* free pending and control cb only in final flush */
	if (!fp) {
		mei_io_list_flush_cl(&cl->dev->ctrl_wr_list, cl);
		mei_io_list_flush_cl(&cl->dev->ctrl_rd_list, cl);
		mei_cl_free_pending(cl);
	}
	spin_lock(&cl->rd_completed_lock);
	mei_io_list_free_fp(&cl->rd_completed, fp);
	spin_unlock(&cl->rd_completed_lock);

	return 0;
}

/**
 * mei_cl_init - initializes cl.
 *
 * @cl: host client to be initialized
 * @dev: mei device
 */
static void mei_cl_init(struct mei_cl *cl, struct mei_device *dev)
{
	memset(cl, 0, sizeof(*cl));
	init_waitqueue_head(&cl->wait);
	init_waitqueue_head(&cl->rx_wait);
	init_waitqueue_head(&cl->tx_wait);
	init_waitqueue_head(&cl->ev_wait);
	INIT_LIST_HEAD(&cl->vtag_map);
	spin_lock_init(&cl->rd_completed_lock);
	INIT_LIST_HEAD(&cl->rd_completed);
	INIT_LIST_HEAD(&cl->rd_pending);
	INIT_LIST_HEAD(&cl->link);
	cl->writing_state = MEI_IDLE;
	cl->state = MEI_FILE_UNINITIALIZED;
	cl->dev = dev;
}

/**
 * mei_cl_allocate - allocates cl  structure and sets it up.
 *
 * @dev: mei device
 * Return:  The allocated file or NULL on failure
 */
struct mei_cl *mei_cl_allocate(struct mei_device *dev)
{
	struct mei_cl *cl;

	cl = kmalloc(sizeof(*cl), GFP_KERNEL);
	if (!cl)
		return NULL;

	mei_cl_init(cl, dev);

	return cl;
}

/**
 * mei_cl_link - allocate host id in the host map
 *
 * @cl: host client
 *
 * Return: 0 on success
 *	-EINVAL on incorrect values
 *	-EMFILE if open count exceeded.
 */
int mei_cl_link(struct mei_cl *cl)
{
	struct mei_device *dev;
	int id;

	if (WARN_ON(!cl || !cl->dev))
		return -EINVAL;

	dev = cl->dev;

	id = find_first_zero_bit(dev->host_clients_map, MEI_CLIENTS_MAX);
	if (id >= MEI_CLIENTS_MAX) {
		dev_err(dev->dev, "id exceeded %d", MEI_CLIENTS_MAX);
		return -EMFILE;
	}

	if (dev->open_handle_count >= MEI_MAX_OPEN_HANDLE_COUNT) {
		dev_err(dev->dev, "open_handle_count exceeded %d",
			MEI_MAX_OPEN_HANDLE_COUNT);
		return -EMFILE;
	}

	dev->open_handle_count++;

	cl->host_client_id = id;
	list_add_tail(&cl->link, &dev->file_list);

	set_bit(id, dev->host_clients_map);

	cl->state = MEI_FILE_INITIALIZING;

	cl_dbg(dev, cl, "link cl\n");
	return 0;
}

/**
 * mei_cl_unlink - remove host client from the list
 *
 * @cl: host client
 *
 * Return: always 0
 */
int mei_cl_unlink(struct mei_cl *cl)
{
	struct mei_device *dev;

	/* don't shout on error exit path */
	if (!cl)
		return 0;

	if (WARN_ON(!cl->dev))
		return 0;

	dev = cl->dev;

	cl_dbg(dev, cl, "unlink client");

	if (dev->open_handle_count > 0)
		dev->open_handle_count--;

	/* never clear the 0 bit */
	if (cl->host_client_id)
		clear_bit(cl->host_client_id, dev->host_clients_map);

	list_del_init(&cl->link);

	cl->state = MEI_FILE_UNINITIALIZED;
	cl->writing_state = MEI_IDLE;

	WARN_ON(!list_empty(&cl->rd_completed) ||
		!list_empty(&cl->rd_pending) ||
		!list_empty(&cl->link));

	return 0;
}

void mei_host_client_init(struct mei_device *dev)
{
	mei_set_devstate(dev, MEI_DEV_ENABLED);
	dev->reset_count = 0;

	schedule_work(&dev->bus_rescan_work);

	pm_runtime_mark_last_busy(dev->dev);
	dev_dbg(dev->dev, "rpm: autosuspend\n");
	pm_request_autosuspend(dev->dev);
}

/**
 * mei_hbuf_acquire - try to acquire host buffer
 *
 * @dev: the device structure
 * Return: true if host buffer was acquired
 */
bool mei_hbuf_acquire(struct mei_device *dev)
{
	if (mei_pg_state(dev) == MEI_PG_ON ||
	    mei_pg_in_transition(dev)) {
		dev_dbg(dev->dev, "device is in pg\n");
		return false;
	}

	if (!dev->hbuf_is_ready) {
		dev_dbg(dev->dev, "hbuf is not ready\n");
		return false;
	}

	dev->hbuf_is_ready = false;

	return true;
}

/**
 * mei_cl_wake_all - wake up readers, writers and event waiters so
 *                 they can be interrupted
 *
 * @cl: host client
 */
static void mei_cl_wake_all(struct mei_cl *cl)
{
	struct mei_device *dev = cl->dev;

	/* synchronized under device mutex */
	if (waitqueue_active(&cl->rx_wait)) {
		cl_dbg(dev, cl, "Waking up reading client!\n");
		wake_up_interruptible(&cl->rx_wait);
	}
	/* synchronized under device mutex */
	if (waitqueue_active(&cl->tx_wait)) {
		cl_dbg(dev, cl, "Waking up writing client!\n");
		wake_up_interruptible(&cl->tx_wait);
	}
	/* synchronized under device mutex */
	if (waitqueue_active(&cl->ev_wait)) {
		cl_dbg(dev, cl, "Waking up waiting for event clients!\n");
		wake_up_interruptible(&cl->ev_wait);
	}
	/* synchronized under device mutex */
	if (waitqueue_active(&cl->wait)) {
		cl_dbg(dev, cl, "Waking up ctrl write clients!\n");
		wake_up(&cl->wait);
	}
}

/**
 * mei_cl_set_disconnected - set disconnected state and clear
 *   associated states and resources
 *
 * @cl: host client
 */
static void mei_cl_set_disconnected(struct mei_cl *cl)
{
	struct mei_device *dev = cl->dev;

	if (cl->state == MEI_FILE_DISCONNECTED ||
	    cl->state <= MEI_FILE_INITIALIZING)
		return;

	cl->state = MEI_FILE_DISCONNECTED;
	mei_io_tx_list_free_cl(&dev->write_list, cl, NULL);
	mei_io_tx_list_free_cl(&dev->write_waiting_list, cl, NULL);
	mei_io_list_flush_cl(&dev->ctrl_rd_list, cl);
	mei_io_list_flush_cl(&dev->ctrl_wr_list, cl);
	mei_cl_wake_all(cl);
	cl->rx_flow_ctrl_creds = 0;
	cl->tx_flow_ctrl_creds = 0;
	cl->timer_count = 0;

	if (!cl->me_cl)
		return;

	if (!WARN_ON(cl->me_cl->connect_count == 0))
		cl->me_cl->connect_count--;

	if (cl->me_cl->connect_count == 0)
		cl->me_cl->tx_flow_ctrl_creds = 0;

	mei_me_cl_put(cl->me_cl);
	cl->me_cl = NULL;
}

static int mei_cl_set_connecting(struct mei_cl *cl, struct mei_me_client *me_cl)
{
	if (!mei_me_cl_get(me_cl))
		return -ENOENT;

	/* only one connection is allowed for fixed address clients */
	if (me_cl->props.fixed_address) {
		if (me_cl->connect_count) {
			mei_me_cl_put(me_cl);
			return -EBUSY;
		}
	}

	cl->me_cl = me_cl;
	cl->state = MEI_FILE_CONNECTING;
	cl->me_cl->connect_count++;

	return 0;
}

/*
 * mei_cl_send_disconnect - send disconnect request
 *
 * @cl: host client
 * @cb: callback block
 *
 * Return: 0, OK; otherwise, error.
 */
static int mei_cl_send_disconnect(struct mei_cl *cl, struct mei_cl_cb *cb)
{
	struct mei_device *dev;
	int ret;

	dev = cl->dev;

	ret = mei_hbm_cl_disconnect_req(dev, cl);
	cl->status = ret;
	if (ret) {
		cl->state = MEI_FILE_DISCONNECT_REPLY;
		return ret;
	}

	list_move_tail(&cb->list, &dev->ctrl_rd_list);
	cl->timer_count = MEI_CONNECT_TIMEOUT;
	mei_schedule_stall_timer(dev);

	return 0;
}

/**
 * mei_cl_irq_disconnect - processes close related operation from
 *	interrupt thread context - send disconnect request
 *
 * @cl: client
 * @cb: callback block.
 * @cmpl_list: complete list.
 *
 * Return: 0, OK; otherwise, error.
 */
int mei_cl_irq_disconnect(struct mei_cl *cl, struct mei_cl_cb *cb,
			  struct list_head *cmpl_list)
{
	struct mei_device *dev = cl->dev;
	u32 msg_slots;
	int slots;
	int ret;

	msg_slots = mei_hbm2slots(sizeof(struct hbm_client_connect_request));
	slots = mei_hbuf_empty_slots(dev);
	if (slots < 0)
		return -EOVERFLOW;

	if ((u32)slots < msg_slots)
		return -EMSGSIZE;

	ret = mei_cl_send_disconnect(cl, cb);
	if (ret)
		list_move_tail(&cb->list, cmpl_list);

	return ret;
}

/**
 * __mei_cl_disconnect - disconnect host client from the me one
 *     internal function runtime pm has to be already acquired
 *
 * @cl: host client
 *
 * Return: 0 on success, <0 on failure.
 */
static int __mei_cl_disconnect(struct mei_cl *cl)
{
	struct mei_device *dev;
	struct mei_cl_cb *cb;
	int rets;

	dev = cl->dev;

	cl->state = MEI_FILE_DISCONNECTING;

	cb = mei_cl_enqueue_ctrl_wr_cb(cl, 0, MEI_FOP_DISCONNECT, NULL);
	if (!cb) {
		rets = -ENOMEM;
		goto out;
	}

	if (mei_hbuf_acquire(dev)) {
		rets = mei_cl_send_disconnect(cl, cb);
		if (rets) {
			cl_err(dev, cl, "failed to disconnect.\n");
			goto out;
		}
	}

	mutex_unlock(&dev->device_lock);
	wait_event_timeout(cl->wait,
			   cl->state == MEI_FILE_DISCONNECT_REPLY ||
			   cl->state == MEI_FILE_DISCONNECTED,
			   mei_secs_to_jiffies(MEI_CL_CONNECT_TIMEOUT));
	mutex_lock(&dev->device_lock);

	rets = cl->status;
	if (cl->state != MEI_FILE_DISCONNECT_REPLY &&
	    cl->state != MEI_FILE_DISCONNECTED) {
		cl_dbg(dev, cl, "timeout on disconnect from FW client.\n");
		rets = -ETIME;
	}

out:
	/* we disconnect also on error */
	mei_cl_set_disconnected(cl);
	if (!rets)
		cl_dbg(dev, cl, "successfully disconnected from FW client.\n");

	mei_io_cb_free(cb);
	return rets;
}

/**
 * mei_cl_disconnect - disconnect host client from the me one
 *
 * @cl: host client
 *
 * Locking: called under "dev->device_lock" lock
 *
 * Return: 0 on success, <0 on failure.
 */
int mei_cl_disconnect(struct mei_cl *cl)
{
	struct mei_device *dev;
	int rets;

	if (WARN_ON(!cl || !cl->dev))
		return -ENODEV;

	dev = cl->dev;

	cl_dbg(dev, cl, "disconnecting");

	if (!mei_cl_is_connected(cl))
		return 0;

	if (mei_cl_is_fixed_address(cl)) {
		mei_cl_set_disconnected(cl);
		return 0;
	}

	if (dev->dev_state == MEI_DEV_POWERING_DOWN ||
	    dev->dev_state == MEI_DEV_POWER_DOWN) {
		cl_dbg(dev, cl, "Device is powering down, don't bother with disconnection\n");
		mei_cl_set_disconnected(cl);
		return 0;
	}

	rets = pm_runtime_get(dev->dev);
	if (rets < 0 && rets != -EINPROGRESS) {
		pm_runtime_put_noidle(dev->dev);
		cl_err(dev, cl, "rpm: get failed %d\n", rets);
		return rets;
	}

	rets = __mei_cl_disconnect(cl);

	cl_dbg(dev, cl, "rpm: autosuspend\n");
	pm_runtime_mark_last_busy(dev->dev);
	pm_runtime_put_autosuspend(dev->dev);

	return rets;
}


/**
 * mei_cl_is_other_connecting - checks if other
 *    client with the same me client id is connecting
 *
 * @cl: private data of the file object
 *
 * Return: true if other client is connected, false - otherwise.
 */
static bool mei_cl_is_other_connecting(struct mei_cl *cl)
{
	struct mei_device *dev;
	struct mei_cl_cb *cb;

	dev = cl->dev;

	list_for_each_entry(cb, &dev->ctrl_rd_list, list) {
		if (cb->fop_type == MEI_FOP_CONNECT &&
		    mei_cl_me_id(cl) == mei_cl_me_id(cb->cl))
			return true;
	}

	return false;
}

/**
 * mei_cl_send_connect - send connect request
 *
 * @cl: host client
 * @cb: callback block
 *
 * Return: 0, OK; otherwise, error.
 */
static int mei_cl_send_connect(struct mei_cl *cl, struct mei_cl_cb *cb)
{
	struct mei_device *dev;
	int ret;

	dev = cl->dev;

	ret = mei_hbm_cl_connect_req(dev, cl);
	cl->status = ret;
	if (ret) {
		cl->state = MEI_FILE_DISCONNECT_REPLY;
		return ret;
	}

	list_move_tail(&cb->list, &dev->ctrl_rd_list);
	cl->timer_count = MEI_CONNECT_TIMEOUT;
	mei_schedule_stall_timer(dev);
	return 0;
}

/**
 * mei_cl_irq_connect - send connect request in irq_thread context
 *
 * @cl: host client
 * @cb: callback block
 * @cmpl_list: complete list
 *
 * Return: 0, OK; otherwise, error.
 */
int mei_cl_irq_connect(struct mei_cl *cl, struct mei_cl_cb *cb,
		       struct list_head *cmpl_list)
{
	struct mei_device *dev = cl->dev;
	u32 msg_slots;
	int slots;
	int rets;

	if (mei_cl_is_other_connecting(cl))
		return 0;

	msg_slots = mei_hbm2slots(sizeof(struct hbm_client_connect_request));
	slots = mei_hbuf_empty_slots(dev);
	if (slots < 0)
		return -EOVERFLOW;

	if ((u32)slots < msg_slots)
		return -EMSGSIZE;

	rets = mei_cl_send_connect(cl, cb);
	if (rets)
		list_move_tail(&cb->list, cmpl_list);

	return rets;
}

/**
 * mei_cl_connect - connect host client to the me one
 *
 * @cl: host client
 * @me_cl: me client
 * @fp: pointer to file structure
 *
 * Locking: called under "dev->device_lock" lock
 *
 * Return: 0 on success, <0 on failure.
 */
int mei_cl_connect(struct mei_cl *cl, struct mei_me_client *me_cl,
		   const struct file *fp)
{
	struct mei_device *dev;
	struct mei_cl_cb *cb;
	int rets;

	if (WARN_ON(!cl || !cl->dev || !me_cl))
		return -ENODEV;

	dev = cl->dev;

	rets = mei_cl_set_connecting(cl, me_cl);
	if (rets)
		goto nortpm;

	if (mei_cl_is_fixed_address(cl)) {
		cl->state = MEI_FILE_CONNECTED;
		rets = 0;
		goto nortpm;
	}

	rets = pm_runtime_get(dev->dev);
	if (rets < 0 && rets != -EINPROGRESS) {
		pm_runtime_put_noidle(dev->dev);
		cl_err(dev, cl, "rpm: get failed %d\n", rets);
		goto nortpm;
	}

	cb = mei_cl_enqueue_ctrl_wr_cb(cl, 0, MEI_FOP_CONNECT, fp);
	if (!cb) {
		rets = -ENOMEM;
		goto out;
	}

	/* run hbuf acquire last so we don't have to undo */
	if (!mei_cl_is_other_connecting(cl) && mei_hbuf_acquire(dev)) {
		rets = mei_cl_send_connect(cl, cb);
		if (rets)
			goto out;
	}

	mutex_unlock(&dev->device_lock);
	wait_event_timeout(cl->wait,
			(cl->state == MEI_FILE_CONNECTED ||
			 cl->state == MEI_FILE_DISCONNECTED ||
			 cl->state == MEI_FILE_DISCONNECT_REQUIRED ||
			 cl->state == MEI_FILE_DISCONNECT_REPLY),
			mei_secs_to_jiffies(MEI_CL_CONNECT_TIMEOUT));
	mutex_lock(&dev->device_lock);

	if (!mei_cl_is_connected(cl)) {
		if (cl->state == MEI_FILE_DISCONNECT_REQUIRED) {
			mei_io_list_flush_cl(&dev->ctrl_rd_list, cl);
			mei_io_list_flush_cl(&dev->ctrl_wr_list, cl);
			 /* ignore disconnect return valuue;
			  * in case of failure reset will be invoked
			  */
			__mei_cl_disconnect(cl);
			rets = -EFAULT;
			goto out;
		}

		/* timeout or something went really wrong */
		if (!cl->status)
			cl->status = -EFAULT;
	}

	rets = cl->status;
out:
	cl_dbg(dev, cl, "rpm: autosuspend\n");
	pm_runtime_mark_last_busy(dev->dev);
	pm_runtime_put_autosuspend(dev->dev);

	mei_io_cb_free(cb);

nortpm:
	if (!mei_cl_is_connected(cl))
		mei_cl_set_disconnected(cl);

	return rets;
}

/**
 * mei_cl_alloc_linked - allocate and link host client
 *
 * @dev: the device structure
 *
 * Return: cl on success ERR_PTR on failure
 */
struct mei_cl *mei_cl_alloc_linked(struct mei_device *dev)
{
	struct mei_cl *cl;
	int ret;

	cl = mei_cl_allocate(dev);
	if (!cl) {
		ret = -ENOMEM;
		goto err;
	}

	ret = mei_cl_link(cl);
	if (ret)
		goto err;

	return cl;
err:
	kfree(cl);
	return ERR_PTR(ret);
}

/**
 * mei_cl_tx_flow_ctrl_creds - checks flow_control credits for cl.
 *
 * @cl: host client
 *
 * Return: 1 if tx_flow_ctrl_creds >0, 0 - otherwise.
 */
static int mei_cl_tx_flow_ctrl_creds(struct mei_cl *cl)
{
	if (WARN_ON(!cl || !cl->me_cl))
		return -EINVAL;

	if (cl->tx_flow_ctrl_creds > 0)
		return 1;

	if (mei_cl_is_fixed_address(cl))
		return 1;

	if (mei_cl_is_single_recv_buf(cl)) {
		if (cl->me_cl->tx_flow_ctrl_creds > 0)
			return 1;
	}
	return 0;
}

/**
 * mei_cl_tx_flow_ctrl_creds_reduce - reduces transmit flow control credits
 *   for a client
 *
 * @cl: host client
 *
 * Return:
 *	0 on success
 *	-EINVAL when ctrl credits are <= 0
 */
static int mei_cl_tx_flow_ctrl_creds_reduce(struct mei_cl *cl)
{
	if (WARN_ON(!cl || !cl->me_cl))
		return -EINVAL;

	if (mei_cl_is_fixed_address(cl))
		return 0;

	if (mei_cl_is_single_recv_buf(cl)) {
		if (WARN_ON(cl->me_cl->tx_flow_ctrl_creds <= 0))
			return -EINVAL;
		cl->me_cl->tx_flow_ctrl_creds--;
	} else {
		if (WARN_ON(cl->tx_flow_ctrl_creds <= 0))
			return -EINVAL;
		cl->tx_flow_ctrl_creds--;
	}
	return 0;
}

/**
 * mei_cl_vtag_alloc - allocate and fill the vtag structure
 *
 * @fp: pointer to file structure
 * @vtag: vm tag
 *
 * Return:
 * * Pointer to allocated struct - on success
 * * ERR_PTR(-ENOMEM) on memory allocation failure
 */
struct mei_cl_vtag *mei_cl_vtag_alloc(struct file *fp, u8 vtag)
{
	struct mei_cl_vtag *cl_vtag;

	cl_vtag = kzalloc(sizeof(*cl_vtag), GFP_KERNEL);
	if (!cl_vtag)
		return ERR_PTR(-ENOMEM);

	INIT_LIST_HEAD(&cl_vtag->list);
	cl_vtag->vtag = vtag;
	cl_vtag->fp = fp;

	return cl_vtag;
}

/**
 * mei_cl_fp_by_vtag - obtain the file pointer by vtag
 *
 * @cl: host client
 * @vtag: virtual tag
 *
 * Return:
 * * A file pointer - on success
 * * ERR_PTR(-ENOENT) if vtag is not found in the client vtag list
 */
const struct file *mei_cl_fp_by_vtag(const struct mei_cl *cl, u8 vtag)
{
	struct mei_cl_vtag *vtag_l;

	list_for_each_entry(vtag_l, &cl->vtag_map, list)
		/* The client on bus has one fixed fp */
		if ((cl->cldev && mei_cldev_enabled(cl->cldev)) ||
		    vtag_l->vtag == vtag)
			return vtag_l->fp;

	return ERR_PTR(-ENOENT);
}

/**
 * mei_cl_reset_read_by_vtag - reset pending_read flag by given vtag
 *
 * @cl: host client
 * @vtag: vm tag
 */
static void mei_cl_reset_read_by_vtag(const struct mei_cl *cl, u8 vtag)
{
	struct mei_cl_vtag *vtag_l;

	list_for_each_entry(vtag_l, &cl->vtag_map, list) {
		if (vtag_l->vtag == vtag) {
			vtag_l->pending_read = false;
			break;
		}
	}
}

/**
 * mei_cl_read_vtag_add_fc - add flow control for next pending reader
 *                           in the vtag list
 *
 * @cl: host client
 */
static void mei_cl_read_vtag_add_fc(struct mei_cl *cl)
{
	struct mei_cl_vtag *cl_vtag;

	list_for_each_entry(cl_vtag, &cl->vtag_map, list) {
		if (cl_vtag->pending_read) {
			if (mei_cl_enqueue_ctrl_wr_cb(cl,
						      mei_cl_mtu(cl),
						      MEI_FOP_READ,
						      cl_vtag->fp))
				cl->rx_flow_ctrl_creds++;
			break;
		}
	}
}

/**
 * mei_cl_vt_support_check - check if client support vtags
 *
 * @cl: host client
 *
 * Return:
 * * 0 - supported, or not connected at all
 * * -EOPNOTSUPP - vtags are not supported by client
 */
int mei_cl_vt_support_check(const struct mei_cl *cl)
{
	struct mei_device *dev = cl->dev;

	if (!dev->hbm_f_vt_supported)
		return -EOPNOTSUPP;

	if (!cl->me_cl)
		return 0;

	return cl->me_cl->props.vt_supported ? 0 : -EOPNOTSUPP;
}

/**
 * mei_cl_add_rd_completed - add read completed callback to list with lock
 *                           and vtag check
 *
 * @cl: host client
 * @cb: callback block
 *
 */
void mei_cl_add_rd_completed(struct mei_cl *cl, struct mei_cl_cb *cb)
{
	const struct file *fp;

	if (!mei_cl_vt_support_check(cl)) {
		fp = mei_cl_fp_by_vtag(cl, cb->vtag);
		if (IS_ERR(fp)) {
			/* client already disconnected, discarding */
			mei_io_cb_free(cb);
			return;
		}
		cb->fp = fp;
		mei_cl_reset_read_by_vtag(cl, cb->vtag);
		mei_cl_read_vtag_add_fc(cl);
	}

	spin_lock(&cl->rd_completed_lock);
	list_add_tail(&cb->list, &cl->rd_completed);
	spin_unlock(&cl->rd_completed_lock);
}

/**
 * mei_cl_del_rd_completed - free read completed callback with lock
 *
 * @cl: host client
 * @cb: callback block
 *
 */
void mei_cl_del_rd_completed(struct mei_cl *cl, struct mei_cl_cb *cb)
{
	spin_lock(&cl->rd_completed_lock);
	mei_io_cb_free(cb);
	spin_unlock(&cl->rd_completed_lock);
}

/**
 *  mei_cl_notify_fop2req - convert fop to proper request
 *
 * @fop: client notification start response command
 *
 * Return:  MEI_HBM_NOTIFICATION_START/STOP
 */
u8 mei_cl_notify_fop2req(enum mei_cb_file_ops fop)
{
	if (fop == MEI_FOP_NOTIFY_START)
		return MEI_HBM_NOTIFICATION_START;
	else
		return MEI_HBM_NOTIFICATION_STOP;
}

/**
 *  mei_cl_notify_req2fop - convert notification request top file operation type
 *
 * @req: hbm notification request type
 *
 * Return:  MEI_FOP_NOTIFY_START/STOP
 */
enum mei_cb_file_ops mei_cl_notify_req2fop(u8 req)
{
	if (req == MEI_HBM_NOTIFICATION_START)
		return MEI_FOP_NOTIFY_START;
	else
		return MEI_FOP_NOTIFY_STOP;
}

/**
 * mei_cl_irq_notify - send notification request in irq_thread context
 *
 * @cl: client
 * @cb: callback block.
 * @cmpl_list: complete list.
 *
 * Return: 0 on such and error otherwise.
 */
int mei_cl_irq_notify(struct mei_cl *cl, struct mei_cl_cb *cb,
		      struct list_head *cmpl_list)
{
	struct mei_device *dev = cl->dev;
	u32 msg_slots;
	int slots;
	int ret;
	bool request;

	msg_slots = mei_hbm2slots(sizeof(struct hbm_client_connect_request));
	slots = mei_hbuf_empty_slots(dev);
	if (slots < 0)
		return -EOVERFLOW;

	if ((u32)slots < msg_slots)
		return -EMSGSIZE;

	request = mei_cl_notify_fop2req(cb->fop_type);
	ret = mei_hbm_cl_notify_req(dev, cl, request);
	if (ret) {
		cl->status = ret;
		list_move_tail(&cb->list, cmpl_list);
		return ret;
	}

	list_move_tail(&cb->list, &dev->ctrl_rd_list);
	return 0;
}

/**
 * mei_cl_notify_request - send notification stop/start request
 *
 * @cl: host client
 * @fp: associate request with file
 * @request: 1 for start or 0 for stop
 *
 * Locking: called under "dev->device_lock" lock
 *
 * Return: 0 on such and error otherwise.
 */
int mei_cl_notify_request(struct mei_cl *cl,
			  const struct file *fp, u8 request)
{
	struct mei_device *dev;
	struct mei_cl_cb *cb;
	enum mei_cb_file_ops fop_type;
	int rets;

	if (WARN_ON(!cl || !cl->dev))
		return -ENODEV;

	dev = cl->dev;

	if (!dev->hbm_f_ev_supported) {
		cl_dbg(dev, cl, "notifications not supported\n");
		return -EOPNOTSUPP;
	}

	if (!mei_cl_is_connected(cl))
		return -ENODEV;

	rets = pm_runtime_get(dev->dev);
	if (rets < 0 && rets != -EINPROGRESS) {
		pm_runtime_put_noidle(dev->dev);
		cl_err(dev, cl, "rpm: get failed %d\n", rets);
		return rets;
	}

	fop_type = mei_cl_notify_req2fop(request);
	cb = mei_cl_enqueue_ctrl_wr_cb(cl, 0, fop_type, fp);
	if (!cb) {
		rets = -ENOMEM;
		goto out;
	}

	if (mei_hbuf_acquire(dev)) {
		if (mei_hbm_cl_notify_req(dev, cl, request)) {
			rets = -ENODEV;
			goto out;
		}
		list_move_tail(&cb->list, &dev->ctrl_rd_list);
	}

	mutex_unlock(&dev->device_lock);
	wait_event_timeout(cl->wait,
			   cl->notify_en == request ||
			   cl->status ||
			   !mei_cl_is_connected(cl),
			   mei_secs_to_jiffies(MEI_CL_CONNECT_TIMEOUT));
	mutex_lock(&dev->device_lock);

	if (cl->notify_en != request && !cl->status)
		cl->status = -EFAULT;

	rets = cl->status;

out:
	cl_dbg(dev, cl, "rpm: autosuspend\n");
	pm_runtime_mark_last_busy(dev->dev);
	pm_runtime_put_autosuspend(dev->dev);

	mei_io_cb_free(cb);
	return rets;
}

/**
 * mei_cl_notify - raise notification
 *
 * @cl: host client
 *
 * Locking: called under "dev->device_lock" lock
 */
void mei_cl_notify(struct mei_cl *cl)
{
	struct mei_device *dev;

	if (!cl || !cl->dev)
		return;

	dev = cl->dev;

	if (!cl->notify_en)
		return;

	cl_dbg(dev, cl, "notify event");
	cl->notify_ev = true;
	if (!mei_cl_bus_notify_event(cl))
		wake_up_interruptible(&cl->ev_wait);

	if (cl->ev_async)
		kill_fasync(&cl->ev_async, SIGIO, POLL_PRI);

}

/**
 * mei_cl_notify_get - get or wait for notification event
 *
 * @cl: host client
 * @block: this request is blocking
 * @notify_ev: true if notification event was received
 *
 * Locking: called under "dev->device_lock" lock
 *
 * Return: 0 on such and error otherwise.
 */
int mei_cl_notify_get(struct mei_cl *cl, bool block, bool *notify_ev)
{
	struct mei_device *dev;
	int rets;

	*notify_ev = false;

	if (WARN_ON(!cl || !cl->dev))
		return -ENODEV;

	dev = cl->dev;

	if (!dev->hbm_f_ev_supported) {
		cl_dbg(dev, cl, "notifications not supported\n");
		return -EOPNOTSUPP;
	}

	if (!mei_cl_is_connected(cl))
		return -ENODEV;

	if (cl->notify_ev)
		goto out;

	if (!block)
		return -EAGAIN;

	mutex_unlock(&dev->device_lock);
	rets = wait_event_interruptible(cl->ev_wait, cl->notify_ev);
	mutex_lock(&dev->device_lock);

	if (rets < 0)
		return rets;

out:
	*notify_ev = cl->notify_ev;
	cl->notify_ev = false;
	return 0;
}

/**
 * mei_cl_read_start - the start read client message function.
 *
 * @cl: host client
 * @length: number of bytes to read
 * @fp: pointer to file structure
 *
 * Return: 0 on success, <0 on failure.
 */
int mei_cl_read_start(struct mei_cl *cl, size_t length, const struct file *fp)
{
	struct mei_device *dev;
	struct mei_cl_cb *cb;
	int rets;

	if (WARN_ON(!cl || !cl->dev))
		return -ENODEV;

	dev = cl->dev;

	if (!mei_cl_is_connected(cl))
		return -ENODEV;

	if (!mei_me_cl_is_active(cl->me_cl)) {
		cl_err(dev, cl, "no such me client\n");
		return  -ENOTTY;
	}

	if (mei_cl_is_fixed_address(cl))
		return 0;

	/* HW currently supports only one pending read */
	if (cl->rx_flow_ctrl_creds) {
		mei_cl_set_read_by_fp(cl, fp);
		return -EBUSY;
	}

	cb = mei_cl_enqueue_ctrl_wr_cb(cl, length, MEI_FOP_READ, fp);
	if (!cb)
		return -ENOMEM;

	mei_cl_set_read_by_fp(cl, fp);

	rets = pm_runtime_get(dev->dev);
	if (rets < 0 && rets != -EINPROGRESS) {
		pm_runtime_put_noidle(dev->dev);
		cl_err(dev, cl, "rpm: get failed %d\n", rets);
		goto nortpm;
	}

	rets = 0;
	if (mei_hbuf_acquire(dev)) {
		rets = mei_hbm_cl_flow_control_req(dev, cl);
		if (rets < 0)
			goto out;

		list_move_tail(&cb->list, &cl->rd_pending);
	}
	cl->rx_flow_ctrl_creds++;

out:
	cl_dbg(dev, cl, "rpm: autosuspend\n");
	pm_runtime_mark_last_busy(dev->dev);
	pm_runtime_put_autosuspend(dev->dev);
nortpm:
	if (rets)
		mei_io_cb_free(cb);

	return rets;
}

static inline u8 mei_ext_hdr_set_vtag(struct mei_ext_hdr *ext, u8 vtag)
{
	ext->type = MEI_EXT_HDR_VTAG;
	ext->ext_payload[0] = vtag;
	ext->length = mei_data2slots(sizeof(*ext));
	return ext->length;
}

/**
 * mei_msg_hdr_init - allocate and initialize mei message header
 *
 * @cb: message callback structure
 *
 * Return: a pointer to initialized header or ERR_PTR on failure
 */
static struct mei_msg_hdr *mei_msg_hdr_init(const struct mei_cl_cb *cb)
{
	size_t hdr_len;
	struct mei_ext_meta_hdr *meta;
	struct mei_ext_hdr *ext;
	struct mei_msg_hdr *mei_hdr;
	bool is_ext, is_vtag;

	if (!cb)
		return ERR_PTR(-EINVAL);

	/* Extended header for vtag is attached only on the first fragment */
	is_vtag = (cb->vtag && cb->buf_idx == 0);
	is_ext = is_vtag;

	/* Compute extended header size */
	hdr_len = sizeof(*mei_hdr);

	if (!is_ext)
		goto setup_hdr;

	hdr_len += sizeof(*meta);
	if (is_vtag)
		hdr_len += sizeof(*ext);

setup_hdr:
	mei_hdr = kzalloc(hdr_len, GFP_KERNEL);
	if (!mei_hdr)
		return ERR_PTR(-ENOMEM);

	mei_hdr->host_addr = mei_cl_host_addr(cb->cl);
	mei_hdr->me_addr = mei_cl_me_id(cb->cl);
	mei_hdr->internal = cb->internal;
	mei_hdr->extended = is_ext;

	if (!is_ext)
		goto out;

	meta = (struct mei_ext_meta_hdr *)mei_hdr->extension;
	if (is_vtag) {
		meta->count++;
		meta->size += mei_ext_hdr_set_vtag(meta->hdrs, cb->vtag);
	}
out:
	mei_hdr->length = hdr_len - sizeof(*mei_hdr);
	return mei_hdr;
}

/**
 * mei_cl_irq_write - write a message to device
 *	from the interrupt thread context
 *
 * @cl: client
 * @cb: callback block.
 * @cmpl_list: complete list.
 *
 * Return: 0, OK; otherwise error.
 */
int mei_cl_irq_write(struct mei_cl *cl, struct mei_cl_cb *cb,
		     struct list_head *cmpl_list)
{
	struct mei_device *dev;
	struct mei_msg_data *buf;
	struct mei_msg_hdr *mei_hdr = NULL;
	size_t hdr_len;
	size_t hbuf_len, dr_len;
	size_t buf_len;
	size_t data_len;
	int hbuf_slots;
	u32 dr_slots;
	u32 dma_len;
	int rets;
	bool first_chunk;
	const void *data;

	if (WARN_ON(!cl || !cl->dev))
		return -ENODEV;

	dev = cl->dev;

	buf = &cb->buf;

	first_chunk = cb->buf_idx == 0;

	rets = first_chunk ? mei_cl_tx_flow_ctrl_creds(cl) : 1;
	if (rets < 0)
		goto err;

	if (rets == 0) {
		cl_dbg(dev, cl, "No flow control credentials: not sending.\n");
		return 0;
	}

	buf_len = buf->size - cb->buf_idx;
	data = buf->data + cb->buf_idx;
	hbuf_slots = mei_hbuf_empty_slots(dev);
	if (hbuf_slots < 0) {
		rets = -EOVERFLOW;
		goto err;
	}

	hbuf_len = mei_slots2data(hbuf_slots) & MEI_MSG_MAX_LEN_MASK;
	dr_slots = mei_dma_ring_empty_slots(dev);
	dr_len = mei_slots2data(dr_slots);

	mei_hdr = mei_msg_hdr_init(cb);
	if (IS_ERR(mei_hdr)) {
		rets = PTR_ERR(mei_hdr);
		mei_hdr = NULL;
		goto err;
	}

	cl_dbg(dev, cl, "Extended Header %d vtag = %d\n",
	       mei_hdr->extended, cb->vtag);

	hdr_len = sizeof(*mei_hdr) + mei_hdr->length;

	/**
	 * Split the message only if we can write the whole host buffer
	 * otherwise wait for next time the host buffer is empty.
	 */
	if (hdr_len + buf_len <= hbuf_len) {
		data_len = buf_len;
		mei_hdr->msg_complete = 1;
	} else if (dr_slots && hbuf_len >= hdr_len + sizeof(dma_len)) {
		mei_hdr->dma_ring = 1;
		if (buf_len > dr_len)
			buf_len = dr_len;
		else
			mei_hdr->msg_complete = 1;

		data_len = sizeof(dma_len);
		dma_len = buf_len;
		data = &dma_len;
	} else if ((u32)hbuf_slots == mei_hbuf_depth(dev)) {
		buf_len = hbuf_len - hdr_len;
		data_len = buf_len;
	} else {
		kfree(mei_hdr);
		return 0;
	}
	mei_hdr->length += data_len;

	if (mei_hdr->dma_ring)
		mei_dma_ring_write(dev, buf->data + cb->buf_idx, buf_len);
	rets = mei_write_message(dev, mei_hdr, hdr_len, data, data_len);

	if (rets)
		goto err;

	cl->status = 0;
	cl->writing_state = MEI_WRITING;
	cb->buf_idx += buf_len;

	if (first_chunk) {
		if (mei_cl_tx_flow_ctrl_creds_reduce(cl)) {
			rets = -EIO;
			goto err;
		}
	}

	if (mei_hdr->msg_complete)
		list_move_tail(&cb->list, &dev->write_waiting_list);

	kfree(mei_hdr);
	return 0;

err:
	kfree(mei_hdr);
	cl->status = rets;
	list_move_tail(&cb->list, cmpl_list);
	return rets;
}

/**
 * mei_cl_write - submit a write cb to mei device
 *	assumes device_lock is locked
 *
 * @cl: host client
 * @cb: write callback with filled data
 *
 * Return: number of bytes sent on success, <0 on failure.
 */
ssize_t mei_cl_write(struct mei_cl *cl, struct mei_cl_cb *cb)
{
	struct mei_device *dev;
	struct mei_msg_data *buf;
	struct mei_msg_hdr *mei_hdr = NULL;
	size_t hdr_len;
	size_t hbuf_len, dr_len;
	size_t buf_len;
	size_t data_len;
	int hbuf_slots;
	u32 dr_slots;
	u32 dma_len;
	ssize_t rets;
	bool blocking;
	const void *data;

	if (WARN_ON(!cl || !cl->dev))
		return -ENODEV;

	if (WARN_ON(!cb))
		return -EINVAL;

	dev = cl->dev;

	buf = &cb->buf;
	buf_len = buf->size;

	cl_dbg(dev, cl, "buf_len=%zd\n", buf_len);

	blocking = cb->blocking;
	data = buf->data;

	rets = pm_runtime_get(dev->dev);
	if (rets < 0 && rets != -EINPROGRESS) {
		pm_runtime_put_noidle(dev->dev);
		cl_err(dev, cl, "rpm: get failed %zd\n", rets);
		goto free;
	}

	cb->buf_idx = 0;
	cl->writing_state = MEI_IDLE;


	rets = mei_cl_tx_flow_ctrl_creds(cl);
	if (rets < 0)
		goto err;

	mei_hdr = mei_msg_hdr_init(cb);
	if (IS_ERR(mei_hdr)) {
		rets = -PTR_ERR(mei_hdr);
		mei_hdr = NULL;
		goto err;
	}

	cl_dbg(dev, cl, "Extended Header %d vtag = %d\n",
	       mei_hdr->extended, cb->vtag);

	hdr_len = sizeof(*mei_hdr) + mei_hdr->length;

	if (rets == 0) {
		cl_dbg(dev, cl, "No flow control credentials: not sending.\n");
		rets = buf_len;
		goto out;
	}

	if (!mei_hbuf_acquire(dev)) {
		cl_dbg(dev, cl, "Cannot acquire the host buffer: not sending.\n");
		rets = buf_len;
		goto out;
	}

	hbuf_slots = mei_hbuf_empty_slots(dev);
	if (hbuf_slots < 0) {
		rets = -EOVERFLOW;
		goto out;
	}

	hbuf_len = mei_slots2data(hbuf_slots) & MEI_MSG_MAX_LEN_MASK;
	dr_slots = mei_dma_ring_empty_slots(dev);
	dr_len =  mei_slots2data(dr_slots);

	if (hdr_len + buf_len <= hbuf_len) {
		data_len = buf_len;
		mei_hdr->msg_complete = 1;
	} else if (dr_slots && hbuf_len >= hdr_len + sizeof(dma_len)) {
		mei_hdr->dma_ring = 1;
		if (buf_len > dr_len)
			buf_len = dr_len;
		else
			mei_hdr->msg_complete = 1;

		data_len = sizeof(dma_len);
		dma_len = buf_len;
		data = &dma_len;
	} else {
		buf_len = hbuf_len - hdr_len;
		data_len = buf_len;
	}

	mei_hdr->length += data_len;

	if (mei_hdr->dma_ring)
		mei_dma_ring_write(dev, buf->data, buf_len);
	rets = mei_write_message(dev, mei_hdr, hdr_len, data, data_len);

	if (rets)
		goto err;

	rets = mei_cl_tx_flow_ctrl_creds_reduce(cl);
	if (rets)
		goto err;

	cl->writing_state = MEI_WRITING;
	cb->buf_idx = buf_len;
	/* restore return value */
	buf_len = buf->size;

out:
	if (mei_hdr->msg_complete)
		mei_tx_cb_enqueue(cb, &dev->write_waiting_list);
	else
		mei_tx_cb_enqueue(cb, &dev->write_list);

	cb = NULL;
	if (blocking && cl->writing_state != MEI_WRITE_COMPLETE) {

		mutex_unlock(&dev->device_lock);
		rets = wait_event_interruptible(cl->tx_wait,
				cl->writing_state == MEI_WRITE_COMPLETE ||
				(!mei_cl_is_connected(cl)));
		mutex_lock(&dev->device_lock);
		/* wait_event_interruptible returns -ERESTARTSYS */
		if (rets) {
			if (signal_pending(current))
				rets = -EINTR;
			goto err;
		}
		if (cl->writing_state != MEI_WRITE_COMPLETE) {
			rets = -EFAULT;
			goto err;
		}
	}

	rets = buf_len;
err:
	cl_dbg(dev, cl, "rpm: autosuspend\n");
	pm_runtime_mark_last_busy(dev->dev);
	pm_runtime_put_autosuspend(dev->dev);
free:
	mei_io_cb_free(cb);

	kfree(mei_hdr);

	return rets;
}

/**
 * mei_cl_complete - processes completed operation for a client
 *
 * @cl: private data of the file object.
 * @cb: callback block.
 */
void mei_cl_complete(struct mei_cl *cl, struct mei_cl_cb *cb)
{
	struct mei_device *dev = cl->dev;

	switch (cb->fop_type) {
	case MEI_FOP_WRITE:
		mei_tx_cb_dequeue(cb);
		cl->writing_state = MEI_WRITE_COMPLETE;
		if (waitqueue_active(&cl->tx_wait)) {
			wake_up_interruptible(&cl->tx_wait);
		} else {
			pm_runtime_mark_last_busy(dev->dev);
			pm_request_autosuspend(dev->dev);
		}
		break;

	case MEI_FOP_READ:
		mei_cl_add_rd_completed(cl, cb);
		if (!mei_cl_is_fixed_address(cl) &&
		    !WARN_ON(!cl->rx_flow_ctrl_creds))
			cl->rx_flow_ctrl_creds--;
		if (!mei_cl_bus_rx_event(cl))
			wake_up_interruptible(&cl->rx_wait);
		break;

	case MEI_FOP_CONNECT:
	case MEI_FOP_DISCONNECT:
	case MEI_FOP_NOTIFY_STOP:
	case MEI_FOP_NOTIFY_START:
	case MEI_FOP_DMA_MAP:
	case MEI_FOP_DMA_UNMAP:
		if (waitqueue_active(&cl->wait))
			wake_up(&cl->wait);

		break;
	case MEI_FOP_DISCONNECT_RSP:
		mei_io_cb_free(cb);
		mei_cl_set_disconnected(cl);
		break;
	default:
		BUG_ON(0);
	}
}


/**
 * mei_cl_all_disconnect - disconnect forcefully all connected clients
 *
 * @dev: mei device
 */
void mei_cl_all_disconnect(struct mei_device *dev)
{
	struct mei_cl *cl;

	list_for_each_entry(cl, &dev->file_list, link)
		mei_cl_set_disconnected(cl);
}

static struct mei_cl *mei_cl_dma_map_find(struct mei_device *dev, u8 buffer_id)
{
	struct mei_cl *cl;

	list_for_each_entry(cl, &dev->file_list, link)
		if (cl->dma.buffer_id == buffer_id)
			return cl;
	return NULL;
}

/**
 * mei_cl_irq_dma_map - send client dma map request in irq_thread context
 *
 * @cl: client
 * @cb: callback block.
 * @cmpl_list: complete list.
 *
 * Return: 0 on such and error otherwise.
 */
int mei_cl_irq_dma_map(struct mei_cl *cl, struct mei_cl_cb *cb,
		       struct list_head *cmpl_list)
{
	struct mei_device *dev = cl->dev;
	u32 msg_slots;
	int slots;
	int ret;

	msg_slots = mei_hbm2slots(sizeof(struct hbm_client_dma_map_request));
	slots = mei_hbuf_empty_slots(dev);
	if (slots < 0)
		return -EOVERFLOW;

	if ((u32)slots < msg_slots)
		return -EMSGSIZE;

	ret = mei_hbm_cl_dma_map_req(dev, cl);
	if (ret) {
		cl->status = ret;
		list_move_tail(&cb->list, cmpl_list);
		return ret;
	}

	list_move_tail(&cb->list, &dev->ctrl_rd_list);
	return 0;
}

/**
 * mei_cl_irq_dma_unmap - send client dma unmap request in irq_thread context
 *
 * @cl: client
 * @cb: callback block.
 * @cmpl_list: complete list.
 *
 * Return: 0 on such and error otherwise.
 */
int mei_cl_irq_dma_unmap(struct mei_cl *cl, struct mei_cl_cb *cb,
			 struct list_head *cmpl_list)
{
	struct mei_device *dev = cl->dev;
	u32 msg_slots;
	int slots;
	int ret;

	msg_slots = mei_hbm2slots(sizeof(struct hbm_client_dma_unmap_request));
	slots = mei_hbuf_empty_slots(dev);
	if (slots < 0)
		return -EOVERFLOW;

	if ((u32)slots < msg_slots)
		return -EMSGSIZE;

	ret = mei_hbm_cl_dma_unmap_req(dev, cl);
	if (ret) {
		cl->status = ret;
		list_move_tail(&cb->list, cmpl_list);
		return ret;
	}

	list_move_tail(&cb->list, &dev->ctrl_rd_list);
	return 0;
}

static int mei_cl_dma_alloc(struct mei_cl *cl, u8 buf_id, size_t size)
{
	cl->dma.vaddr = dmam_alloc_coherent(cl->dev->dev, size,
					    &cl->dma.daddr, GFP_KERNEL);
	if (!cl->dma.vaddr)
		return -ENOMEM;

	cl->dma.buffer_id = buf_id;
	cl->dma.size = size;

	return 0;
}

static void mei_cl_dma_free(struct mei_cl *cl)
{
	cl->dma.buffer_id = 0;
	dmam_free_coherent(cl->dev->dev,
			   cl->dma.size, cl->dma.vaddr, cl->dma.daddr);
	cl->dma.size = 0;
	cl->dma.vaddr = NULL;
	cl->dma.daddr = 0;
}

/**
 * mei_cl_alloc_and_map - send client dma map request
 *
 * @cl: host client
 * @fp: pointer to file structure
 * @buffer_id: id of the mapped buffer
 * @size: size of the buffer
 *
 * Locking: called under "dev->device_lock" lock
 *
 * Return:
 * * -ENODEV
 * * -EINVAL
 * * -EOPNOTSUPP
 * * -EPROTO
 * * -ENOMEM;
 */
int mei_cl_dma_alloc_and_map(struct mei_cl *cl, const struct file *fp,
			     u8 buffer_id, size_t size)
{
	struct mei_device *dev;
	struct mei_cl_cb *cb;
	int rets;

	if (WARN_ON(!cl || !cl->dev))
		return -ENODEV;

	dev = cl->dev;

	if (!dev->hbm_f_cd_supported) {
		cl_dbg(dev, cl, "client dma is not supported\n");
		return -EOPNOTSUPP;
	}

	if (buffer_id == 0)
		return -EINVAL;

<<<<<<< HEAD
	if (!mei_cl_is_connected(cl))
		return -ENODEV;
=======
	if (mei_cl_is_connected(cl))
		return -EPROTO;
>>>>>>> 7aef27f0

	if (cl->dma_mapped)
		return -EPROTO;

	if (mei_cl_dma_map_find(dev, buffer_id)) {
		cl_dbg(dev, cl, "client dma with id %d is already allocated\n",
		       cl->dma.buffer_id);
		return -EPROTO;
	}

	rets = pm_runtime_get(dev->dev);
	if (rets < 0 && rets != -EINPROGRESS) {
		pm_runtime_put_noidle(dev->dev);
		cl_err(dev, cl, "rpm: get failed %d\n", rets);
		return rets;
	}

	rets = mei_cl_dma_alloc(cl, buffer_id, size);
	if (rets) {
		pm_runtime_put_noidle(dev->dev);
		return rets;
	}

	cb = mei_cl_enqueue_ctrl_wr_cb(cl, 0, MEI_FOP_DMA_MAP, fp);
	if (!cb) {
		rets = -ENOMEM;
		goto out;
	}

	if (mei_hbuf_acquire(dev)) {
		if (mei_hbm_cl_dma_map_req(dev, cl)) {
			rets = -ENODEV;
			goto out;
		}
		list_move_tail(&cb->list, &dev->ctrl_rd_list);
	}

	mutex_unlock(&dev->device_lock);
	wait_event_timeout(cl->wait,
<<<<<<< HEAD
			   cl->dma_mapped ||
			   cl->status ||
			   !mei_cl_is_connected(cl),
=======
			   cl->dma_mapped || cl->status,
>>>>>>> 7aef27f0
			   mei_secs_to_jiffies(MEI_CL_CONNECT_TIMEOUT));
	mutex_lock(&dev->device_lock);

	if (!cl->dma_mapped && !cl->status)
		cl->status = -EFAULT;

	rets = cl->status;

out:
	if (rets)
		mei_cl_dma_free(cl);

	cl_dbg(dev, cl, "rpm: autosuspend\n");
	pm_runtime_mark_last_busy(dev->dev);
	pm_runtime_put_autosuspend(dev->dev);

	mei_io_cb_free(cb);
	return rets;
}

/**
 * mei_cl_unmap_and_free - send client dma unmap request
 *
 * @cl: host client
 * @fp: pointer to file structure
 *
 * Locking: called under "dev->device_lock" lock
 *
 * Return: 0 on such and error otherwise.
 */
int mei_cl_dma_unmap(struct mei_cl *cl, const struct file *fp)
{
	struct mei_device *dev;
	struct mei_cl_cb *cb;
	int rets;

	if (WARN_ON(!cl || !cl->dev))
		return -ENODEV;

	dev = cl->dev;

	if (!dev->hbm_f_cd_supported) {
		cl_dbg(dev, cl, "client dma is not supported\n");
		return -EOPNOTSUPP;
	}

<<<<<<< HEAD
	if (!mei_cl_is_connected(cl))
		return -ENODEV;
=======
	/* do not allow unmap for connected client */
	if (mei_cl_is_connected(cl))
		return -EPROTO;
>>>>>>> 7aef27f0

	if (!cl->dma_mapped)
		return -EPROTO;

	rets = pm_runtime_get(dev->dev);
	if (rets < 0 && rets != -EINPROGRESS) {
		pm_runtime_put_noidle(dev->dev);
		cl_err(dev, cl, "rpm: get failed %d\n", rets);
		return rets;
	}

	cb = mei_cl_enqueue_ctrl_wr_cb(cl, 0, MEI_FOP_DMA_UNMAP, fp);
	if (!cb) {
		rets = -ENOMEM;
		goto out;
	}

	if (mei_hbuf_acquire(dev)) {
		if (mei_hbm_cl_dma_unmap_req(dev, cl)) {
			rets = -ENODEV;
			goto out;
		}
		list_move_tail(&cb->list, &dev->ctrl_rd_list);
	}

	mutex_unlock(&dev->device_lock);
	wait_event_timeout(cl->wait,
<<<<<<< HEAD
			   !cl->dma_mapped ||
			   cl->status ||
			   !mei_cl_is_connected(cl),
=======
			   !cl->dma_mapped || cl->status,
>>>>>>> 7aef27f0
			   mei_secs_to_jiffies(MEI_CL_CONNECT_TIMEOUT));
	mutex_lock(&dev->device_lock);

	if (cl->dma_mapped && !cl->status)
		cl->status = -EFAULT;

	rets = cl->status;

	if (!rets)
		mei_cl_dma_free(cl);
out:
	cl_dbg(dev, cl, "rpm: autosuspend\n");
	pm_runtime_mark_last_busy(dev->dev);
	pm_runtime_put_autosuspend(dev->dev);

	mei_io_cb_free(cb);
	return rets;
}<|MERGE_RESOLUTION|>--- conflicted
+++ resolved
@@ -2286,13 +2286,8 @@
 	if (buffer_id == 0)
 		return -EINVAL;
 
-<<<<<<< HEAD
-	if (!mei_cl_is_connected(cl))
-		return -ENODEV;
-=======
 	if (mei_cl_is_connected(cl))
 		return -EPROTO;
->>>>>>> 7aef27f0
 
 	if (cl->dma_mapped)
 		return -EPROTO;
@@ -2332,13 +2327,7 @@
 
 	mutex_unlock(&dev->device_lock);
 	wait_event_timeout(cl->wait,
-<<<<<<< HEAD
-			   cl->dma_mapped ||
-			   cl->status ||
-			   !mei_cl_is_connected(cl),
-=======
 			   cl->dma_mapped || cl->status,
->>>>>>> 7aef27f0
 			   mei_secs_to_jiffies(MEI_CL_CONNECT_TIMEOUT));
 	mutex_lock(&dev->device_lock);
 
@@ -2385,14 +2374,9 @@
 		return -EOPNOTSUPP;
 	}
 
-<<<<<<< HEAD
-	if (!mei_cl_is_connected(cl))
-		return -ENODEV;
-=======
 	/* do not allow unmap for connected client */
 	if (mei_cl_is_connected(cl))
 		return -EPROTO;
->>>>>>> 7aef27f0
 
 	if (!cl->dma_mapped)
 		return -EPROTO;
@@ -2420,13 +2404,7 @@
 
 	mutex_unlock(&dev->device_lock);
 	wait_event_timeout(cl->wait,
-<<<<<<< HEAD
-			   !cl->dma_mapped ||
-			   cl->status ||
-			   !mei_cl_is_connected(cl),
-=======
 			   !cl->dma_mapped || cl->status,
->>>>>>> 7aef27f0
 			   mei_secs_to_jiffies(MEI_CL_CONNECT_TIMEOUT));
 	mutex_lock(&dev->device_lock);
 
