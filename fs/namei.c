/*
 *  linux/fs/namei.c
 *
 *  Copyright (C) 1991, 1992  Linus Torvalds
 */

/*
 * Some corrections by tytso.
 */

/* [Feb 1997 T. Schoebel-Theuer] Complete rewrite of the pathname
 * lookup logic.
 */
/* [Feb-Apr 2000, AV] Rewrite to the new namespace architecture.
 */

#include <linux/init.h>
#include <linux/module.h>
#include <linux/slab.h>
#include <linux/fs.h>
#include <linux/namei.h>
#include <linux/pagemap.h>
#include <linux/fsnotify.h>
#include <linux/personality.h>
#include <linux/security.h>
#include <linux/ima.h>
#include <linux/syscalls.h>
#include <linux/mount.h>
#include <linux/audit.h>
#include <linux/capability.h>
#include <linux/file.h>
#include <linux/fcntl.h>
#include <linux/device_cgroup.h>
#include <linux/fs_struct.h>
#include <linux/posix_acl.h>
#include <asm/uaccess.h>

#include "internal.h"

/* [Feb-1997 T. Schoebel-Theuer]
 * Fundamental changes in the pathname lookup mechanisms (namei)
 * were necessary because of omirr.  The reason is that omirr needs
 * to know the _real_ pathname, not the user-supplied one, in case
 * of symlinks (and also when transname replacements occur).
 *
 * The new code replaces the old recursive symlink resolution with
 * an iterative one (in case of non-nested symlink chains).  It does
 * this with calls to <fs>_follow_link().
 * As a side effect, dir_namei(), _namei() and follow_link() are now 
 * replaced with a single function lookup_dentry() that can handle all 
 * the special cases of the former code.
 *
 * With the new dcache, the pathname is stored at each inode, at least as
 * long as the refcount of the inode is positive.  As a side effect, the
 * size of the dcache depends on the inode cache and thus is dynamic.
 *
 * [29-Apr-1998 C. Scott Ananian] Updated above description of symlink
 * resolution to correspond with current state of the code.
 *
 * Note that the symlink resolution is not *completely* iterative.
 * There is still a significant amount of tail- and mid- recursion in
 * the algorithm.  Also, note that <fs>_readlink() is not used in
 * lookup_dentry(): lookup_dentry() on the result of <fs>_readlink()
 * may return different results than <fs>_follow_link().  Many virtual
 * filesystems (including /proc) exhibit this behavior.
 */

/* [24-Feb-97 T. Schoebel-Theuer] Side effects caused by new implementation:
 * New symlink semantics: when open() is called with flags O_CREAT | O_EXCL
 * and the name already exists in form of a symlink, try to create the new
 * name indicated by the symlink. The old code always complained that the
 * name already exists, due to not following the symlink even if its target
 * is nonexistent.  The new semantics affects also mknod() and link() when
 * the name is a symlink pointing to a non-existent name.
 *
 * I don't know which semantics is the right one, since I have no access
 * to standards. But I found by trial that HP-UX 9.0 has the full "new"
 * semantics implemented, while SunOS 4.1.1 and Solaris (SunOS 5.4) have the
 * "old" one. Personally, I think the new semantics is much more logical.
 * Note that "ln old new" where "new" is a symlink pointing to a non-existing
 * file does succeed in both HP-UX and SunOs, but not in Solaris
 * and in the old Linux semantics.
 */

/* [16-Dec-97 Kevin Buhr] For security reasons, we change some symlink
 * semantics.  See the comments in "open_namei" and "do_link" below.
 *
 * [10-Sep-98 Alan Modra] Another symlink change.
 */

/* [Feb-Apr 2000 AV] Complete rewrite. Rules for symlinks:
 *	inside the path - always follow.
 *	in the last component in creation/removal/renaming - never follow.
 *	if LOOKUP_FOLLOW passed - follow.
 *	if the pathname has trailing slashes - follow.
 *	otherwise - don't follow.
 * (applied in that order).
 *
 * [Jun 2000 AV] Inconsistent behaviour of open() in case if flags==O_CREAT
 * restored for 2.4. This is the last surviving part of old 4.2BSD bug.
 * During the 2.4 we need to fix the userland stuff depending on it -
 * hopefully we will be able to get rid of that wart in 2.5. So far only
 * XEmacs seems to be relying on it...
 */
/*
 * [Sep 2001 AV] Single-semaphore locking scheme (kudos to David Holland)
 * implemented.  Let's see if raised priority of ->s_vfs_rename_mutex gives
 * any extra contention...
 */

/* In order to reduce some races, while at the same time doing additional
 * checking and hopefully speeding things up, we copy filenames to the
 * kernel data space before using them..
 *
 * POSIX.1 2.4: an empty pathname is invalid (ENOENT).
 * PATH_MAX includes the nul terminator --RR.
 */
static int do_getname(const char __user *filename, char *page)
{
	int retval;
	unsigned long len = PATH_MAX;

	if (!segment_eq(get_fs(), KERNEL_DS)) {
		if ((unsigned long) filename >= TASK_SIZE)
			return -EFAULT;
		if (TASK_SIZE - (unsigned long) filename < PATH_MAX)
			len = TASK_SIZE - (unsigned long) filename;
	}

	retval = strncpy_from_user(page, filename, len);
	if (retval > 0) {
		if (retval < len)
			return 0;
		return -ENAMETOOLONG;
	} else if (!retval)
		retval = -ENOENT;
	return retval;
}

static char *getname_flags(const char __user * filename, int flags)
{
	char *tmp, *result;

	result = ERR_PTR(-ENOMEM);
	tmp = __getname();
	if (tmp)  {
		int retval = do_getname(filename, tmp);

		result = tmp;
		if (retval < 0) {
			if (retval != -ENOENT || !(flags & LOOKUP_EMPTY)) {
				__putname(tmp);
				result = ERR_PTR(retval);
			}
		}
	}
	audit_getname(result);
	return result;
}

char *getname(const char __user * filename)
{
	return getname_flags(filename, 0);
}

#ifdef CONFIG_AUDITSYSCALL
void putname(const char *name)
{
	if (unlikely(!audit_dummy_context()))
		audit_putname(name);
	else
		__putname(name);
}
EXPORT_SYMBOL(putname);
#endif

static int check_acl(struct inode *inode, int mask)
{
#ifdef CONFIG_FS_POSIX_ACL
	struct posix_acl *acl;

	if (mask & MAY_NOT_BLOCK) {
		acl = get_cached_acl_rcu(inode, ACL_TYPE_ACCESS);
	        if (!acl)
	                return -EAGAIN;
		/* no ->get_acl() calls in RCU mode... */
		if (acl == ACL_NOT_CACHED)
			return -ECHILD;
	        return posix_acl_permission(inode, acl, mask & ~MAY_NOT_BLOCK);
	}

	acl = get_cached_acl(inode, ACL_TYPE_ACCESS);

	/*
	 * A filesystem can force a ACL callback by just never filling the
	 * ACL cache. But normally you'd fill the cache either at inode
	 * instantiation time, or on the first ->get_acl call.
	 *
	 * If the filesystem doesn't have a get_acl() function at all, we'll
	 * just create the negative cache entry.
	 */
	if (acl == ACL_NOT_CACHED) {
	        if (inode->i_op->get_acl) {
			acl = inode->i_op->get_acl(inode, ACL_TYPE_ACCESS);
			if (IS_ERR(acl))
				return PTR_ERR(acl);
		} else {
		        set_cached_acl(inode, ACL_TYPE_ACCESS, NULL);
		        return -EAGAIN;
		}
	}

	if (acl) {
	        int error = posix_acl_permission(inode, acl, mask);
	        posix_acl_release(acl);
	        return error;
	}
#endif

	return -EAGAIN;
}

/*
 * This does basic POSIX ACL permission checking
 */
static int acl_permission_check(struct inode *inode, int mask)
{
	unsigned int mode = inode->i_mode;

	mask &= MAY_READ | MAY_WRITE | MAY_EXEC | MAY_NOT_BLOCK;

	if (current_user_ns() != inode_userns(inode))
		goto other_perms;

	if (likely(current_fsuid() == inode->i_uid))
		mode >>= 6;
	else {
		if (IS_POSIXACL(inode) && (mode & S_IRWXG)) {
			int error = check_acl(inode, mask);
			if (error != -EAGAIN)
				return error;
		}

		if (in_group_p(inode->i_gid))
			mode >>= 3;
	}

other_perms:
	/*
	 * If the DACs are ok we don't need any capability check.
	 */
	if ((mask & ~mode & (MAY_READ | MAY_WRITE | MAY_EXEC)) == 0)
		return 0;
	return -EACCES;
}

/**
 * generic_permission -  check for access rights on a Posix-like filesystem
 * @inode:	inode to check access rights for
 * @mask:	right to check for (%MAY_READ, %MAY_WRITE, %MAY_EXEC)
 *
 * Used to check for read/write/execute permissions on a file.
 * We use "fsuid" for this, letting us set arbitrary permissions
 * for filesystem access without changing the "normal" uids which
 * are used for other things.
 *
 * generic_permission is rcu-walk aware. It returns -ECHILD in case an rcu-walk
 * request cannot be satisfied (eg. requires blocking or too much complexity).
 * It would then be called again in ref-walk mode.
 */
int generic_permission(struct inode *inode, int mask)
{
	int ret;

	/*
	 * Do the basic POSIX ACL permission checks.
	 */
	ret = acl_permission_check(inode, mask);
	if (ret != -EACCES)
		return ret;

	if (S_ISDIR(inode->i_mode)) {
		/* DACs are overridable for directories */
		if (ns_capable(inode_userns(inode), CAP_DAC_OVERRIDE))
			return 0;
		if (!(mask & MAY_WRITE))
			if (ns_capable(inode_userns(inode), CAP_DAC_READ_SEARCH))
				return 0;
		return -EACCES;
	}
	/*
	 * Read/write DACs are always overridable.
	 * Executable DACs are overridable when there is
	 * at least one exec bit set.
	 */
	if (!(mask & MAY_EXEC) || (inode->i_mode & S_IXUGO))
		if (ns_capable(inode_userns(inode), CAP_DAC_OVERRIDE))
			return 0;

	/*
	 * Searching includes executable on directories, else just read.
	 */
	mask &= MAY_READ | MAY_WRITE | MAY_EXEC;
	if (mask == MAY_READ)
		if (ns_capable(inode_userns(inode), CAP_DAC_READ_SEARCH))
			return 0;

	return -EACCES;
}

/*
 * We _really_ want to just do "generic_permission()" without
 * even looking at the inode->i_op values. So we keep a cache
 * flag in inode->i_opflags, that says "this has not special
 * permission function, use the fast case".
 */
static inline int do_inode_permission(struct inode *inode, int mask)
{
	if (unlikely(!(inode->i_opflags & IOP_FASTPERM))) {
		if (likely(inode->i_op->permission))
			return inode->i_op->permission(inode, mask);

		/* This gets set once for the inode lifetime */
		spin_lock(&inode->i_lock);
		inode->i_opflags |= IOP_FASTPERM;
		spin_unlock(&inode->i_lock);
	}
	return generic_permission(inode, mask);
}

/**
 * inode_permission  -  check for access rights to a given inode
 * @inode:	inode to check permission on
 * @mask:	right to check for (%MAY_READ, %MAY_WRITE, %MAY_EXEC)
 *
 * Used to check for read/write/execute permissions on an inode.
 * We use "fsuid" for this, letting us set arbitrary permissions
 * for filesystem access without changing the "normal" uids which
 * are used for other things.
 */
int inode_permission(struct inode *inode, int mask)
{
	int retval;

	if (unlikely(mask & MAY_WRITE)) {
		umode_t mode = inode->i_mode;

		/*
		 * Nobody gets write access to a read-only fs.
		 */
		if (IS_RDONLY(inode) &&
		    (S_ISREG(mode) || S_ISDIR(mode) || S_ISLNK(mode)))
			return -EROFS;

		/*
		 * Nobody gets write access to an immutable file.
		 */
		if (IS_IMMUTABLE(inode))
			return -EACCES;
	}

	retval = do_inode_permission(inode, mask);
	if (retval)
		return retval;

	retval = devcgroup_inode_permission(inode, mask);
	if (retval)
		return retval;

	return security_inode_permission(inode, mask);
}

/**
 * path_get - get a reference to a path
 * @path: path to get the reference to
 *
 * Given a path increment the reference count to the dentry and the vfsmount.
 */
void path_get(struct path *path)
{
	mntget(path->mnt);
	dget(path->dentry);
}
EXPORT_SYMBOL(path_get);

/**
 * path_put - put a reference to a path
 * @path: path to put the reference to
 *
 * Given a path decrement the reference count to the dentry and the vfsmount.
 */
void path_put(struct path *path)
{
	dput(path->dentry);
	mntput(path->mnt);
}
EXPORT_SYMBOL(path_put);

/*
 * Path walking has 2 modes, rcu-walk and ref-walk (see
 * Documentation/filesystems/path-lookup.txt).  In situations when we can't
 * continue in RCU mode, we attempt to drop out of rcu-walk mode and grab
 * normal reference counts on dentries and vfsmounts to transition to rcu-walk
 * mode.  Refcounts are grabbed at the last known good point before rcu-walk
 * got stuck, so ref-walk may continue from there. If this is not successful
 * (eg. a seqcount has changed), then failure is returned and it's up to caller
 * to restart the path walk from the beginning in ref-walk mode.
 */

/**
 * unlazy_walk - try to switch to ref-walk mode.
 * @nd: nameidata pathwalk data
 * @dentry: child of nd->path.dentry or NULL
 * Returns: 0 on success, -ECHILD on failure
 *
 * unlazy_walk attempts to legitimize the current nd->path, nd->root and dentry
 * for ref-walk mode.  @dentry must be a path found by a do_lookup call on
 * @nd or NULL.  Must be called from rcu-walk context.
 */
static int unlazy_walk(struct nameidata *nd, struct dentry *dentry)
{
	struct fs_struct *fs = current->fs;
	struct dentry *parent = nd->path.dentry;
	int want_root = 0;

	BUG_ON(!(nd->flags & LOOKUP_RCU));
	if (nd->root.mnt && !(nd->flags & LOOKUP_ROOT)) {
		want_root = 1;
		spin_lock(&fs->lock);
		if (nd->root.mnt != fs->root.mnt ||
				nd->root.dentry != fs->root.dentry)
			goto err_root;
	}
	spin_lock(&parent->d_lock);
	if (!dentry) {
		if (!__d_rcu_to_refcount(parent, nd->seq))
			goto err_parent;
		BUG_ON(nd->inode != parent->d_inode);
	} else {
		if (dentry->d_parent != parent)
			goto err_parent;
		spin_lock_nested(&dentry->d_lock, DENTRY_D_LOCK_NESTED);
		if (!__d_rcu_to_refcount(dentry, nd->seq))
			goto err_child;
		/*
		 * If the sequence check on the child dentry passed, then
		 * the child has not been removed from its parent. This
		 * means the parent dentry must be valid and able to take
		 * a reference at this point.
		 */
		BUG_ON(!IS_ROOT(dentry) && dentry->d_parent != parent);
		BUG_ON(!parent->d_count);
		parent->d_count++;
		spin_unlock(&dentry->d_lock);
	}
	spin_unlock(&parent->d_lock);
	if (want_root) {
		path_get(&nd->root);
		spin_unlock(&fs->lock);
	}
	mntget(nd->path.mnt);

	rcu_read_unlock();
	br_read_unlock(vfsmount_lock);
	nd->flags &= ~LOOKUP_RCU;
	return 0;

err_child:
	spin_unlock(&dentry->d_lock);
err_parent:
	spin_unlock(&parent->d_lock);
err_root:
	if (want_root)
		spin_unlock(&fs->lock);
	return -ECHILD;
}

/**
 * release_open_intent - free up open intent resources
 * @nd: pointer to nameidata
 */
void release_open_intent(struct nameidata *nd)
{
	struct file *file = nd->intent.open.file;

	if (file && !IS_ERR(file)) {
		if (file->f_path.dentry == NULL)
			put_filp(file);
		else
			fput(file);
	}
}

static inline int d_revalidate(struct dentry *dentry, struct nameidata *nd)
{
	return dentry->d_op->d_revalidate(dentry, nd);
}

/**
 * complete_walk - successful completion of path walk
 * @nd:  pointer nameidata
 *
 * If we had been in RCU mode, drop out of it and legitimize nd->path.
 * Revalidate the final result, unless we'd already done that during
 * the path walk or the filesystem doesn't ask for it.  Return 0 on
 * success, -error on failure.  In case of failure caller does not
 * need to drop nd->path.
 */
static int complete_walk(struct nameidata *nd)
{
	struct dentry *dentry = nd->path.dentry;
	int status;

	if (nd->flags & LOOKUP_RCU) {
		nd->flags &= ~LOOKUP_RCU;
		if (!(nd->flags & LOOKUP_ROOT))
			nd->root.mnt = NULL;
		spin_lock(&dentry->d_lock);
		if (unlikely(!__d_rcu_to_refcount(dentry, nd->seq))) {
			spin_unlock(&dentry->d_lock);
			rcu_read_unlock();
			br_read_unlock(vfsmount_lock);
			return -ECHILD;
		}
		BUG_ON(nd->inode != dentry->d_inode);
		spin_unlock(&dentry->d_lock);
		mntget(nd->path.mnt);
		rcu_read_unlock();
		br_read_unlock(vfsmount_lock);
	}

	if (likely(!(nd->flags & LOOKUP_JUMPED)))
		return 0;

	if (likely(!(dentry->d_flags & DCACHE_OP_REVALIDATE)))
		return 0;

	if (likely(!(dentry->d_sb->s_type->fs_flags & FS_REVAL_DOT)))
		return 0;

	/* Note: we do not d_invalidate() */
	status = d_revalidate(dentry, nd);
	if (status > 0)
		return 0;

	if (!status)
		status = -ESTALE;

	path_put(&nd->path);
	return status;
}

static __always_inline void set_root(struct nameidata *nd)
{
	if (!nd->root.mnt)
		get_fs_root(current->fs, &nd->root);
}

static int link_path_walk(const char *, struct nameidata *);

static __always_inline void set_root_rcu(struct nameidata *nd)
{
	if (!nd->root.mnt) {
		struct fs_struct *fs = current->fs;
		unsigned seq;

		do {
			seq = read_seqcount_begin(&fs->seq);
			nd->root = fs->root;
			nd->seq = __read_seqcount_begin(&nd->root.dentry->d_seq);
		} while (read_seqcount_retry(&fs->seq, seq));
	}
}

static __always_inline int __vfs_follow_link(struct nameidata *nd, const char *link)
{
	int ret;

	if (IS_ERR(link))
		goto fail;

	if (*link == '/') {
		set_root(nd);
		path_put(&nd->path);
		nd->path = nd->root;
		path_get(&nd->root);
		nd->flags |= LOOKUP_JUMPED;
	}
	nd->inode = nd->path.dentry->d_inode;

	ret = link_path_walk(link, nd);
	return ret;
fail:
	path_put(&nd->path);
	return PTR_ERR(link);
}

static void path_put_conditional(struct path *path, struct nameidata *nd)
{
	dput(path->dentry);
	if (path->mnt != nd->path.mnt)
		mntput(path->mnt);
}

static inline void path_to_nameidata(const struct path *path,
					struct nameidata *nd)
{
	if (!(nd->flags & LOOKUP_RCU)) {
		dput(nd->path.dentry);
		if (nd->path.mnt != path->mnt)
			mntput(nd->path.mnt);
	}
	nd->path.mnt = path->mnt;
	nd->path.dentry = path->dentry;
}

static inline void put_link(struct nameidata *nd, struct path *link, void *cookie)
{
	struct inode *inode = link->dentry->d_inode;
	if (!IS_ERR(cookie) && inode->i_op->put_link)
		inode->i_op->put_link(link->dentry, nd, cookie);
	path_put(link);
}

static __always_inline int
follow_link(struct path *link, struct nameidata *nd, void **p)
{
	int error;
	struct dentry *dentry = link->dentry;

	BUG_ON(nd->flags & LOOKUP_RCU);

	if (link->mnt == nd->path.mnt)
		mntget(link->mnt);

	if (unlikely(current->total_link_count >= 40)) {
		*p = ERR_PTR(-ELOOP); /* no ->put_link(), please */
		path_put(&nd->path);
		return -ELOOP;
	}
	cond_resched();
	current->total_link_count++;

	touch_atime(link->mnt, dentry);
	nd_set_link(nd, NULL);

	error = security_inode_follow_link(link->dentry, nd);
	if (error) {
		*p = ERR_PTR(error); /* no ->put_link(), please */
		path_put(&nd->path);
		return error;
	}

	nd->last_type = LAST_BIND;
	*p = dentry->d_inode->i_op->follow_link(dentry, nd);
	error = PTR_ERR(*p);
	if (!IS_ERR(*p)) {
		char *s = nd_get_link(nd);
		error = 0;
		if (s)
			error = __vfs_follow_link(nd, s);
		else if (nd->last_type == LAST_BIND) {
			nd->flags |= LOOKUP_JUMPED;
			nd->inode = nd->path.dentry->d_inode;
			if (nd->inode->i_op->follow_link) {
				/* stepped on a _really_ weird one */
				path_put(&nd->path);
				error = -ELOOP;
			}
		}
	}
	return error;
}

static int follow_up_rcu(struct path *path)
{
	struct vfsmount *parent;
	struct dentry *mountpoint;

	parent = path->mnt->mnt_parent;
	if (parent == path->mnt)
		return 0;
	mountpoint = path->mnt->mnt_mountpoint;
	path->dentry = mountpoint;
	path->mnt = parent;
	return 1;
}

int follow_up(struct path *path)
{
	struct vfsmount *parent;
	struct dentry *mountpoint;

	br_read_lock(vfsmount_lock);
	parent = path->mnt->mnt_parent;
	if (parent == path->mnt) {
		br_read_unlock(vfsmount_lock);
		return 0;
	}
	mntget(parent);
	mountpoint = dget(path->mnt->mnt_mountpoint);
	br_read_unlock(vfsmount_lock);
	dput(path->dentry);
	path->dentry = mountpoint;
	mntput(path->mnt);
	path->mnt = parent;
	return 1;
}

/*
 * Perform an automount
 * - return -EISDIR to tell follow_managed() to stop and return the path we
 *   were called with.
 */
static int follow_automount(struct path *path, unsigned flags,
			    bool *need_mntput)
{
	struct vfsmount *mnt;
	int err;

	if (!path->dentry->d_op || !path->dentry->d_op->d_automount)
		return -EREMOTE;

	/* We don't want to mount if someone's just doing a stat -
	 * unless they're stat'ing a directory and appended a '/' to
	 * the name.
	 *
	 * We do, however, want to mount if someone wants to open or
	 * create a file of any type under the mountpoint, wants to
	 * traverse through the mountpoint or wants to open the
	 * mounted directory.  Also, autofs may mark negative dentries
	 * as being automount points.  These will need the attentions
	 * of the daemon to instantiate them before they can be used.
	 */
	if (!(flags & (LOOKUP_PARENT | LOOKUP_DIRECTORY |
		     LOOKUP_OPEN | LOOKUP_CREATE | LOOKUP_AUTOMOUNT)) &&
	    path->dentry->d_inode)
		return -EISDIR;

<<<<<<< HEAD
	/* We don't want to mount if someone's just doing a stat -
	 * unless they're stat'ing a directory and appended a '/' to
	 * the name.
	 *
	 * We do, however, want to mount if someone wants to open or
	 * create a file of any type under the mountpoint, wants to
	 * traverse through the mountpoint or wants to open the
	 * mounted directory.  Also, autofs may mark negative dentries
	 * as being automount points.  These will need the attentions
	 * of the daemon to instantiate them before they can be used.
	 */
	if (!(flags & (LOOKUP_PARENT | LOOKUP_DIRECTORY |
		     LOOKUP_OPEN | LOOKUP_CREATE)) &&
	    path->dentry->d_inode)
		return -EISDIR;

=======
>>>>>>> b4cbb8a4
	current->total_link_count++;
	if (current->total_link_count >= 40)
		return -ELOOP;

	mnt = path->dentry->d_op->d_automount(path);
	if (IS_ERR(mnt)) {
		/*
		 * The filesystem is allowed to return -EISDIR here to indicate
		 * it doesn't want to automount.  For instance, autofs would do
		 * this so that its userspace daemon can mount on this dentry.
		 *
		 * However, we can only permit this if it's a terminal point in
		 * the path being looked up; if it wasn't then the remainder of
		 * the path is inaccessible and we should say so.
		 */
		if (PTR_ERR(mnt) == -EISDIR && (flags & LOOKUP_PARENT))
			return -EREMOTE;
		return PTR_ERR(mnt);
	}

	if (!mnt) /* mount collision */
		return 0;

	if (!*need_mntput) {
		/* lock_mount() may release path->mnt on error */
		mntget(path->mnt);
		*need_mntput = true;
	}
	err = finish_automount(mnt, path);

	switch (err) {
	case -EBUSY:
		/* Someone else made a mount here whilst we were busy */
		return 0;
	case 0:
		path_put(path);
		path->mnt = mnt;
		path->dentry = dget(mnt->mnt_root);
		return 0;
	default:
		return err;
	}

}

/*
 * Handle a dentry that is managed in some way.
 * - Flagged for transit management (autofs)
 * - Flagged as mountpoint
 * - Flagged as automount point
 *
 * This may only be called in refwalk mode.
 *
 * Serialization is taken care of in namespace.c
 */
static int follow_managed(struct path *path, unsigned flags)
{
	struct vfsmount *mnt = path->mnt; /* held by caller, must be left alone */
	unsigned managed;
	bool need_mntput = false;
	int ret = 0;

	/* Given that we're not holding a lock here, we retain the value in a
	 * local variable for each dentry as we look at it so that we don't see
	 * the components of that value change under us */
	while (managed = ACCESS_ONCE(path->dentry->d_flags),
	       managed &= DCACHE_MANAGED_DENTRY,
	       unlikely(managed != 0)) {
		/* Allow the filesystem to manage the transit without i_mutex
		 * being held. */
		if (managed & DCACHE_MANAGE_TRANSIT) {
			BUG_ON(!path->dentry->d_op);
			BUG_ON(!path->dentry->d_op->d_manage);
			ret = path->dentry->d_op->d_manage(path->dentry, false);
			if (ret < 0)
				break;
		}

		/* Transit to a mounted filesystem. */
		if (managed & DCACHE_MOUNTED) {
			struct vfsmount *mounted = lookup_mnt(path);
			if (mounted) {
				dput(path->dentry);
				if (need_mntput)
					mntput(path->mnt);
				path->mnt = mounted;
				path->dentry = dget(mounted->mnt_root);
				need_mntput = true;
				continue;
			}

			/* Something is mounted on this dentry in another
			 * namespace and/or whatever was mounted there in this
			 * namespace got unmounted before we managed to get the
			 * vfsmount_lock */
		}

		/* Handle an automount point */
		if (managed & DCACHE_NEED_AUTOMOUNT) {
			ret = follow_automount(path, flags, &need_mntput);
			if (ret < 0)
				break;
			continue;
		}

		/* We didn't change the current path point */
		break;
	}

	if (need_mntput && path->mnt == mnt)
		mntput(path->mnt);
	if (ret == -EISDIR)
		ret = 0;
	return ret;
}

int follow_down_one(struct path *path)
{
	struct vfsmount *mounted;

	mounted = lookup_mnt(path);
	if (mounted) {
		dput(path->dentry);
		mntput(path->mnt);
		path->mnt = mounted;
		path->dentry = dget(mounted->mnt_root);
		return 1;
	}
	return 0;
}

static inline bool managed_dentry_might_block(struct dentry *dentry)
{
	return (dentry->d_flags & DCACHE_MANAGE_TRANSIT &&
		dentry->d_op->d_manage(dentry, true) < 0);
}

/*
 * Try to skip to top of mountpoint pile in rcuwalk mode.  Fail if
 * we meet a managed dentry that would need blocking.
 */
static bool __follow_mount_rcu(struct nameidata *nd, struct path *path,
			       struct inode **inode)
{
	for (;;) {
		struct vfsmount *mounted;
		/*
		 * Don't forget we might have a non-mountpoint managed dentry
		 * that wants to block transit.
		 */
		if (unlikely(managed_dentry_might_block(path->dentry)))
			return false;

		if (!d_mountpoint(path->dentry))
			break;

		mounted = __lookup_mnt(path->mnt, path->dentry, 1);
		if (!mounted)
			break;
		path->mnt = mounted;
		path->dentry = mounted->mnt_root;
		nd->seq = read_seqcount_begin(&path->dentry->d_seq);
		/*
		 * Update the inode too. We don't need to re-check the
		 * dentry sequence number here after this d_inode read,
		 * because a mount-point is always pinned.
		 */
		*inode = path->dentry->d_inode;
	}
	return true;
}

static void follow_mount_rcu(struct nameidata *nd)
{
	while (d_mountpoint(nd->path.dentry)) {
		struct vfsmount *mounted;
		mounted = __lookup_mnt(nd->path.mnt, nd->path.dentry, 1);
		if (!mounted)
			break;
		nd->path.mnt = mounted;
		nd->path.dentry = mounted->mnt_root;
		nd->seq = read_seqcount_begin(&nd->path.dentry->d_seq);
	}
}

static int follow_dotdot_rcu(struct nameidata *nd)
{
	set_root_rcu(nd);

	while (1) {
		if (nd->path.dentry == nd->root.dentry &&
		    nd->path.mnt == nd->root.mnt) {
			break;
		}
		if (nd->path.dentry != nd->path.mnt->mnt_root) {
			struct dentry *old = nd->path.dentry;
			struct dentry *parent = old->d_parent;
			unsigned seq;

			seq = read_seqcount_begin(&parent->d_seq);
			if (read_seqcount_retry(&old->d_seq, nd->seq))
				goto failed;
			nd->path.dentry = parent;
			nd->seq = seq;
			break;
		}
		if (!follow_up_rcu(&nd->path))
			break;
		nd->seq = read_seqcount_begin(&nd->path.dentry->d_seq);
	}
	follow_mount_rcu(nd);
	nd->inode = nd->path.dentry->d_inode;
	return 0;

failed:
	nd->flags &= ~LOOKUP_RCU;
	if (!(nd->flags & LOOKUP_ROOT))
		nd->root.mnt = NULL;
	rcu_read_unlock();
	br_read_unlock(vfsmount_lock);
	return -ECHILD;
}

/*
 * Follow down to the covering mount currently visible to userspace.  At each
 * point, the filesystem owning that dentry may be queried as to whether the
 * caller is permitted to proceed or not.
 */
int follow_down(struct path *path)
{
	unsigned managed;
	int ret;

	while (managed = ACCESS_ONCE(path->dentry->d_flags),
	       unlikely(managed & DCACHE_MANAGED_DENTRY)) {
		/* Allow the filesystem to manage the transit without i_mutex
		 * being held.
		 *
		 * We indicate to the filesystem if someone is trying to mount
		 * something here.  This gives autofs the chance to deny anyone
		 * other than its daemon the right to mount on its
		 * superstructure.
		 *
		 * The filesystem may sleep at this point.
		 */
		if (managed & DCACHE_MANAGE_TRANSIT) {
			BUG_ON(!path->dentry->d_op);
			BUG_ON(!path->dentry->d_op->d_manage);
			ret = path->dentry->d_op->d_manage(
				path->dentry, false);
			if (ret < 0)
				return ret == -EISDIR ? 0 : ret;
		}

		/* Transit to a mounted filesystem. */
		if (managed & DCACHE_MOUNTED) {
			struct vfsmount *mounted = lookup_mnt(path);
			if (!mounted)
				break;
			dput(path->dentry);
			mntput(path->mnt);
			path->mnt = mounted;
			path->dentry = dget(mounted->mnt_root);
			continue;
		}

		/* Don't handle automount points here */
		break;
	}
	return 0;
}

/*
 * Skip to top of mountpoint pile in refwalk mode for follow_dotdot()
 */
static void follow_mount(struct path *path)
{
	while (d_mountpoint(path->dentry)) {
		struct vfsmount *mounted = lookup_mnt(path);
		if (!mounted)
			break;
		dput(path->dentry);
		mntput(path->mnt);
		path->mnt = mounted;
		path->dentry = dget(mounted->mnt_root);
	}
}

static void follow_dotdot(struct nameidata *nd)
{
	set_root(nd);

	while(1) {
		struct dentry *old = nd->path.dentry;

		if (nd->path.dentry == nd->root.dentry &&
		    nd->path.mnt == nd->root.mnt) {
			break;
		}
		if (nd->path.dentry != nd->path.mnt->mnt_root) {
			/* rare case of legitimate dget_parent()... */
			nd->path.dentry = dget_parent(nd->path.dentry);
			dput(old);
			break;
		}
		if (!follow_up(&nd->path))
			break;
	}
	follow_mount(&nd->path);
	nd->inode = nd->path.dentry->d_inode;
}

/*
 * Allocate a dentry with name and parent, and perform a parent
 * directory ->lookup on it. Returns the new dentry, or ERR_PTR
 * on error. parent->d_inode->i_mutex must be held. d_lookup must
 * have verified that no child exists while under i_mutex.
 */
static struct dentry *d_alloc_and_lookup(struct dentry *parent,
				struct qstr *name, struct nameidata *nd)
{
	struct inode *inode = parent->d_inode;
	struct dentry *dentry;
	struct dentry *old;

	/* Don't create child dentry for a dead directory. */
	if (unlikely(IS_DEADDIR(inode)))
		return ERR_PTR(-ENOENT);

	dentry = d_alloc(parent, name);
	if (unlikely(!dentry))
		return ERR_PTR(-ENOMEM);

	old = inode->i_op->lookup(inode, dentry, nd);
	if (unlikely(old)) {
		dput(dentry);
		dentry = old;
	}
	return dentry;
}

/*
 * We already have a dentry, but require a lookup to be performed on the parent
 * directory to fill in d_inode. Returns the new dentry, or ERR_PTR on error.
 * parent->d_inode->i_mutex must be held. d_lookup must have verified that no
 * child exists while under i_mutex.
 */
static struct dentry *d_inode_lookup(struct dentry *parent, struct dentry *dentry,
				     struct nameidata *nd)
{
	struct inode *inode = parent->d_inode;
	struct dentry *old;

	/* Don't create child dentry for a dead directory. */
	if (unlikely(IS_DEADDIR(inode)))
		return ERR_PTR(-ENOENT);

	old = inode->i_op->lookup(inode, dentry, nd);
	if (unlikely(old)) {
		dput(dentry);
		dentry = old;
	}
	return dentry;
}

/*
 *  It's more convoluted than I'd like it to be, but... it's still fairly
 *  small and for now I'd prefer to have fast path as straight as possible.
 *  It _is_ time-critical.
 */
static int do_lookup(struct nameidata *nd, struct qstr *name,
			struct path *path, struct inode **inode)
{
	struct vfsmount *mnt = nd->path.mnt;
	struct dentry *dentry, *parent = nd->path.dentry;
	int need_reval = 1;
	int status = 1;
	int err;

	/*
	 * Rename seqlock is not required here because in the off chance
	 * of a false negative due to a concurrent rename, we're going to
	 * do the non-racy lookup, below.
	 */
	if (nd->flags & LOOKUP_RCU) {
		unsigned seq;
		*inode = nd->inode;
		dentry = __d_lookup_rcu(parent, name, &seq, inode);
		if (!dentry)
			goto unlazy;

		/* Memory barrier in read_seqcount_begin of child is enough */
		if (__read_seqcount_retry(&parent->d_seq, nd->seq))
			return -ECHILD;
		nd->seq = seq;

		if (unlikely(dentry->d_flags & DCACHE_OP_REVALIDATE)) {
			status = d_revalidate(dentry, nd);
			if (unlikely(status <= 0)) {
				if (status != -ECHILD)
					need_reval = 0;
				goto unlazy;
			}
		}
		if (unlikely(d_need_lookup(dentry)))
			goto unlazy;
		path->mnt = mnt;
		path->dentry = dentry;
		if (unlikely(!__follow_mount_rcu(nd, path, inode)))
			goto unlazy;
		if (unlikely(path->dentry->d_flags & DCACHE_NEED_AUTOMOUNT))
			goto unlazy;
		return 0;
unlazy:
		if (unlazy_walk(nd, dentry))
			return -ECHILD;
	} else {
		dentry = __d_lookup(parent, name);
	}

	if (dentry && unlikely(d_need_lookup(dentry))) {
		dput(dentry);
		dentry = NULL;
	}
retry:
	if (unlikely(!dentry)) {
		struct inode *dir = parent->d_inode;
		BUG_ON(nd->inode != dir);

		mutex_lock(&dir->i_mutex);
		dentry = d_lookup(parent, name);
		if (likely(!dentry)) {
			dentry = d_alloc_and_lookup(parent, name, nd);
			if (IS_ERR(dentry)) {
				mutex_unlock(&dir->i_mutex);
				return PTR_ERR(dentry);
			}
			/* known good */
			need_reval = 0;
			status = 1;
		} else if (unlikely(d_need_lookup(dentry))) {
			dentry = d_inode_lookup(parent, dentry, nd);
			if (IS_ERR(dentry)) {
				mutex_unlock(&dir->i_mutex);
				return PTR_ERR(dentry);
			}
			/* known good */
			need_reval = 0;
			status = 1;
		}
		mutex_unlock(&dir->i_mutex);
	}
	if (unlikely(dentry->d_flags & DCACHE_OP_REVALIDATE) && need_reval)
		status = d_revalidate(dentry, nd);
	if (unlikely(status <= 0)) {
		if (status < 0) {
			dput(dentry);
			return status;
		}
		if (!d_invalidate(dentry)) {
			dput(dentry);
			dentry = NULL;
			need_reval = 1;
			goto retry;
		}
	}

	path->mnt = mnt;
	path->dentry = dentry;
	err = follow_managed(path, nd->flags);
	if (unlikely(err < 0)) {
		path_put_conditional(path, nd);
		return err;
	}
	*inode = path->dentry->d_inode;
	return 0;
}

static inline int may_lookup(struct nameidata *nd)
{
	if (nd->flags & LOOKUP_RCU) {
		int err = inode_permission(nd->inode, MAY_EXEC|MAY_NOT_BLOCK);
		if (err != -ECHILD)
			return err;
		if (unlazy_walk(nd, NULL))
			return -ECHILD;
	}
	return inode_permission(nd->inode, MAY_EXEC);
}

static inline int handle_dots(struct nameidata *nd, int type)
{
	if (type == LAST_DOTDOT) {
		if (nd->flags & LOOKUP_RCU) {
			if (follow_dotdot_rcu(nd))
				return -ECHILD;
		} else
			follow_dotdot(nd);
	}
	return 0;
}

static void terminate_walk(struct nameidata *nd)
{
	if (!(nd->flags & LOOKUP_RCU)) {
		path_put(&nd->path);
	} else {
		nd->flags &= ~LOOKUP_RCU;
		if (!(nd->flags & LOOKUP_ROOT))
			nd->root.mnt = NULL;
		rcu_read_unlock();
		br_read_unlock(vfsmount_lock);
	}
}

/*
 * Do we need to follow links? We _really_ want to be able
 * to do this check without having to look at inode->i_op,
 * so we keep a cache of "no, this doesn't need follow_link"
 * for the common case.
 */
static inline int should_follow_link(struct inode *inode, int follow)
{
	if (unlikely(!(inode->i_opflags & IOP_NOFOLLOW))) {
		if (likely(inode->i_op->follow_link))
			return follow;

		/* This gets set once for the inode lifetime */
		spin_lock(&inode->i_lock);
		inode->i_opflags |= IOP_NOFOLLOW;
		spin_unlock(&inode->i_lock);
	}
	return 0;
}

static inline int walk_component(struct nameidata *nd, struct path *path,
		struct qstr *name, int type, int follow)
{
	struct inode *inode;
	int err;
	/*
	 * "." and ".." are special - ".." especially so because it has
	 * to be able to know about the current root directory and
	 * parent relationships.
	 */
	if (unlikely(type != LAST_NORM))
		return handle_dots(nd, type);
	err = do_lookup(nd, name, path, &inode);
	if (unlikely(err)) {
		terminate_walk(nd);
		return err;
	}
	if (!inode) {
		path_to_nameidata(path, nd);
		terminate_walk(nd);
		return -ENOENT;
	}
	if (should_follow_link(inode, follow)) {
		if (nd->flags & LOOKUP_RCU) {
			if (unlikely(unlazy_walk(nd, path->dentry))) {
				terminate_walk(nd);
				return -ECHILD;
			}
		}
		BUG_ON(inode != path->dentry->d_inode);
		return 1;
	}
	path_to_nameidata(path, nd);
	nd->inode = inode;
	return 0;
}

/*
 * This limits recursive symlink follows to 8, while
 * limiting consecutive symlinks to 40.
 *
 * Without that kind of total limit, nasty chains of consecutive
 * symlinks can cause almost arbitrarily long lookups.
 */
static inline int nested_symlink(struct path *path, struct nameidata *nd)
{
	int res;

	if (unlikely(current->link_count >= MAX_NESTED_LINKS)) {
		path_put_conditional(path, nd);
		path_put(&nd->path);
		return -ELOOP;
	}
	BUG_ON(nd->depth >= MAX_NESTED_LINKS);

	nd->depth++;
	current->link_count++;

	do {
		struct path link = *path;
		void *cookie;

		res = follow_link(&link, nd, &cookie);
		if (!res)
			res = walk_component(nd, path, &nd->last,
					     nd->last_type, LOOKUP_FOLLOW);
		put_link(nd, &link, cookie);
	} while (res > 0);

	current->link_count--;
	nd->depth--;
	return res;
}

/*
 * We really don't want to look at inode->i_op->lookup
 * when we don't have to. So we keep a cache bit in
 * the inode ->i_opflags field that says "yes, we can
 * do lookup on this inode".
 */
static inline int can_lookup(struct inode *inode)
{
	if (likely(inode->i_opflags & IOP_LOOKUP))
		return 1;
	if (likely(!inode->i_op->lookup))
		return 0;

	/* We do this once for the lifetime of the inode */
	spin_lock(&inode->i_lock);
	inode->i_opflags |= IOP_LOOKUP;
	spin_unlock(&inode->i_lock);
	return 1;
}

/*
 * Name resolution.
 * This is the basic name resolution function, turning a pathname into
 * the final dentry. We expect 'base' to be positive and a directory.
 *
 * Returns 0 and nd will have valid dentry and mnt on success.
 * Returns error and drops reference to input namei data on failure.
 */
static int link_path_walk(const char *name, struct nameidata *nd)
{
	struct path next;
	int err;
	
	while (*name=='/')
		name++;
	if (!*name)
		return 0;

	/* At this point we know we have a real path component. */
	for(;;) {
		unsigned long hash;
		struct qstr this;
		unsigned int c;
		int type;

		err = may_lookup(nd);
 		if (err)
			break;

		this.name = name;
		c = *(const unsigned char *)name;

		hash = init_name_hash();
		do {
			name++;
			hash = partial_name_hash(c, hash);
			c = *(const unsigned char *)name;
		} while (c && (c != '/'));
		this.len = name - (const char *) this.name;
		this.hash = end_name_hash(hash);

		type = LAST_NORM;
		if (this.name[0] == '.') switch (this.len) {
			case 2:
				if (this.name[1] == '.') {
					type = LAST_DOTDOT;
					nd->flags |= LOOKUP_JUMPED;
				}
				break;
			case 1:
				type = LAST_DOT;
		}
		if (likely(type == LAST_NORM)) {
			struct dentry *parent = nd->path.dentry;
			nd->flags &= ~LOOKUP_JUMPED;
			if (unlikely(parent->d_flags & DCACHE_OP_HASH)) {
				err = parent->d_op->d_hash(parent, nd->inode,
							   &this);
				if (err < 0)
					break;
			}
		}

		/* remove trailing slashes? */
		if (!c)
			goto last_component;
		while (*++name == '/');
		if (!*name)
			goto last_component;

		err = walk_component(nd, &next, &this, type, LOOKUP_FOLLOW);
		if (err < 0)
			return err;

		if (err) {
			err = nested_symlink(&next, nd);
			if (err)
				return err;
		}
		if (can_lookup(nd->inode))
			continue;
		err = -ENOTDIR; 
		break;
		/* here ends the main loop */

last_component:
		nd->last = this;
		nd->last_type = type;
		return 0;
	}
	terminate_walk(nd);
	return err;
}

static int path_init(int dfd, const char *name, unsigned int flags,
		     struct nameidata *nd, struct file **fp)
{
	int retval = 0;
	int fput_needed;
	struct file *file;

	nd->last_type = LAST_ROOT; /* if there are only slashes... */
	nd->flags = flags | LOOKUP_JUMPED;
	nd->depth = 0;
	if (flags & LOOKUP_ROOT) {
		struct inode *inode = nd->root.dentry->d_inode;
		if (*name) {
			if (!inode->i_op->lookup)
				return -ENOTDIR;
			retval = inode_permission(inode, MAY_EXEC);
			if (retval)
				return retval;
		}
		nd->path = nd->root;
		nd->inode = inode;
		if (flags & LOOKUP_RCU) {
			br_read_lock(vfsmount_lock);
			rcu_read_lock();
			nd->seq = __read_seqcount_begin(&nd->path.dentry->d_seq);
		} else {
			path_get(&nd->path);
		}
		return 0;
	}

	nd->root.mnt = NULL;

	if (*name=='/') {
		if (flags & LOOKUP_RCU) {
			br_read_lock(vfsmount_lock);
			rcu_read_lock();
			set_root_rcu(nd);
		} else {
			set_root(nd);
			path_get(&nd->root);
		}
		nd->path = nd->root;
	} else if (dfd == AT_FDCWD) {
		if (flags & LOOKUP_RCU) {
			struct fs_struct *fs = current->fs;
			unsigned seq;

			br_read_lock(vfsmount_lock);
			rcu_read_lock();

			do {
				seq = read_seqcount_begin(&fs->seq);
				nd->path = fs->pwd;
				nd->seq = __read_seqcount_begin(&nd->path.dentry->d_seq);
			} while (read_seqcount_retry(&fs->seq, seq));
		} else {
			get_fs_pwd(current->fs, &nd->path);
		}
	} else {
		struct dentry *dentry;

		file = fget_raw_light(dfd, &fput_needed);
		retval = -EBADF;
		if (!file)
			goto out_fail;

		dentry = file->f_path.dentry;

		if (*name) {
			retval = -ENOTDIR;
			if (!S_ISDIR(dentry->d_inode->i_mode))
				goto fput_fail;

			retval = inode_permission(dentry->d_inode, MAY_EXEC);
			if (retval)
				goto fput_fail;
		}

		nd->path = file->f_path;
		if (flags & LOOKUP_RCU) {
			if (fput_needed)
				*fp = file;
			nd->seq = __read_seqcount_begin(&nd->path.dentry->d_seq);
			br_read_lock(vfsmount_lock);
			rcu_read_lock();
		} else {
			path_get(&file->f_path);
			fput_light(file, fput_needed);
		}
	}

	nd->inode = nd->path.dentry->d_inode;
	return 0;

fput_fail:
	fput_light(file, fput_needed);
out_fail:
	return retval;
}

static inline int lookup_last(struct nameidata *nd, struct path *path)
{
	if (nd->last_type == LAST_NORM && nd->last.name[nd->last.len])
		nd->flags |= LOOKUP_FOLLOW | LOOKUP_DIRECTORY;

	nd->flags &= ~LOOKUP_PARENT;
	return walk_component(nd, path, &nd->last, nd->last_type,
					nd->flags & LOOKUP_FOLLOW);
}

/* Returns 0 and nd will be valid on success; Retuns error, otherwise. */
static int path_lookupat(int dfd, const char *name,
				unsigned int flags, struct nameidata *nd)
{
	struct file *base = NULL;
	struct path path;
	int err;

	/*
	 * Path walking is largely split up into 2 different synchronisation
	 * schemes, rcu-walk and ref-walk (explained in
	 * Documentation/filesystems/path-lookup.txt). These share much of the
	 * path walk code, but some things particularly setup, cleanup, and
	 * following mounts are sufficiently divergent that functions are
	 * duplicated. Typically there is a function foo(), and its RCU
	 * analogue, foo_rcu().
	 *
	 * -ECHILD is the error number of choice (just to avoid clashes) that
	 * is returned if some aspect of an rcu-walk fails. Such an error must
	 * be handled by restarting a traditional ref-walk (which will always
	 * be able to complete).
	 */
	err = path_init(dfd, name, flags | LOOKUP_PARENT, nd, &base);

	if (unlikely(err))
		return err;

	current->total_link_count = 0;
	err = link_path_walk(name, nd);

	if (!err && !(flags & LOOKUP_PARENT)) {
		err = lookup_last(nd, &path);
		while (err > 0) {
			void *cookie;
			struct path link = path;
			nd->flags |= LOOKUP_PARENT;
			err = follow_link(&link, nd, &cookie);
			if (!err)
				err = lookup_last(nd, &path);
			put_link(nd, &link, cookie);
		}
	}

	if (!err)
		err = complete_walk(nd);

	if (!err && nd->flags & LOOKUP_DIRECTORY) {
		if (!nd->inode->i_op->lookup) {
			path_put(&nd->path);
			err = -ENOTDIR;
		}
	}

	if (base)
		fput(base);

	if (nd->root.mnt && !(nd->flags & LOOKUP_ROOT)) {
		path_put(&nd->root);
		nd->root.mnt = NULL;
	}
	return err;
}

static int do_path_lookup(int dfd, const char *name,
				unsigned int flags, struct nameidata *nd)
{
	int retval = path_lookupat(dfd, name, flags | LOOKUP_RCU, nd);
	if (unlikely(retval == -ECHILD))
		retval = path_lookupat(dfd, name, flags, nd);
	if (unlikely(retval == -ESTALE))
		retval = path_lookupat(dfd, name, flags | LOOKUP_REVAL, nd);

	if (likely(!retval)) {
		if (unlikely(!audit_dummy_context())) {
			if (nd->path.dentry && nd->inode)
				audit_inode(name, nd->path.dentry);
		}
	}
	return retval;
}

int kern_path_parent(const char *name, struct nameidata *nd)
{
	return do_path_lookup(AT_FDCWD, name, LOOKUP_PARENT, nd);
}

int kern_path(const char *name, unsigned int flags, struct path *path)
{
	struct nameidata nd;
	int res = do_path_lookup(AT_FDCWD, name, flags, &nd);
	if (!res)
		*path = nd.path;
	return res;
}

/**
 * vfs_path_lookup - lookup a file path relative to a dentry-vfsmount pair
 * @dentry:  pointer to dentry of the base directory
 * @mnt: pointer to vfs mount of the base directory
 * @name: pointer to file name
 * @flags: lookup flags
 * @path: pointer to struct path to fill
 */
int vfs_path_lookup(struct dentry *dentry, struct vfsmount *mnt,
		    const char *name, unsigned int flags,
		    struct path *path)
{
	struct nameidata nd;
	int err;
	nd.root.dentry = dentry;
	nd.root.mnt = mnt;
	BUG_ON(flags & LOOKUP_PARENT);
	/* the first argument of do_path_lookup() is ignored with LOOKUP_ROOT */
	err = do_path_lookup(AT_FDCWD, name, flags | LOOKUP_ROOT, &nd);
	if (!err)
		*path = nd.path;
	return err;
}

static struct dentry *__lookup_hash(struct qstr *name,
		struct dentry *base, struct nameidata *nd)
{
	struct inode *inode = base->d_inode;
	struct dentry *dentry;
	int err;

	err = inode_permission(inode, MAY_EXEC);
	if (err)
		return ERR_PTR(err);

	/*
	 * Don't bother with __d_lookup: callers are for creat as
	 * well as unlink, so a lot of the time it would cost
	 * a double lookup.
	 */
	dentry = d_lookup(base, name);

	if (dentry && d_need_lookup(dentry)) {
		/*
		 * __lookup_hash is called with the parent dir's i_mutex already
		 * held, so we are good to go here.
		 */
		dentry = d_inode_lookup(base, dentry, nd);
		if (IS_ERR(dentry))
			return dentry;
	}

	if (dentry && (dentry->d_flags & DCACHE_OP_REVALIDATE)) {
		int status = d_revalidate(dentry, nd);
		if (unlikely(status <= 0)) {
			/*
			 * The dentry failed validation.
			 * If d_revalidate returned 0 attempt to invalidate
			 * the dentry otherwise d_revalidate is asking us
			 * to return a fail status.
			 */
			if (status < 0) {
				dput(dentry);
				return ERR_PTR(status);
			} else if (!d_invalidate(dentry)) {
				dput(dentry);
				dentry = NULL;
			}
		}
	}

	if (!dentry)
		dentry = d_alloc_and_lookup(base, name, nd);

	return dentry;
}

/*
 * Restricted form of lookup. Doesn't follow links, single-component only,
 * needs parent already locked. Doesn't follow mounts.
 * SMP-safe.
 */
static struct dentry *lookup_hash(struct nameidata *nd)
{
	return __lookup_hash(&nd->last, nd->path.dentry, nd);
}

/**
 * lookup_one_len - filesystem helper to lookup single pathname component
 * @name:	pathname component to lookup
 * @base:	base directory to lookup from
 * @len:	maximum length @len should be interpreted to
 *
 * Note that this routine is purely a helper for filesystem usage and should
 * not be called by generic code.  Also note that by using this function the
 * nameidata argument is passed to the filesystem methods and a filesystem
 * using this helper needs to be prepared for that.
 */
struct dentry *lookup_one_len(const char *name, struct dentry *base, int len)
{
	struct qstr this;
	unsigned long hash;
	unsigned int c;

	WARN_ON_ONCE(!mutex_is_locked(&base->d_inode->i_mutex));

	this.name = name;
	this.len = len;
	if (!len)
		return ERR_PTR(-EACCES);

	hash = init_name_hash();
	while (len--) {
		c = *(const unsigned char *)name++;
		if (c == '/' || c == '\0')
			return ERR_PTR(-EACCES);
		hash = partial_name_hash(c, hash);
	}
	this.hash = end_name_hash(hash);
	/*
	 * See if the low-level filesystem might want
	 * to use its own hash..
	 */
	if (base->d_flags & DCACHE_OP_HASH) {
		int err = base->d_op->d_hash(base, base->d_inode, &this);
		if (err < 0)
			return ERR_PTR(err);
	}

	return __lookup_hash(&this, base, NULL);
}

int user_path_at(int dfd, const char __user *name, unsigned flags,
		 struct path *path)
{
	struct nameidata nd;
	char *tmp = getname_flags(name, flags);
	int err = PTR_ERR(tmp);
	if (!IS_ERR(tmp)) {

		BUG_ON(flags & LOOKUP_PARENT);

		err = do_path_lookup(dfd, tmp, flags, &nd);
		putname(tmp);
		if (!err)
			*path = nd.path;
	}
	return err;
}

static int user_path_parent(int dfd, const char __user *path,
			struct nameidata *nd, char **name)
{
	char *s = getname(path);
	int error;

	if (IS_ERR(s))
		return PTR_ERR(s);

	error = do_path_lookup(dfd, s, LOOKUP_PARENT, nd);
	if (error)
		putname(s);
	else
		*name = s;

	return error;
}

/*
 * It's inline, so penalty for filesystems that don't use sticky bit is
 * minimal.
 */
static inline int check_sticky(struct inode *dir, struct inode *inode)
{
	uid_t fsuid = current_fsuid();

	if (!(dir->i_mode & S_ISVTX))
		return 0;
	if (current_user_ns() != inode_userns(inode))
		goto other_userns;
	if (inode->i_uid == fsuid)
		return 0;
	if (dir->i_uid == fsuid)
		return 0;

other_userns:
	return !ns_capable(inode_userns(inode), CAP_FOWNER);
}

/*
 *	Check whether we can remove a link victim from directory dir, check
 *  whether the type of victim is right.
 *  1. We can't do it if dir is read-only (done in permission())
 *  2. We should have write and exec permissions on dir
 *  3. We can't remove anything from append-only dir
 *  4. We can't do anything with immutable dir (done in permission())
 *  5. If the sticky bit on dir is set we should either
 *	a. be owner of dir, or
 *	b. be owner of victim, or
 *	c. have CAP_FOWNER capability
 *  6. If the victim is append-only or immutable we can't do antyhing with
 *     links pointing to it.
 *  7. If we were asked to remove a directory and victim isn't one - ENOTDIR.
 *  8. If we were asked to remove a non-directory and victim isn't one - EISDIR.
 *  9. We can't remove a root or mountpoint.
 * 10. We don't allow removal of NFS sillyrenamed files; it's handled by
 *     nfs_async_unlink().
 */
static int may_delete(struct inode *dir,struct dentry *victim,int isdir)
{
	int error;

	if (!victim->d_inode)
		return -ENOENT;

	BUG_ON(victim->d_parent->d_inode != dir);
	audit_inode_child(victim, dir);

	error = inode_permission(dir, MAY_WRITE | MAY_EXEC);
	if (error)
		return error;
	if (IS_APPEND(dir))
		return -EPERM;
	if (check_sticky(dir, victim->d_inode)||IS_APPEND(victim->d_inode)||
	    IS_IMMUTABLE(victim->d_inode) || IS_SWAPFILE(victim->d_inode))
		return -EPERM;
	if (isdir) {
		if (!S_ISDIR(victim->d_inode->i_mode))
			return -ENOTDIR;
		if (IS_ROOT(victim))
			return -EBUSY;
	} else if (S_ISDIR(victim->d_inode->i_mode))
		return -EISDIR;
	if (IS_DEADDIR(dir))
		return -ENOENT;
	if (victim->d_flags & DCACHE_NFSFS_RENAMED)
		return -EBUSY;
	return 0;
}

/*	Check whether we can create an object with dentry child in directory
 *  dir.
 *  1. We can't do it if child already exists (open has special treatment for
 *     this case, but since we are inlined it's OK)
 *  2. We can't do it if dir is read-only (done in permission())
 *  3. We should have write and exec permissions on dir
 *  4. We can't do it if dir is immutable (done in permission())
 */
static inline int may_create(struct inode *dir, struct dentry *child)
{
	if (child->d_inode)
		return -EEXIST;
	if (IS_DEADDIR(dir))
		return -ENOENT;
	return inode_permission(dir, MAY_WRITE | MAY_EXEC);
}

/*
 * p1 and p2 should be directories on the same fs.
 */
struct dentry *lock_rename(struct dentry *p1, struct dentry *p2)
{
	struct dentry *p;

	if (p1 == p2) {
		mutex_lock_nested(&p1->d_inode->i_mutex, I_MUTEX_PARENT);
		return NULL;
	}

	mutex_lock(&p1->d_inode->i_sb->s_vfs_rename_mutex);

	p = d_ancestor(p2, p1);
	if (p) {
		mutex_lock_nested(&p2->d_inode->i_mutex, I_MUTEX_PARENT);
		mutex_lock_nested(&p1->d_inode->i_mutex, I_MUTEX_CHILD);
		return p;
	}

	p = d_ancestor(p1, p2);
	if (p) {
		mutex_lock_nested(&p1->d_inode->i_mutex, I_MUTEX_PARENT);
		mutex_lock_nested(&p2->d_inode->i_mutex, I_MUTEX_CHILD);
		return p;
	}

	mutex_lock_nested(&p1->d_inode->i_mutex, I_MUTEX_PARENT);
	mutex_lock_nested(&p2->d_inode->i_mutex, I_MUTEX_CHILD);
	return NULL;
}

void unlock_rename(struct dentry *p1, struct dentry *p2)
{
	mutex_unlock(&p1->d_inode->i_mutex);
	if (p1 != p2) {
		mutex_unlock(&p2->d_inode->i_mutex);
		mutex_unlock(&p1->d_inode->i_sb->s_vfs_rename_mutex);
	}
}

int vfs_create(struct inode *dir, struct dentry *dentry, int mode,
		struct nameidata *nd)
{
	int error = may_create(dir, dentry);

	if (error)
		return error;

	if (!dir->i_op->create)
		return -EACCES;	/* shouldn't it be ENOSYS? */
	mode &= S_IALLUGO;
	mode |= S_IFREG;
	error = security_inode_create(dir, dentry, mode);
	if (error)
		return error;
	error = dir->i_op->create(dir, dentry, mode, nd);
	if (!error)
		fsnotify_create(dir, dentry);
	return error;
}

static int may_open(struct path *path, int acc_mode, int flag)
{
	struct dentry *dentry = path->dentry;
	struct inode *inode = dentry->d_inode;
	int error;

	/* O_PATH? */
	if (!acc_mode)
		return 0;

	if (!inode)
		return -ENOENT;

	switch (inode->i_mode & S_IFMT) {
	case S_IFLNK:
		return -ELOOP;
	case S_IFDIR:
		if (acc_mode & MAY_WRITE)
			return -EISDIR;
		break;
	case S_IFBLK:
	case S_IFCHR:
		if (path->mnt->mnt_flags & MNT_NODEV)
			return -EACCES;
		/*FALLTHRU*/
	case S_IFIFO:
	case S_IFSOCK:
		flag &= ~O_TRUNC;
		break;
	}

	error = inode_permission(inode, acc_mode);
	if (error)
		return error;

	/*
	 * An append-only file must be opened in append mode for writing.
	 */
	if (IS_APPEND(inode)) {
		if  ((flag & O_ACCMODE) != O_RDONLY && !(flag & O_APPEND))
			return -EPERM;
		if (flag & O_TRUNC)
			return -EPERM;
	}

	/* O_NOATIME can only be set by the owner or superuser */
	if (flag & O_NOATIME && !inode_owner_or_capable(inode))
		return -EPERM;

	/*
	 * Ensure there are no outstanding leases on the file.
	 */
	return break_lease(inode, flag);
}

static int handle_truncate(struct file *filp)
{
	struct path *path = &filp->f_path;
	struct inode *inode = path->dentry->d_inode;
	int error = get_write_access(inode);
	if (error)
		return error;
	/*
	 * Refuse to truncate files with mandatory locks held on them.
	 */
	error = locks_verify_locked(inode);
	if (!error)
		error = security_path_truncate(path);
	if (!error) {
		error = do_truncate(path->dentry, 0,
				    ATTR_MTIME|ATTR_CTIME|ATTR_OPEN,
				    filp);
	}
	put_write_access(inode);
	return error;
}

static inline int open_to_namei_flags(int flag)
{
	if ((flag & O_ACCMODE) == 3)
		flag--;
	return flag;
}

/*
 * Handle the last step of open()
 */
static struct file *do_last(struct nameidata *nd, struct path *path,
			    const struct open_flags *op, const char *pathname)
{
	struct dentry *dir = nd->path.dentry;
	struct dentry *dentry;
	int open_flag = op->open_flag;
	int will_truncate = open_flag & O_TRUNC;
	int want_write = 0;
	int acc_mode = op->acc_mode;
	struct file *filp;
	int error;

	nd->flags &= ~LOOKUP_PARENT;
	nd->flags |= op->intent;

	switch (nd->last_type) {
	case LAST_DOTDOT:
	case LAST_DOT:
		error = handle_dots(nd, nd->last_type);
		if (error)
			return ERR_PTR(error);
		/* fallthrough */
	case LAST_ROOT:
		error = complete_walk(nd);
		if (error)
			return ERR_PTR(error);
		audit_inode(pathname, nd->path.dentry);
		if (open_flag & O_CREAT) {
			error = -EISDIR;
			goto exit;
		}
		goto ok;
	case LAST_BIND:
		error = complete_walk(nd);
		if (error)
			return ERR_PTR(error);
		audit_inode(pathname, dir);
		goto ok;
	}

	if (!(open_flag & O_CREAT)) {
		int symlink_ok = 0;
		if (nd->last.name[nd->last.len])
			nd->flags |= LOOKUP_FOLLOW | LOOKUP_DIRECTORY;
		if (open_flag & O_PATH && !(nd->flags & LOOKUP_FOLLOW))
			symlink_ok = 1;
		/* we _can_ be in RCU mode here */
		error = walk_component(nd, path, &nd->last, LAST_NORM,
					!symlink_ok);
		if (error < 0)
			return ERR_PTR(error);
		if (error) /* symlink */
			return NULL;
		/* sayonara */
		error = complete_walk(nd);
		if (error)
			return ERR_PTR(-ECHILD);

		error = -ENOTDIR;
		if (nd->flags & LOOKUP_DIRECTORY) {
			if (!nd->inode->i_op->lookup)
				goto exit;
		}
		audit_inode(pathname, nd->path.dentry);
		goto ok;
	}

	/* create side of things */
	error = complete_walk(nd);
	if (error)
		return ERR_PTR(error);

	audit_inode(pathname, dir);
	error = -EISDIR;
	/* trailing slashes? */
	if (nd->last.name[nd->last.len])
		goto exit;

	mutex_lock(&dir->d_inode->i_mutex);

	dentry = lookup_hash(nd);
	error = PTR_ERR(dentry);
	if (IS_ERR(dentry)) {
		mutex_unlock(&dir->d_inode->i_mutex);
		goto exit;
	}

	path->dentry = dentry;
	path->mnt = nd->path.mnt;

	/* Negative dentry, just create the file */
	if (!dentry->d_inode) {
		int mode = op->mode;
		if (!IS_POSIXACL(dir->d_inode))
			mode &= ~current_umask();
		/*
		 * This write is needed to ensure that a
		 * rw->ro transition does not occur between
		 * the time when the file is created and when
		 * a permanent write count is taken through
		 * the 'struct file' in nameidata_to_filp().
		 */
		error = mnt_want_write(nd->path.mnt);
		if (error)
			goto exit_mutex_unlock;
		want_write = 1;
		/* Don't check for write permission, don't truncate */
		open_flag &= ~O_TRUNC;
		will_truncate = 0;
		acc_mode = MAY_OPEN;
		error = security_path_mknod(&nd->path, dentry, mode, 0);
		if (error)
			goto exit_mutex_unlock;
		error = vfs_create(dir->d_inode, dentry, mode, nd);
		if (error)
			goto exit_mutex_unlock;
		mutex_unlock(&dir->d_inode->i_mutex);
		dput(nd->path.dentry);
		nd->path.dentry = dentry;
		goto common;
	}

	/*
	 * It already exists.
	 */
	mutex_unlock(&dir->d_inode->i_mutex);
	audit_inode(pathname, path->dentry);

	error = -EEXIST;
	if (open_flag & O_EXCL)
		goto exit_dput;

	error = follow_managed(path, nd->flags);
	if (error < 0)
		goto exit_dput;

	error = -ENOENT;
	if (!path->dentry->d_inode)
		goto exit_dput;

	if (path->dentry->d_inode->i_op->follow_link)
		return NULL;

	path_to_nameidata(path, nd);
	nd->inode = path->dentry->d_inode;
	error = -EISDIR;
	if (S_ISDIR(nd->inode->i_mode))
		goto exit;
ok:
	if (!S_ISREG(nd->inode->i_mode))
		will_truncate = 0;

	if (will_truncate) {
		error = mnt_want_write(nd->path.mnt);
		if (error)
			goto exit;
		want_write = 1;
	}
common:
	error = may_open(&nd->path, acc_mode, open_flag);
	if (error)
		goto exit;
	filp = nameidata_to_filp(nd);
	if (!IS_ERR(filp)) {
		error = ima_file_check(filp, op->acc_mode);
		if (error) {
			fput(filp);
			filp = ERR_PTR(error);
		}
	}
	if (!IS_ERR(filp)) {
		if (will_truncate) {
			error = handle_truncate(filp);
			if (error) {
				fput(filp);
				filp = ERR_PTR(error);
			}
		}
	}
out:
	if (want_write)
		mnt_drop_write(nd->path.mnt);
	path_put(&nd->path);
	return filp;

exit_mutex_unlock:
	mutex_unlock(&dir->d_inode->i_mutex);
exit_dput:
	path_put_conditional(path, nd);
exit:
	filp = ERR_PTR(error);
	goto out;
}

static struct file *path_openat(int dfd, const char *pathname,
		struct nameidata *nd, const struct open_flags *op, int flags)
{
	struct file *base = NULL;
	struct file *filp;
	struct path path;
	int error;

	filp = get_empty_filp();
	if (!filp)
		return ERR_PTR(-ENFILE);

	filp->f_flags = op->open_flag;
	nd->intent.open.file = filp;
	nd->intent.open.flags = open_to_namei_flags(op->open_flag);
	nd->intent.open.create_mode = op->mode;

	error = path_init(dfd, pathname, flags | LOOKUP_PARENT, nd, &base);
	if (unlikely(error))
		goto out_filp;

	current->total_link_count = 0;
	error = link_path_walk(pathname, nd);
	if (unlikely(error))
		goto out_filp;

	filp = do_last(nd, &path, op, pathname);
	while (unlikely(!filp)) { /* trailing symlink */
		struct path link = path;
		void *cookie;
		if (!(nd->flags & LOOKUP_FOLLOW)) {
			path_put_conditional(&path, nd);
			path_put(&nd->path);
			filp = ERR_PTR(-ELOOP);
			break;
		}
		nd->flags |= LOOKUP_PARENT;
		nd->flags &= ~(LOOKUP_OPEN|LOOKUP_CREATE|LOOKUP_EXCL);
		error = follow_link(&link, nd, &cookie);
		if (unlikely(error))
			filp = ERR_PTR(error);
		else
			filp = do_last(nd, &path, op, pathname);
		put_link(nd, &link, cookie);
	}
out:
	if (nd->root.mnt && !(nd->flags & LOOKUP_ROOT))
		path_put(&nd->root);
	if (base)
		fput(base);
	release_open_intent(nd);
	return filp;

out_filp:
	filp = ERR_PTR(error);
	goto out;
}

struct file *do_filp_open(int dfd, const char *pathname,
		const struct open_flags *op, int flags)
{
	struct nameidata nd;
	struct file *filp;

	filp = path_openat(dfd, pathname, &nd, op, flags | LOOKUP_RCU);
	if (unlikely(filp == ERR_PTR(-ECHILD)))
		filp = path_openat(dfd, pathname, &nd, op, flags);
	if (unlikely(filp == ERR_PTR(-ESTALE)))
		filp = path_openat(dfd, pathname, &nd, op, flags | LOOKUP_REVAL);
	return filp;
}

struct file *do_file_open_root(struct dentry *dentry, struct vfsmount *mnt,
		const char *name, const struct open_flags *op, int flags)
{
	struct nameidata nd;
	struct file *file;

	nd.root.mnt = mnt;
	nd.root.dentry = dentry;

	flags |= LOOKUP_ROOT;

	if (dentry->d_inode->i_op->follow_link && op->intent & LOOKUP_OPEN)
		return ERR_PTR(-ELOOP);

	file = path_openat(-1, name, &nd, op, flags | LOOKUP_RCU);
	if (unlikely(file == ERR_PTR(-ECHILD)))
		file = path_openat(-1, name, &nd, op, flags);
	if (unlikely(file == ERR_PTR(-ESTALE)))
		file = path_openat(-1, name, &nd, op, flags | LOOKUP_REVAL);
	return file;
}

struct dentry *kern_path_create(int dfd, const char *pathname, struct path *path, int is_dir)
{
	struct dentry *dentry = ERR_PTR(-EEXIST);
	struct nameidata nd;
	int error = do_path_lookup(dfd, pathname, LOOKUP_PARENT, &nd);
	if (error)
		return ERR_PTR(error);

	/*
	 * Yucky last component or no last component at all?
	 * (foo/., foo/.., /////)
	 */
	if (nd.last_type != LAST_NORM)
		goto out;
	nd.flags &= ~LOOKUP_PARENT;
	nd.flags |= LOOKUP_CREATE | LOOKUP_EXCL;
	nd.intent.open.flags = O_EXCL;

	/*
	 * Do the final lookup.
	 */
	mutex_lock_nested(&nd.path.dentry->d_inode->i_mutex, I_MUTEX_PARENT);
	dentry = lookup_hash(&nd);
	if (IS_ERR(dentry))
		goto fail;

	if (dentry->d_inode)
		goto eexist;
	/*
	 * Special case - lookup gave negative, but... we had foo/bar/
	 * From the vfs_mknod() POV we just have a negative dentry -
	 * all is fine. Let's be bastards - you had / on the end, you've
	 * been asking for (non-existent) directory. -ENOENT for you.
	 */
	if (unlikely(!is_dir && nd.last.name[nd.last.len])) {
		dput(dentry);
		dentry = ERR_PTR(-ENOENT);
		goto fail;
	}
	*path = nd.path;
	return dentry;
eexist:
	dput(dentry);
	dentry = ERR_PTR(-EEXIST);
fail:
	mutex_unlock(&nd.path.dentry->d_inode->i_mutex);
out:
	path_put(&nd.path);
	return dentry;
}
EXPORT_SYMBOL(kern_path_create);

struct dentry *user_path_create(int dfd, const char __user *pathname, struct path *path, int is_dir)
{
	char *tmp = getname(pathname);
	struct dentry *res;
	if (IS_ERR(tmp))
		return ERR_CAST(tmp);
	res = kern_path_create(dfd, tmp, path, is_dir);
	putname(tmp);
	return res;
}
EXPORT_SYMBOL(user_path_create);

int vfs_mknod(struct inode *dir, struct dentry *dentry, int mode, dev_t dev)
{
	int error = may_create(dir, dentry);

	if (error)
		return error;

	if ((S_ISCHR(mode) || S_ISBLK(mode)) &&
	    !ns_capable(inode_userns(dir), CAP_MKNOD))
		return -EPERM;

	if (!dir->i_op->mknod)
		return -EPERM;

	error = devcgroup_inode_mknod(mode, dev);
	if (error)
		return error;

	error = security_inode_mknod(dir, dentry, mode, dev);
	if (error)
		return error;

	error = dir->i_op->mknod(dir, dentry, mode, dev);
	if (!error)
		fsnotify_create(dir, dentry);
	return error;
}

static int may_mknod(mode_t mode)
{
	switch (mode & S_IFMT) {
	case S_IFREG:
	case S_IFCHR:
	case S_IFBLK:
	case S_IFIFO:
	case S_IFSOCK:
	case 0: /* zero mode translates to S_IFREG */
		return 0;
	case S_IFDIR:
		return -EPERM;
	default:
		return -EINVAL;
	}
}

SYSCALL_DEFINE4(mknodat, int, dfd, const char __user *, filename, int, mode,
		unsigned, dev)
{
	struct dentry *dentry;
	struct path path;
	int error;

	if (S_ISDIR(mode))
		return -EPERM;

	dentry = user_path_create(dfd, filename, &path, 0);
	if (IS_ERR(dentry))
		return PTR_ERR(dentry);

	if (!IS_POSIXACL(path.dentry->d_inode))
		mode &= ~current_umask();
	error = may_mknod(mode);
	if (error)
		goto out_dput;
	error = mnt_want_write(path.mnt);
	if (error)
		goto out_dput;
	error = security_path_mknod(&path, dentry, mode, dev);
	if (error)
		goto out_drop_write;
	switch (mode & S_IFMT) {
		case 0: case S_IFREG:
			error = vfs_create(path.dentry->d_inode,dentry,mode,NULL);
			break;
		case S_IFCHR: case S_IFBLK:
			error = vfs_mknod(path.dentry->d_inode,dentry,mode,
					new_decode_dev(dev));
			break;
		case S_IFIFO: case S_IFSOCK:
			error = vfs_mknod(path.dentry->d_inode,dentry,mode,0);
			break;
	}
out_drop_write:
	mnt_drop_write(path.mnt);
out_dput:
	dput(dentry);
	mutex_unlock(&path.dentry->d_inode->i_mutex);
	path_put(&path);

	return error;
}

SYSCALL_DEFINE3(mknod, const char __user *, filename, int, mode, unsigned, dev)
{
	return sys_mknodat(AT_FDCWD, filename, mode, dev);
}

int vfs_mkdir(struct inode *dir, struct dentry *dentry, int mode)
{
	int error = may_create(dir, dentry);

	if (error)
		return error;

	if (!dir->i_op->mkdir)
		return -EPERM;

	mode &= (S_IRWXUGO|S_ISVTX);
	error = security_inode_mkdir(dir, dentry, mode);
	if (error)
		return error;

	error = dir->i_op->mkdir(dir, dentry, mode);
	if (!error)
		fsnotify_mkdir(dir, dentry);
	return error;
}

SYSCALL_DEFINE3(mkdirat, int, dfd, const char __user *, pathname, int, mode)
{
	struct dentry *dentry;
	struct path path;
	int error;

	dentry = user_path_create(dfd, pathname, &path, 1);
	if (IS_ERR(dentry))
		return PTR_ERR(dentry);

	if (!IS_POSIXACL(path.dentry->d_inode))
		mode &= ~current_umask();
	error = mnt_want_write(path.mnt);
	if (error)
		goto out_dput;
	error = security_path_mkdir(&path, dentry, mode);
	if (error)
		goto out_drop_write;
	error = vfs_mkdir(path.dentry->d_inode, dentry, mode);
out_drop_write:
	mnt_drop_write(path.mnt);
out_dput:
	dput(dentry);
	mutex_unlock(&path.dentry->d_inode->i_mutex);
	path_put(&path);
	return error;
}

SYSCALL_DEFINE2(mkdir, const char __user *, pathname, int, mode)
{
	return sys_mkdirat(AT_FDCWD, pathname, mode);
}

/*
 * The dentry_unhash() helper will try to drop the dentry early: we
 * should have a usage count of 2 if we're the only user of this
 * dentry, and if that is true (possibly after pruning the dcache),
 * then we drop the dentry now.
 *
 * A low-level filesystem can, if it choses, legally
 * do a
 *
 *	if (!d_unhashed(dentry))
 *		return -EBUSY;
 *
 * if it cannot handle the case of removing a directory
 * that is still in use by something else..
 */
void dentry_unhash(struct dentry *dentry)
{
	shrink_dcache_parent(dentry);
	spin_lock(&dentry->d_lock);
	if (dentry->d_count == 1)
		__d_drop(dentry);
	spin_unlock(&dentry->d_lock);
}

int vfs_rmdir(struct inode *dir, struct dentry *dentry)
{
	int error = may_delete(dir, dentry, 1);

	if (error)
		return error;

	if (!dir->i_op->rmdir)
		return -EPERM;

	dget(dentry);
	mutex_lock(&dentry->d_inode->i_mutex);

	error = -EBUSY;
	if (d_mountpoint(dentry))
		goto out;

	error = security_inode_rmdir(dir, dentry);
	if (error)
		goto out;

	shrink_dcache_parent(dentry);
	error = dir->i_op->rmdir(dir, dentry);
	if (error)
		goto out;

	dentry->d_inode->i_flags |= S_DEAD;
	dont_mount(dentry);

out:
	mutex_unlock(&dentry->d_inode->i_mutex);
	dput(dentry);
	if (!error)
		d_delete(dentry);
	return error;
}

static long do_rmdir(int dfd, const char __user *pathname)
{
	int error = 0;
	char * name;
	struct dentry *dentry;
	struct nameidata nd;

	error = user_path_parent(dfd, pathname, &nd, &name);
	if (error)
		return error;

	switch(nd.last_type) {
	case LAST_DOTDOT:
		error = -ENOTEMPTY;
		goto exit1;
	case LAST_DOT:
		error = -EINVAL;
		goto exit1;
	case LAST_ROOT:
		error = -EBUSY;
		goto exit1;
	}

	nd.flags &= ~LOOKUP_PARENT;

	mutex_lock_nested(&nd.path.dentry->d_inode->i_mutex, I_MUTEX_PARENT);
	dentry = lookup_hash(&nd);
	error = PTR_ERR(dentry);
	if (IS_ERR(dentry))
		goto exit2;
	if (!dentry->d_inode) {
		error = -ENOENT;
		goto exit3;
	}
	error = mnt_want_write(nd.path.mnt);
	if (error)
		goto exit3;
	error = security_path_rmdir(&nd.path, dentry);
	if (error)
		goto exit4;
	error = vfs_rmdir(nd.path.dentry->d_inode, dentry);
exit4:
	mnt_drop_write(nd.path.mnt);
exit3:
	dput(dentry);
exit2:
	mutex_unlock(&nd.path.dentry->d_inode->i_mutex);
exit1:
	path_put(&nd.path);
	putname(name);
	return error;
}

SYSCALL_DEFINE1(rmdir, const char __user *, pathname)
{
	return do_rmdir(AT_FDCWD, pathname);
}

int vfs_unlink(struct inode *dir, struct dentry *dentry)
{
	int error = may_delete(dir, dentry, 0);

	if (error)
		return error;

	if (!dir->i_op->unlink)
		return -EPERM;

	mutex_lock(&dentry->d_inode->i_mutex);
	if (d_mountpoint(dentry))
		error = -EBUSY;
	else {
		error = security_inode_unlink(dir, dentry);
		if (!error) {
			error = dir->i_op->unlink(dir, dentry);
			if (!error)
				dont_mount(dentry);
		}
	}
	mutex_unlock(&dentry->d_inode->i_mutex);

	/* We don't d_delete() NFS sillyrenamed files--they still exist. */
	if (!error && !(dentry->d_flags & DCACHE_NFSFS_RENAMED)) {
		fsnotify_link_count(dentry->d_inode);
		d_delete(dentry);
	}

	return error;
}

/*
 * Make sure that the actual truncation of the file will occur outside its
 * directory's i_mutex.  Truncate can take a long time if there is a lot of
 * writeout happening, and we don't want to prevent access to the directory
 * while waiting on the I/O.
 */
static long do_unlinkat(int dfd, const char __user *pathname)
{
	int error;
	char *name;
	struct dentry *dentry;
	struct nameidata nd;
	struct inode *inode = NULL;

	error = user_path_parent(dfd, pathname, &nd, &name);
	if (error)
		return error;

	error = -EISDIR;
	if (nd.last_type != LAST_NORM)
		goto exit1;

	nd.flags &= ~LOOKUP_PARENT;

	mutex_lock_nested(&nd.path.dentry->d_inode->i_mutex, I_MUTEX_PARENT);
	dentry = lookup_hash(&nd);
	error = PTR_ERR(dentry);
	if (!IS_ERR(dentry)) {
		/* Why not before? Because we want correct error value */
		if (nd.last.name[nd.last.len])
			goto slashes;
		inode = dentry->d_inode;
		if (!inode)
			goto slashes;
		ihold(inode);
		error = mnt_want_write(nd.path.mnt);
		if (error)
			goto exit2;
		error = security_path_unlink(&nd.path, dentry);
		if (error)
			goto exit3;
		error = vfs_unlink(nd.path.dentry->d_inode, dentry);
exit3:
		mnt_drop_write(nd.path.mnt);
	exit2:
		dput(dentry);
	}
	mutex_unlock(&nd.path.dentry->d_inode->i_mutex);
	if (inode)
		iput(inode);	/* truncate the inode here */
exit1:
	path_put(&nd.path);
	putname(name);
	return error;

slashes:
	error = !dentry->d_inode ? -ENOENT :
		S_ISDIR(dentry->d_inode->i_mode) ? -EISDIR : -ENOTDIR;
	goto exit2;
}

SYSCALL_DEFINE3(unlinkat, int, dfd, const char __user *, pathname, int, flag)
{
	if ((flag & ~AT_REMOVEDIR) != 0)
		return -EINVAL;

	if (flag & AT_REMOVEDIR)
		return do_rmdir(dfd, pathname);

	return do_unlinkat(dfd, pathname);
}

SYSCALL_DEFINE1(unlink, const char __user *, pathname)
{
	return do_unlinkat(AT_FDCWD, pathname);
}

int vfs_symlink(struct inode *dir, struct dentry *dentry, const char *oldname)
{
	int error = may_create(dir, dentry);

	if (error)
		return error;

	if (!dir->i_op->symlink)
		return -EPERM;

	error = security_inode_symlink(dir, dentry, oldname);
	if (error)
		return error;

	error = dir->i_op->symlink(dir, dentry, oldname);
	if (!error)
		fsnotify_create(dir, dentry);
	return error;
}

SYSCALL_DEFINE3(symlinkat, const char __user *, oldname,
		int, newdfd, const char __user *, newname)
{
	int error;
	char *from;
	struct dentry *dentry;
	struct path path;

	from = getname(oldname);
	if (IS_ERR(from))
		return PTR_ERR(from);

	dentry = user_path_create(newdfd, newname, &path, 0);
	error = PTR_ERR(dentry);
	if (IS_ERR(dentry))
		goto out_putname;

	error = mnt_want_write(path.mnt);
	if (error)
		goto out_dput;
	error = security_path_symlink(&path, dentry, from);
	if (error)
		goto out_drop_write;
	error = vfs_symlink(path.dentry->d_inode, dentry, from);
out_drop_write:
	mnt_drop_write(path.mnt);
out_dput:
	dput(dentry);
	mutex_unlock(&path.dentry->d_inode->i_mutex);
	path_put(&path);
out_putname:
	putname(from);
	return error;
}

SYSCALL_DEFINE2(symlink, const char __user *, oldname, const char __user *, newname)
{
	return sys_symlinkat(oldname, AT_FDCWD, newname);
}

int vfs_link(struct dentry *old_dentry, struct inode *dir, struct dentry *new_dentry)
{
	struct inode *inode = old_dentry->d_inode;
	int error;

	if (!inode)
		return -ENOENT;

	error = may_create(dir, new_dentry);
	if (error)
		return error;

	if (dir->i_sb != inode->i_sb)
		return -EXDEV;

	/*
	 * A link to an append-only or immutable file cannot be created.
	 */
	if (IS_APPEND(inode) || IS_IMMUTABLE(inode))
		return -EPERM;
	if (!dir->i_op->link)
		return -EPERM;
	if (S_ISDIR(inode->i_mode))
		return -EPERM;

	error = security_inode_link(old_dentry, dir, new_dentry);
	if (error)
		return error;

	mutex_lock(&inode->i_mutex);
	/* Make sure we don't allow creating hardlink to an unlinked file */
	if (inode->i_nlink == 0)
		error =  -ENOENT;
	else
		error = dir->i_op->link(old_dentry, dir, new_dentry);
	mutex_unlock(&inode->i_mutex);
	if (!error)
		fsnotify_link(dir, inode, new_dentry);
	return error;
}

/*
 * Hardlinks are often used in delicate situations.  We avoid
 * security-related surprises by not following symlinks on the
 * newname.  --KAB
 *
 * We don't follow them on the oldname either to be compatible
 * with linux 2.0, and to avoid hard-linking to directories
 * and other special files.  --ADM
 */
SYSCALL_DEFINE5(linkat, int, olddfd, const char __user *, oldname,
		int, newdfd, const char __user *, newname, int, flags)
{
	struct dentry *new_dentry;
	struct path old_path, new_path;
	int how = 0;
	int error;

	if ((flags & ~(AT_SYMLINK_FOLLOW | AT_EMPTY_PATH)) != 0)
		return -EINVAL;
	/*
	 * To use null names we require CAP_DAC_READ_SEARCH
	 * This ensures that not everyone will be able to create
	 * handlink using the passed filedescriptor.
	 */
	if (flags & AT_EMPTY_PATH) {
		if (!capable(CAP_DAC_READ_SEARCH))
			return -ENOENT;
		how = LOOKUP_EMPTY;
	}

	if (flags & AT_SYMLINK_FOLLOW)
		how |= LOOKUP_FOLLOW;

	error = user_path_at(olddfd, oldname, how, &old_path);
	if (error)
		return error;

	new_dentry = user_path_create(newdfd, newname, &new_path, 0);
	error = PTR_ERR(new_dentry);
	if (IS_ERR(new_dentry))
		goto out;

	error = -EXDEV;
	if (old_path.mnt != new_path.mnt)
		goto out_dput;
	error = mnt_want_write(new_path.mnt);
	if (error)
		goto out_dput;
	error = security_path_link(old_path.dentry, &new_path, new_dentry);
	if (error)
		goto out_drop_write;
	error = vfs_link(old_path.dentry, new_path.dentry->d_inode, new_dentry);
out_drop_write:
	mnt_drop_write(new_path.mnt);
out_dput:
	dput(new_dentry);
	mutex_unlock(&new_path.dentry->d_inode->i_mutex);
	path_put(&new_path);
out:
	path_put(&old_path);

	return error;
}

SYSCALL_DEFINE2(link, const char __user *, oldname, const char __user *, newname)
{
	return sys_linkat(AT_FDCWD, oldname, AT_FDCWD, newname, 0);
}

/*
 * The worst of all namespace operations - renaming directory. "Perverted"
 * doesn't even start to describe it. Somebody in UCB had a heck of a trip...
 * Problems:
 *	a) we can get into loop creation. Check is done in is_subdir().
 *	b) race potential - two innocent renames can create a loop together.
 *	   That's where 4.4 screws up. Current fix: serialization on
 *	   sb->s_vfs_rename_mutex. We might be more accurate, but that's another
 *	   story.
 *	c) we have to lock _three_ objects - parents and victim (if it exists).
 *	   And that - after we got ->i_mutex on parents (until then we don't know
 *	   whether the target exists).  Solution: try to be smart with locking
 *	   order for inodes.  We rely on the fact that tree topology may change
 *	   only under ->s_vfs_rename_mutex _and_ that parent of the object we
 *	   move will be locked.  Thus we can rank directories by the tree
 *	   (ancestors first) and rank all non-directories after them.
 *	   That works since everybody except rename does "lock parent, lookup,
 *	   lock child" and rename is under ->s_vfs_rename_mutex.
 *	   HOWEVER, it relies on the assumption that any object with ->lookup()
 *	   has no more than 1 dentry.  If "hybrid" objects will ever appear,
 *	   we'd better make sure that there's no link(2) for them.
 *	d) conversion from fhandle to dentry may come in the wrong moment - when
 *	   we are removing the target. Solution: we will have to grab ->i_mutex
 *	   in the fhandle_to_dentry code. [FIXME - current nfsfh.c relies on
 *	   ->i_mutex on parents, which works but leads to some truly excessive
 *	   locking].
 */
static int vfs_rename_dir(struct inode *old_dir, struct dentry *old_dentry,
			  struct inode *new_dir, struct dentry *new_dentry)
{
	int error = 0;
	struct inode *target = new_dentry->d_inode;

	/*
	 * If we are going to change the parent - check write permissions,
	 * we'll need to flip '..'.
	 */
	if (new_dir != old_dir) {
		error = inode_permission(old_dentry->d_inode, MAY_WRITE);
		if (error)
			return error;
	}

	error = security_inode_rename(old_dir, old_dentry, new_dir, new_dentry);
	if (error)
		return error;

	dget(new_dentry);
	if (target)
		mutex_lock(&target->i_mutex);

	error = -EBUSY;
	if (d_mountpoint(old_dentry) || d_mountpoint(new_dentry))
		goto out;

	if (target)
		shrink_dcache_parent(new_dentry);
	error = old_dir->i_op->rename(old_dir, old_dentry, new_dir, new_dentry);
	if (error)
		goto out;

	if (target) {
		target->i_flags |= S_DEAD;
		dont_mount(new_dentry);
	}
out:
	if (target)
		mutex_unlock(&target->i_mutex);
	dput(new_dentry);
	if (!error)
		if (!(old_dir->i_sb->s_type->fs_flags & FS_RENAME_DOES_D_MOVE))
			d_move(old_dentry,new_dentry);
	return error;
}

static int vfs_rename_other(struct inode *old_dir, struct dentry *old_dentry,
			    struct inode *new_dir, struct dentry *new_dentry)
{
	struct inode *target = new_dentry->d_inode;
	int error;

	error = security_inode_rename(old_dir, old_dentry, new_dir, new_dentry);
	if (error)
		return error;

	dget(new_dentry);
	if (target)
		mutex_lock(&target->i_mutex);

	error = -EBUSY;
	if (d_mountpoint(old_dentry)||d_mountpoint(new_dentry))
		goto out;

	error = old_dir->i_op->rename(old_dir, old_dentry, new_dir, new_dentry);
	if (error)
		goto out;

	if (target)
		dont_mount(new_dentry);
	if (!(old_dir->i_sb->s_type->fs_flags & FS_RENAME_DOES_D_MOVE))
		d_move(old_dentry, new_dentry);
out:
	if (target)
		mutex_unlock(&target->i_mutex);
	dput(new_dentry);
	return error;
}

int vfs_rename(struct inode *old_dir, struct dentry *old_dentry,
	       struct inode *new_dir, struct dentry *new_dentry)
{
	int error;
	int is_dir = S_ISDIR(old_dentry->d_inode->i_mode);
	const unsigned char *old_name;

	if (old_dentry->d_inode == new_dentry->d_inode)
 		return 0;
 
	error = may_delete(old_dir, old_dentry, is_dir);
	if (error)
		return error;

	if (!new_dentry->d_inode)
		error = may_create(new_dir, new_dentry);
	else
		error = may_delete(new_dir, new_dentry, is_dir);
	if (error)
		return error;

	if (!old_dir->i_op->rename)
		return -EPERM;

	old_name = fsnotify_oldname_init(old_dentry->d_name.name);

	if (is_dir)
		error = vfs_rename_dir(old_dir,old_dentry,new_dir,new_dentry);
	else
		error = vfs_rename_other(old_dir,old_dentry,new_dir,new_dentry);
	if (!error)
		fsnotify_move(old_dir, new_dir, old_name, is_dir,
			      new_dentry->d_inode, old_dentry);
	fsnotify_oldname_free(old_name);

	return error;
}

SYSCALL_DEFINE4(renameat, int, olddfd, const char __user *, oldname,
		int, newdfd, const char __user *, newname)
{
	struct dentry *old_dir, *new_dir;
	struct dentry *old_dentry, *new_dentry;
	struct dentry *trap;
	struct nameidata oldnd, newnd;
	char *from;
	char *to;
	int error;

	error = user_path_parent(olddfd, oldname, &oldnd, &from);
	if (error)
		goto exit;

	error = user_path_parent(newdfd, newname, &newnd, &to);
	if (error)
		goto exit1;

	error = -EXDEV;
	if (oldnd.path.mnt != newnd.path.mnt)
		goto exit2;

	old_dir = oldnd.path.dentry;
	error = -EBUSY;
	if (oldnd.last_type != LAST_NORM)
		goto exit2;

	new_dir = newnd.path.dentry;
	if (newnd.last_type != LAST_NORM)
		goto exit2;

	oldnd.flags &= ~LOOKUP_PARENT;
	newnd.flags &= ~LOOKUP_PARENT;
	newnd.flags |= LOOKUP_RENAME_TARGET;

	trap = lock_rename(new_dir, old_dir);

	old_dentry = lookup_hash(&oldnd);
	error = PTR_ERR(old_dentry);
	if (IS_ERR(old_dentry))
		goto exit3;
	/* source must exist */
	error = -ENOENT;
	if (!old_dentry->d_inode)
		goto exit4;
	/* unless the source is a directory trailing slashes give -ENOTDIR */
	if (!S_ISDIR(old_dentry->d_inode->i_mode)) {
		error = -ENOTDIR;
		if (oldnd.last.name[oldnd.last.len])
			goto exit4;
		if (newnd.last.name[newnd.last.len])
			goto exit4;
	}
	/* source should not be ancestor of target */
	error = -EINVAL;
	if (old_dentry == trap)
		goto exit4;
	new_dentry = lookup_hash(&newnd);
	error = PTR_ERR(new_dentry);
	if (IS_ERR(new_dentry))
		goto exit4;
	/* target should not be an ancestor of source */
	error = -ENOTEMPTY;
	if (new_dentry == trap)
		goto exit5;

	error = mnt_want_write(oldnd.path.mnt);
	if (error)
		goto exit5;
	error = security_path_rename(&oldnd.path, old_dentry,
				     &newnd.path, new_dentry);
	if (error)
		goto exit6;
	error = vfs_rename(old_dir->d_inode, old_dentry,
				   new_dir->d_inode, new_dentry);
exit6:
	mnt_drop_write(oldnd.path.mnt);
exit5:
	dput(new_dentry);
exit4:
	dput(old_dentry);
exit3:
	unlock_rename(new_dir, old_dir);
exit2:
	path_put(&newnd.path);
	putname(to);
exit1:
	path_put(&oldnd.path);
	putname(from);
exit:
	return error;
}

SYSCALL_DEFINE2(rename, const char __user *, oldname, const char __user *, newname)
{
	return sys_renameat(AT_FDCWD, oldname, AT_FDCWD, newname);
}

int vfs_readlink(struct dentry *dentry, char __user *buffer, int buflen, const char *link)
{
	int len;

	len = PTR_ERR(link);
	if (IS_ERR(link))
		goto out;

	len = strlen(link);
	if (len > (unsigned) buflen)
		len = buflen;
	if (copy_to_user(buffer, link, len))
		len = -EFAULT;
out:
	return len;
}

/*
 * A helper for ->readlink().  This should be used *ONLY* for symlinks that
 * have ->follow_link() touching nd only in nd_set_link().  Using (or not
 * using) it for any given inode is up to filesystem.
 */
int generic_readlink(struct dentry *dentry, char __user *buffer, int buflen)
{
	struct nameidata nd;
	void *cookie;
	int res;

	nd.depth = 0;
	cookie = dentry->d_inode->i_op->follow_link(dentry, &nd);
	if (IS_ERR(cookie))
		return PTR_ERR(cookie);

	res = vfs_readlink(dentry, buffer, buflen, nd_get_link(&nd));
	if (dentry->d_inode->i_op->put_link)
		dentry->d_inode->i_op->put_link(dentry, &nd, cookie);
	return res;
}

int vfs_follow_link(struct nameidata *nd, const char *link)
{
	return __vfs_follow_link(nd, link);
}

/* get the link contents into pagecache */
static char *page_getlink(struct dentry * dentry, struct page **ppage)
{
	char *kaddr;
	struct page *page;
	struct address_space *mapping = dentry->d_inode->i_mapping;
	page = read_mapping_page(mapping, 0, NULL);
	if (IS_ERR(page))
		return (char*)page;
	*ppage = page;
	kaddr = kmap(page);
	nd_terminate_link(kaddr, dentry->d_inode->i_size, PAGE_SIZE - 1);
	return kaddr;
}

int page_readlink(struct dentry *dentry, char __user *buffer, int buflen)
{
	struct page *page = NULL;
	char *s = page_getlink(dentry, &page);
	int res = vfs_readlink(dentry,buffer,buflen,s);
	if (page) {
		kunmap(page);
		page_cache_release(page);
	}
	return res;
}

void *page_follow_link_light(struct dentry *dentry, struct nameidata *nd)
{
	struct page *page = NULL;
	nd_set_link(nd, page_getlink(dentry, &page));
	return page;
}

void page_put_link(struct dentry *dentry, struct nameidata *nd, void *cookie)
{
	struct page *page = cookie;

	if (page) {
		kunmap(page);
		page_cache_release(page);
	}
}

/*
 * The nofs argument instructs pagecache_write_begin to pass AOP_FLAG_NOFS
 */
int __page_symlink(struct inode *inode, const char *symname, int len, int nofs)
{
	struct address_space *mapping = inode->i_mapping;
	struct page *page;
	void *fsdata;
	int err;
	char *kaddr;
	unsigned int flags = AOP_FLAG_UNINTERRUPTIBLE;
	if (nofs)
		flags |= AOP_FLAG_NOFS;

retry:
	err = pagecache_write_begin(NULL, mapping, 0, len-1,
				flags, &page, &fsdata);
	if (err)
		goto fail;

	kaddr = kmap_atomic(page, KM_USER0);
	memcpy(kaddr, symname, len-1);
	kunmap_atomic(kaddr, KM_USER0);

	err = pagecache_write_end(NULL, mapping, 0, len-1, len-1,
							page, fsdata);
	if (err < 0)
		goto fail;
	if (err < len-1)
		goto retry;

	mark_inode_dirty(inode);
	return 0;
fail:
	return err;
}

int page_symlink(struct inode *inode, const char *symname, int len)
{
	return __page_symlink(inode, symname, len,
			!(mapping_gfp_mask(inode->i_mapping) & __GFP_FS));
}

const struct inode_operations page_symlink_inode_operations = {
	.readlink	= generic_readlink,
	.follow_link	= page_follow_link_light,
	.put_link	= page_put_link,
};

EXPORT_SYMBOL(user_path_at);
EXPORT_SYMBOL(follow_down_one);
EXPORT_SYMBOL(follow_down);
EXPORT_SYMBOL(follow_up);
EXPORT_SYMBOL(get_write_access); /* binfmt_aout */
EXPORT_SYMBOL(getname);
EXPORT_SYMBOL(lock_rename);
EXPORT_SYMBOL(lookup_one_len);
EXPORT_SYMBOL(page_follow_link_light);
EXPORT_SYMBOL(page_put_link);
EXPORT_SYMBOL(page_readlink);
EXPORT_SYMBOL(__page_symlink);
EXPORT_SYMBOL(page_symlink);
EXPORT_SYMBOL(page_symlink_inode_operations);
EXPORT_SYMBOL(kern_path);
EXPORT_SYMBOL(vfs_path_lookup);
EXPORT_SYMBOL(inode_permission);
EXPORT_SYMBOL(unlock_rename);
EXPORT_SYMBOL(vfs_create);
EXPORT_SYMBOL(vfs_follow_link);
EXPORT_SYMBOL(vfs_link);
EXPORT_SYMBOL(vfs_mkdir);
EXPORT_SYMBOL(vfs_mknod);
EXPORT_SYMBOL(generic_permission);
EXPORT_SYMBOL(vfs_readlink);
EXPORT_SYMBOL(vfs_rename);
EXPORT_SYMBOL(vfs_rmdir);
EXPORT_SYMBOL(vfs_symlink);
EXPORT_SYMBOL(vfs_unlink);
EXPORT_SYMBOL(dentry_unhash);
EXPORT_SYMBOL(generic_readlink);<|MERGE_RESOLUTION|>--- conflicted
+++ resolved
@@ -737,25 +737,6 @@
 	    path->dentry->d_inode)
 		return -EISDIR;
 
-<<<<<<< HEAD
-	/* We don't want to mount if someone's just doing a stat -
-	 * unless they're stat'ing a directory and appended a '/' to
-	 * the name.
-	 *
-	 * We do, however, want to mount if someone wants to open or
-	 * create a file of any type under the mountpoint, wants to
-	 * traverse through the mountpoint or wants to open the
-	 * mounted directory.  Also, autofs may mark negative dentries
-	 * as being automount points.  These will need the attentions
-	 * of the daemon to instantiate them before they can be used.
-	 */
-	if (!(flags & (LOOKUP_PARENT | LOOKUP_DIRECTORY |
-		     LOOKUP_OPEN | LOOKUP_CREATE)) &&
-	    path->dentry->d_inode)
-		return -EISDIR;
-
-=======
->>>>>>> b4cbb8a4
 	current->total_link_count++;
 	if (current->total_link_count >= 40)
 		return -ELOOP;
