/*
 * Copyright (c) 2000-2006 Silicon Graphics, Inc.
 * All Rights Reserved.
 *
 * This program is free software; you can redistribute it and/or
 * modify it under the terms of the GNU General Public License as
 * published by the Free Software Foundation.
 *
 * This program is distributed in the hope that it would be useful,
 * but WITHOUT ANY WARRANTY; without even the implied warranty of
 * MERCHANTABILITY or FITNESS FOR A PARTICULAR PURPOSE.  See the
 * GNU General Public License for more details.
 *
 * You should have received a copy of the GNU General Public License
 * along with this program; if not, write the Free Software Foundation,
 * Inc.,  51 Franklin St, Fifth Floor, Boston, MA  02110-1301  USA
 */
#include "xfs.h"
#include "xfs_fs.h"
<<<<<<< HEAD
#include "xfs_format.h"
=======
#include "xfs_shared.h"
#include "xfs_format.h"
#include "xfs_log_format.h"
#include "xfs_trans_resv.h"
>>>>>>> d8ec26d7
#include "xfs_bit.h"
#include "xfs_inum.h"
#include "xfs_sb.h"
#include "xfs_ag.h"
#include "xfs_mount.h"
#include "xfs_da_format.h"
#include "xfs_da_btree.h"
<<<<<<< HEAD
#include "xfs_dir2_format.h"
#include "xfs_dir2.h"
#include "xfs_bmap_btree.h"
#include "xfs_alloc_btree.h"
#include "xfs_ialloc_btree.h"
#include "xfs_dinode.h"
=======
#include "xfs_dir2.h"
>>>>>>> d8ec26d7
#include "xfs_inode.h"
#include "xfs_btree.h"
#include "xfs_trans.h"
#include "xfs_inode_item.h"
#include "xfs_extfree_item.h"
#include "xfs_alloc.h"
#include "xfs_bmap.h"
#include "xfs_bmap_util.h"
<<<<<<< HEAD
=======
#include "xfs_bmap_btree.h"
>>>>>>> d8ec26d7
#include "xfs_rtalloc.h"
#include "xfs_error.h"
#include "xfs_quota.h"
#include "xfs_trans_space.h"
#include "xfs_buf_item.h"
<<<<<<< HEAD
#include "xfs_filestream.h"
=======
>>>>>>> d8ec26d7
#include "xfs_trace.h"
#include "xfs_symlink.h"
#include "xfs_attr_leaf.h"
#include "xfs_dinode.h"
#include "xfs_filestream.h"


kmem_zone_t		*xfs_bmap_free_item_zone;

/*
 * Miscellaneous helper functions
 */

/*
 * Compute and fill in the value of the maximum depth of a bmap btree
 * in this filesystem.  Done once, during mount.
 */
void
xfs_bmap_compute_maxlevels(
	xfs_mount_t	*mp,		/* file system mount structure */
	int		whichfork)	/* data or attr fork */
{
	int		level;		/* btree level */
	uint		maxblocks;	/* max blocks at this level */
	uint		maxleafents;	/* max leaf entries possible */
	int		maxrootrecs;	/* max records in root block */
	int		minleafrecs;	/* min records in leaf block */
	int		minnoderecs;	/* min records in node block */
	int		sz;		/* root block size */

	/*
	 * The maximum number of extents in a file, hence the maximum
	 * number of leaf entries, is controlled by the type of di_nextents
	 * (a signed 32-bit number, xfs_extnum_t), or by di_anextents
	 * (a signed 16-bit number, xfs_aextnum_t).
	 *
	 * Note that we can no longer assume that if we are in ATTR1 that
	 * the fork offset of all the inodes will be
	 * (xfs_default_attroffset(ip) >> 3) because we could have mounted
	 * with ATTR2 and then mounted back with ATTR1, keeping the
	 * di_forkoff's fixed but probably at various positions. Therefore,
	 * for both ATTR1 and ATTR2 we have to assume the worst case scenario
	 * of a minimum size available.
	 */
	if (whichfork == XFS_DATA_FORK) {
		maxleafents = MAXEXTNUM;
		sz = XFS_BMDR_SPACE_CALC(MINDBTPTRS);
	} else {
		maxleafents = MAXAEXTNUM;
		sz = XFS_BMDR_SPACE_CALC(MINABTPTRS);
	}
	maxrootrecs = xfs_bmdr_maxrecs(mp, sz, 0);
	minleafrecs = mp->m_bmap_dmnr[0];
	minnoderecs = mp->m_bmap_dmnr[1];
	maxblocks = (maxleafents + minleafrecs - 1) / minleafrecs;
	for (level = 1; maxblocks > 1; level++) {
		if (maxblocks <= maxrootrecs)
			maxblocks = 1;
		else
			maxblocks = (maxblocks + minnoderecs - 1) / minnoderecs;
	}
	mp->m_bm_maxlevels[whichfork] = level;
}

STATIC int				/* error */
xfs_bmbt_lookup_eq(
	struct xfs_btree_cur	*cur,
	xfs_fileoff_t		off,
	xfs_fsblock_t		bno,
	xfs_filblks_t		len,
	int			*stat)	/* success/failure */
{
	cur->bc_rec.b.br_startoff = off;
	cur->bc_rec.b.br_startblock = bno;
	cur->bc_rec.b.br_blockcount = len;
	return xfs_btree_lookup(cur, XFS_LOOKUP_EQ, stat);
}

STATIC int				/* error */
xfs_bmbt_lookup_ge(
	struct xfs_btree_cur	*cur,
	xfs_fileoff_t		off,
	xfs_fsblock_t		bno,
	xfs_filblks_t		len,
	int			*stat)	/* success/failure */
{
	cur->bc_rec.b.br_startoff = off;
	cur->bc_rec.b.br_startblock = bno;
	cur->bc_rec.b.br_blockcount = len;
	return xfs_btree_lookup(cur, XFS_LOOKUP_GE, stat);
}

/*
 * Check if the inode needs to be converted to btree format.
 */
static inline bool xfs_bmap_needs_btree(struct xfs_inode *ip, int whichfork)
{
	return XFS_IFORK_FORMAT(ip, whichfork) == XFS_DINODE_FMT_EXTENTS &&
		XFS_IFORK_NEXTENTS(ip, whichfork) >
			XFS_IFORK_MAXEXT(ip, whichfork);
}

/*
 * Check if the inode should be converted to extent format.
 */
static inline bool xfs_bmap_wants_extents(struct xfs_inode *ip, int whichfork)
{
	return XFS_IFORK_FORMAT(ip, whichfork) == XFS_DINODE_FMT_BTREE &&
		XFS_IFORK_NEXTENTS(ip, whichfork) <=
			XFS_IFORK_MAXEXT(ip, whichfork);
}

/*
 * Update the record referred to by cur to the value given
 * by [off, bno, len, state].
 * This either works (return 0) or gets an EFSCORRUPTED error.
 */
STATIC int
xfs_bmbt_update(
	struct xfs_btree_cur	*cur,
	xfs_fileoff_t		off,
	xfs_fsblock_t		bno,
	xfs_filblks_t		len,
	xfs_exntst_t		state)
{
	union xfs_btree_rec	rec;

	xfs_bmbt_disk_set_allf(&rec.bmbt, off, bno, len, state);
	return xfs_btree_update(cur, &rec);
}

/*
 * Compute the worst-case number of indirect blocks that will be used
 * for ip's delayed extent of length "len".
 */
STATIC xfs_filblks_t
xfs_bmap_worst_indlen(
	xfs_inode_t	*ip,		/* incore inode pointer */
	xfs_filblks_t	len)		/* delayed extent length */
{
	int		level;		/* btree level number */
	int		maxrecs;	/* maximum record count at this level */
	xfs_mount_t	*mp;		/* mount structure */
	xfs_filblks_t	rval;		/* return value */

	mp = ip->i_mount;
	maxrecs = mp->m_bmap_dmxr[0];
	for (level = 0, rval = 0;
	     level < XFS_BM_MAXLEVELS(mp, XFS_DATA_FORK);
	     level++) {
		len += maxrecs - 1;
		do_div(len, maxrecs);
		rval += len;
		if (len == 1)
			return rval + XFS_BM_MAXLEVELS(mp, XFS_DATA_FORK) -
				level - 1;
		if (level == 0)
			maxrecs = mp->m_bmap_dmxr[1];
	}
	return rval;
}

/*
 * Calculate the default attribute fork offset for newly created inodes.
 */
uint
xfs_default_attroffset(
	struct xfs_inode	*ip)
{
	struct xfs_mount	*mp = ip->i_mount;
	uint			offset;

	if (mp->m_sb.sb_inodesize == 256) {
		offset = XFS_LITINO(mp, ip->i_d.di_version) -
				XFS_BMDR_SPACE_CALC(MINABTPTRS);
	} else {
		offset = XFS_BMDR_SPACE_CALC(6 * MINABTPTRS);
	}

	ASSERT(offset < XFS_LITINO(mp, ip->i_d.di_version));
	return offset;
}

/*
 * Helper routine to reset inode di_forkoff field when switching
 * attribute fork from local to extent format - we reset it where
 * possible to make space available for inline data fork extents.
 */
STATIC void
xfs_bmap_forkoff_reset(
	xfs_mount_t	*mp,
	xfs_inode_t	*ip,
	int		whichfork)
{
	if (whichfork == XFS_ATTR_FORK &&
	    ip->i_d.di_format != XFS_DINODE_FMT_DEV &&
	    ip->i_d.di_format != XFS_DINODE_FMT_UUID &&
	    ip->i_d.di_format != XFS_DINODE_FMT_BTREE) {
		uint	dfl_forkoff = xfs_default_attroffset(ip) >> 3;

		if (dfl_forkoff > ip->i_d.di_forkoff)
			ip->i_d.di_forkoff = dfl_forkoff;
	}
}

/*
 * Debug/sanity checking code
 */

STATIC int
xfs_bmap_sanity_check(
	struct xfs_mount	*mp,
	struct xfs_buf		*bp,
	int			level)
{
	struct xfs_btree_block  *block = XFS_BUF_TO_BLOCK(bp);

	if (block->bb_magic != cpu_to_be32(XFS_BMAP_CRC_MAGIC) &&
	    block->bb_magic != cpu_to_be32(XFS_BMAP_MAGIC))
		return 0;

	if (be16_to_cpu(block->bb_level) != level ||
	    be16_to_cpu(block->bb_numrecs) == 0 ||
	    be16_to_cpu(block->bb_numrecs) > mp->m_bmap_dmxr[level != 0])
		return 0;

	return 1;
}

#ifdef DEBUG
STATIC struct xfs_buf *
xfs_bmap_get_bp(
	struct xfs_btree_cur	*cur,
	xfs_fsblock_t		bno)
{
	struct xfs_log_item_desc *lidp;
	int			i;

	if (!cur)
		return NULL;

	for (i = 0; i < XFS_BTREE_MAXLEVELS; i++) {
		if (!cur->bc_bufs[i])
			break;
		if (XFS_BUF_ADDR(cur->bc_bufs[i]) == bno)
			return cur->bc_bufs[i];
	}

	/* Chase down all the log items to see if the bp is there */
	list_for_each_entry(lidp, &cur->bc_tp->t_items, lid_trans) {
		struct xfs_buf_log_item	*bip;
		bip = (struct xfs_buf_log_item *)lidp->lid_item;
		if (bip->bli_item.li_type == XFS_LI_BUF &&
		    XFS_BUF_ADDR(bip->bli_buf) == bno)
			return bip->bli_buf;
	}

	return NULL;
}

STATIC void
xfs_check_block(
	struct xfs_btree_block	*block,
	xfs_mount_t		*mp,
	int			root,
	short			sz)
{
	int			i, j, dmxr;
	__be64			*pp, *thispa;	/* pointer to block address */
	xfs_bmbt_key_t		*prevp, *keyp;

	ASSERT(be16_to_cpu(block->bb_level) > 0);

	prevp = NULL;
	for( i = 1; i <= xfs_btree_get_numrecs(block); i++) {
		dmxr = mp->m_bmap_dmxr[0];
		keyp = XFS_BMBT_KEY_ADDR(mp, block, i);

		if (prevp) {
			ASSERT(be64_to_cpu(prevp->br_startoff) <
			       be64_to_cpu(keyp->br_startoff));
		}
		prevp = keyp;

		/*
		 * Compare the block numbers to see if there are dups.
		 */
		if (root)
			pp = XFS_BMAP_BROOT_PTR_ADDR(mp, block, i, sz);
		else
			pp = XFS_BMBT_PTR_ADDR(mp, block, i, dmxr);

		for (j = i+1; j <= be16_to_cpu(block->bb_numrecs); j++) {
			if (root)
				thispa = XFS_BMAP_BROOT_PTR_ADDR(mp, block, j, sz);
			else
				thispa = XFS_BMBT_PTR_ADDR(mp, block, j, dmxr);
			if (*thispa == *pp) {
				xfs_warn(mp, "%s: thispa(%d) == pp(%d) %Ld",
					__func__, j, i,
					(unsigned long long)be64_to_cpu(*thispa));
				panic("%s: ptrs are equal in node\n",
					__func__);
			}
		}
	}
}

/*
 * Check that the extents for the inode ip are in the right order in all
 * btree leaves.
 */

STATIC void
xfs_bmap_check_leaf_extents(
	xfs_btree_cur_t		*cur,	/* btree cursor or null */
	xfs_inode_t		*ip,		/* incore inode pointer */
	int			whichfork)	/* data or attr fork */
{
	struct xfs_btree_block	*block;	/* current btree block */
	xfs_fsblock_t		bno;	/* block # of "block" */
	xfs_buf_t		*bp;	/* buffer for "block" */
	int			error;	/* error return value */
	xfs_extnum_t		i=0, j;	/* index into the extents list */
	xfs_ifork_t		*ifp;	/* fork structure */
	int			level;	/* btree level, for checking */
	xfs_mount_t		*mp;	/* file system mount structure */
	__be64			*pp;	/* pointer to block address */
	xfs_bmbt_rec_t		*ep;	/* pointer to current extent */
	xfs_bmbt_rec_t		last = {0, 0}; /* last extent in prev block */
	xfs_bmbt_rec_t		*nextp;	/* pointer to next extent */
	int			bp_release = 0;

	if (XFS_IFORK_FORMAT(ip, whichfork) != XFS_DINODE_FMT_BTREE) {
		return;
	}

	bno = NULLFSBLOCK;
	mp = ip->i_mount;
	ifp = XFS_IFORK_PTR(ip, whichfork);
	block = ifp->if_broot;
	/*
	 * Root level must use BMAP_BROOT_PTR_ADDR macro to get ptr out.
	 */
	level = be16_to_cpu(block->bb_level);
	ASSERT(level > 0);
	xfs_check_block(block, mp, 1, ifp->if_broot_bytes);
	pp = XFS_BMAP_BROOT_PTR_ADDR(mp, block, 1, ifp->if_broot_bytes);
	bno = be64_to_cpu(*pp);

	ASSERT(bno != NULLDFSBNO);
	ASSERT(XFS_FSB_TO_AGNO(mp, bno) < mp->m_sb.sb_agcount);
	ASSERT(XFS_FSB_TO_AGBNO(mp, bno) < mp->m_sb.sb_agblocks);

	/*
	 * Go down the tree until leaf level is reached, following the first
	 * pointer (leftmost) at each level.
	 */
	while (level-- > 0) {
		/* See if buf is in cur first */
		bp_release = 0;
		bp = xfs_bmap_get_bp(cur, XFS_FSB_TO_DADDR(mp, bno));
		if (!bp) {
			bp_release = 1;
			error = xfs_btree_read_bufl(mp, NULL, bno, 0, &bp,
						XFS_BMAP_BTREE_REF,
						&xfs_bmbt_buf_ops);
			if (error)
				goto error_norelse;
		}
		block = XFS_BUF_TO_BLOCK(bp);
		XFS_WANT_CORRUPTED_GOTO(
			xfs_bmap_sanity_check(mp, bp, level),
			error0);
		if (level == 0)
			break;

		/*
		 * Check this block for basic sanity (increasing keys and
		 * no duplicate blocks).
		 */

		xfs_check_block(block, mp, 0, 0);
		pp = XFS_BMBT_PTR_ADDR(mp, block, 1, mp->m_bmap_dmxr[1]);
		bno = be64_to_cpu(*pp);
		XFS_WANT_CORRUPTED_GOTO(XFS_FSB_SANITY_CHECK(mp, bno), error0);
		if (bp_release) {
			bp_release = 0;
			xfs_trans_brelse(NULL, bp);
		}
	}

	/*
	 * Here with bp and block set to the leftmost leaf node in the tree.
	 */
	i = 0;

	/*
	 * Loop over all leaf nodes checking that all extents are in the right order.
	 */
	for (;;) {
		xfs_fsblock_t	nextbno;
		xfs_extnum_t	num_recs;


		num_recs = xfs_btree_get_numrecs(block);

		/*
		 * Read-ahead the next leaf block, if any.
		 */

		nextbno = be64_to_cpu(block->bb_u.l.bb_rightsib);

		/*
		 * Check all the extents to make sure they are OK.
		 * If we had a previous block, the last entry should
		 * conform with the first entry in this one.
		 */

		ep = XFS_BMBT_REC_ADDR(mp, block, 1);
		if (i) {
			ASSERT(xfs_bmbt_disk_get_startoff(&last) +
			       xfs_bmbt_disk_get_blockcount(&last) <=
			       xfs_bmbt_disk_get_startoff(ep));
		}
		for (j = 1; j < num_recs; j++) {
			nextp = XFS_BMBT_REC_ADDR(mp, block, j + 1);
			ASSERT(xfs_bmbt_disk_get_startoff(ep) +
			       xfs_bmbt_disk_get_blockcount(ep) <=
			       xfs_bmbt_disk_get_startoff(nextp));
			ep = nextp;
		}

		last = *ep;
		i += num_recs;
		if (bp_release) {
			bp_release = 0;
			xfs_trans_brelse(NULL, bp);
		}
		bno = nextbno;
		/*
		 * If we've reached the end, stop.
		 */
		if (bno == NULLFSBLOCK)
			break;

		bp_release = 0;
		bp = xfs_bmap_get_bp(cur, XFS_FSB_TO_DADDR(mp, bno));
		if (!bp) {
			bp_release = 1;
			error = xfs_btree_read_bufl(mp, NULL, bno, 0, &bp,
						XFS_BMAP_BTREE_REF,
						&xfs_bmbt_buf_ops);
			if (error)
				goto error_norelse;
		}
		block = XFS_BUF_TO_BLOCK(bp);
	}
	if (bp_release) {
		bp_release = 0;
		xfs_trans_brelse(NULL, bp);
	}
	return;

error0:
	xfs_warn(mp, "%s: at error0", __func__);
	if (bp_release)
		xfs_trans_brelse(NULL, bp);
error_norelse:
	xfs_warn(mp, "%s: BAD after btree leaves for %d extents",
		__func__, i);
	panic("%s: CORRUPTED BTREE OR SOMETHING", __func__);
	return;
}

/*
 * Add bmap trace insert entries for all the contents of the extent records.
 */
void
xfs_bmap_trace_exlist(
	xfs_inode_t	*ip,		/* incore inode pointer */
	xfs_extnum_t	cnt,		/* count of entries in the list */
	int		whichfork,	/* data or attr fork */
	unsigned long	caller_ip)
{
	xfs_extnum_t	idx;		/* extent record index */
	xfs_ifork_t	*ifp;		/* inode fork pointer */
	int		state = 0;

	if (whichfork == XFS_ATTR_FORK)
		state |= BMAP_ATTRFORK;

	ifp = XFS_IFORK_PTR(ip, whichfork);
	ASSERT(cnt == (ifp->if_bytes / (uint)sizeof(xfs_bmbt_rec_t)));
	for (idx = 0; idx < cnt; idx++)
		trace_xfs_extlist(ip, idx, whichfork, caller_ip);
}

/*
 * Validate that the bmbt_irecs being returned from bmapi are valid
 * given the caller's original parameters.  Specifically check the
 * ranges of the returned irecs to ensure that they only extend beyond
 * the given parameters if the XFS_BMAPI_ENTIRE flag was set.
 */
STATIC void
xfs_bmap_validate_ret(
	xfs_fileoff_t		bno,
	xfs_filblks_t		len,
	int			flags,
	xfs_bmbt_irec_t		*mval,
	int			nmap,
	int			ret_nmap)
{
	int			i;		/* index to map values */

	ASSERT(ret_nmap <= nmap);

	for (i = 0; i < ret_nmap; i++) {
		ASSERT(mval[i].br_blockcount > 0);
		if (!(flags & XFS_BMAPI_ENTIRE)) {
			ASSERT(mval[i].br_startoff >= bno);
			ASSERT(mval[i].br_blockcount <= len);
			ASSERT(mval[i].br_startoff + mval[i].br_blockcount <=
			       bno + len);
		} else {
			ASSERT(mval[i].br_startoff < bno + len);
			ASSERT(mval[i].br_startoff + mval[i].br_blockcount >
			       bno);
		}
		ASSERT(i == 0 ||
		       mval[i - 1].br_startoff + mval[i - 1].br_blockcount ==
		       mval[i].br_startoff);
		ASSERT(mval[i].br_startblock != DELAYSTARTBLOCK &&
		       mval[i].br_startblock != HOLESTARTBLOCK);
		ASSERT(mval[i].br_state == XFS_EXT_NORM ||
		       mval[i].br_state == XFS_EXT_UNWRITTEN);
	}
}

#else
#define xfs_bmap_check_leaf_extents(cur, ip, whichfork)		do { } while (0)
#define	xfs_bmap_validate_ret(bno,len,flags,mval,onmap,nmap)
#endif /* DEBUG */

/*
 * bmap free list manipulation functions
 */

/*
 * Add the extent to the list of extents to be free at transaction end.
 * The list is maintained sorted (by block number).
 */
void
xfs_bmap_add_free(
	xfs_fsblock_t		bno,		/* fs block number of extent */
	xfs_filblks_t		len,		/* length of extent */
	xfs_bmap_free_t		*flist,		/* list of extents */
	xfs_mount_t		*mp)		/* mount point structure */
{
	xfs_bmap_free_item_t	*cur;		/* current (next) element */
	xfs_bmap_free_item_t	*new;		/* new element */
	xfs_bmap_free_item_t	*prev;		/* previous element */
#ifdef DEBUG
	xfs_agnumber_t		agno;
	xfs_agblock_t		agbno;

	ASSERT(bno != NULLFSBLOCK);
	ASSERT(len > 0);
	ASSERT(len <= MAXEXTLEN);
	ASSERT(!isnullstartblock(bno));
	agno = XFS_FSB_TO_AGNO(mp, bno);
	agbno = XFS_FSB_TO_AGBNO(mp, bno);
	ASSERT(agno < mp->m_sb.sb_agcount);
	ASSERT(agbno < mp->m_sb.sb_agblocks);
	ASSERT(len < mp->m_sb.sb_agblocks);
	ASSERT(agbno + len <= mp->m_sb.sb_agblocks);
#endif
	ASSERT(xfs_bmap_free_item_zone != NULL);
	new = kmem_zone_alloc(xfs_bmap_free_item_zone, KM_SLEEP);
	new->xbfi_startblock = bno;
	new->xbfi_blockcount = (xfs_extlen_t)len;
	for (prev = NULL, cur = flist->xbf_first;
	     cur != NULL;
	     prev = cur, cur = cur->xbfi_next) {
		if (cur->xbfi_startblock >= bno)
			break;
	}
	if (prev)
		prev->xbfi_next = new;
	else
		flist->xbf_first = new;
	new->xbfi_next = cur;
	flist->xbf_count++;
}

/*
 * Remove the entry "free" from the free item list.  Prev points to the
 * previous entry, unless "free" is the head of the list.
 */
void
xfs_bmap_del_free(
	xfs_bmap_free_t		*flist,	/* free item list header */
	xfs_bmap_free_item_t	*prev,	/* previous item on list, if any */
	xfs_bmap_free_item_t	*free)	/* list item to be freed */
{
	if (prev)
		prev->xbfi_next = free->xbfi_next;
	else
		flist->xbf_first = free->xbfi_next;
	flist->xbf_count--;
	kmem_zone_free(xfs_bmap_free_item_zone, free);
}

/*
 * Free up any items left in the list.
 */
void
xfs_bmap_cancel(
	xfs_bmap_free_t		*flist)	/* list of bmap_free_items */
{
	xfs_bmap_free_item_t	*free;	/* free list item */
	xfs_bmap_free_item_t	*next;

	if (flist->xbf_count == 0)
		return;
	ASSERT(flist->xbf_first != NULL);
	for (free = flist->xbf_first; free; free = next) {
		next = free->xbfi_next;
		xfs_bmap_del_free(flist, NULL, free);
	}
	ASSERT(flist->xbf_count == 0);
}

/*
 * Inode fork format manipulation functions
 */

/*
 * Transform a btree format file with only one leaf node, where the
 * extents list will fit in the inode, into an extents format file.
 * Since the file extents are already in-core, all we have to do is
 * give up the space for the btree root and pitch the leaf block.
 */
STATIC int				/* error */
xfs_bmap_btree_to_extents(
	xfs_trans_t		*tp,	/* transaction pointer */
	xfs_inode_t		*ip,	/* incore inode pointer */
	xfs_btree_cur_t		*cur,	/* btree cursor */
	int			*logflagsp, /* inode logging flags */
	int			whichfork)  /* data or attr fork */
{
	/* REFERENCED */
	struct xfs_btree_block	*cblock;/* child btree block */
	xfs_fsblock_t		cbno;	/* child block number */
	xfs_buf_t		*cbp;	/* child block's buffer */
	int			error;	/* error return value */
	xfs_ifork_t		*ifp;	/* inode fork data */
	xfs_mount_t		*mp;	/* mount point structure */
	__be64			*pp;	/* ptr to block address */
	struct xfs_btree_block	*rblock;/* root btree block */

	mp = ip->i_mount;
	ifp = XFS_IFORK_PTR(ip, whichfork);
	ASSERT(ifp->if_flags & XFS_IFEXTENTS);
	ASSERT(XFS_IFORK_FORMAT(ip, whichfork) == XFS_DINODE_FMT_BTREE);
	rblock = ifp->if_broot;
	ASSERT(be16_to_cpu(rblock->bb_level) == 1);
	ASSERT(be16_to_cpu(rblock->bb_numrecs) == 1);
	ASSERT(xfs_bmbt_maxrecs(mp, ifp->if_broot_bytes, 0) == 1);
	pp = XFS_BMAP_BROOT_PTR_ADDR(mp, rblock, 1, ifp->if_broot_bytes);
	cbno = be64_to_cpu(*pp);
	*logflagsp = 0;
#ifdef DEBUG
	if ((error = xfs_btree_check_lptr(cur, cbno, 1)))
		return error;
#endif
	error = xfs_btree_read_bufl(mp, tp, cbno, 0, &cbp, XFS_BMAP_BTREE_REF,
				&xfs_bmbt_buf_ops);
	if (error)
		return error;
	cblock = XFS_BUF_TO_BLOCK(cbp);
	if ((error = xfs_btree_check_block(cur, cblock, 0, cbp)))
		return error;
	xfs_bmap_add_free(cbno, 1, cur->bc_private.b.flist, mp);
	ip->i_d.di_nblocks--;
	xfs_trans_mod_dquot_byino(tp, ip, XFS_TRANS_DQ_BCOUNT, -1L);
	xfs_trans_binval(tp, cbp);
	if (cur->bc_bufs[0] == cbp)
		cur->bc_bufs[0] = NULL;
	xfs_iroot_realloc(ip, -1, whichfork);
	ASSERT(ifp->if_broot == NULL);
	ASSERT((ifp->if_flags & XFS_IFBROOT) == 0);
	XFS_IFORK_FMT_SET(ip, whichfork, XFS_DINODE_FMT_EXTENTS);
	*logflagsp = XFS_ILOG_CORE | xfs_ilog_fext(whichfork);
	return 0;
}

/*
 * Convert an extents-format file into a btree-format file.
 * The new file will have a root block (in the inode) and a single child block.
 */
STATIC int					/* error */
xfs_bmap_extents_to_btree(
	xfs_trans_t		*tp,		/* transaction pointer */
	xfs_inode_t		*ip,		/* incore inode pointer */
	xfs_fsblock_t		*firstblock,	/* first-block-allocated */
	xfs_bmap_free_t		*flist,		/* blocks freed in xaction */
	xfs_btree_cur_t		**curp,		/* cursor returned to caller */
	int			wasdel,		/* converting a delayed alloc */
	int			*logflagsp,	/* inode logging flags */
	int			whichfork)	/* data or attr fork */
{
	struct xfs_btree_block	*ablock;	/* allocated (child) bt block */
	xfs_buf_t		*abp;		/* buffer for ablock */
	xfs_alloc_arg_t		args;		/* allocation arguments */
	xfs_bmbt_rec_t		*arp;		/* child record pointer */
	struct xfs_btree_block	*block;		/* btree root block */
	xfs_btree_cur_t		*cur;		/* bmap btree cursor */
	xfs_bmbt_rec_host_t	*ep;		/* extent record pointer */
	int			error;		/* error return value */
	xfs_extnum_t		i, cnt;		/* extent record index */
	xfs_ifork_t		*ifp;		/* inode fork pointer */
	xfs_bmbt_key_t		*kp;		/* root block key pointer */
	xfs_mount_t		*mp;		/* mount structure */
	xfs_extnum_t		nextents;	/* number of file extents */
	xfs_bmbt_ptr_t		*pp;		/* root block address pointer */

	mp = ip->i_mount;
	ifp = XFS_IFORK_PTR(ip, whichfork);
	ASSERT(XFS_IFORK_FORMAT(ip, whichfork) == XFS_DINODE_FMT_EXTENTS);

	/*
	 * Make space in the inode incore.
	 */
	xfs_iroot_realloc(ip, 1, whichfork);
	ifp->if_flags |= XFS_IFBROOT;

	/*
	 * Fill in the root.
	 */
	block = ifp->if_broot;
	if (xfs_sb_version_hascrc(&mp->m_sb))
		xfs_btree_init_block_int(mp, block, XFS_BUF_DADDR_NULL,
				 XFS_BMAP_CRC_MAGIC, 1, 1, ip->i_ino,
				 XFS_BTREE_LONG_PTRS | XFS_BTREE_CRC_BLOCKS);
	else
		xfs_btree_init_block_int(mp, block, XFS_BUF_DADDR_NULL,
				 XFS_BMAP_MAGIC, 1, 1, ip->i_ino,
				 XFS_BTREE_LONG_PTRS);

	/*
	 * Need a cursor.  Can't allocate until bb_level is filled in.
	 */
	cur = xfs_bmbt_init_cursor(mp, tp, ip, whichfork);
	cur->bc_private.b.firstblock = *firstblock;
	cur->bc_private.b.flist = flist;
	cur->bc_private.b.flags = wasdel ? XFS_BTCUR_BPRV_WASDEL : 0;
	/*
	 * Convert to a btree with two levels, one record in root.
	 */
	XFS_IFORK_FMT_SET(ip, whichfork, XFS_DINODE_FMT_BTREE);
	memset(&args, 0, sizeof(args));
	args.tp = tp;
	args.mp = mp;
	args.firstblock = *firstblock;
	if (*firstblock == NULLFSBLOCK) {
		args.type = XFS_ALLOCTYPE_START_BNO;
		args.fsbno = XFS_INO_TO_FSB(mp, ip->i_ino);
	} else if (flist->xbf_low) {
		args.type = XFS_ALLOCTYPE_START_BNO;
		args.fsbno = *firstblock;
	} else {
		args.type = XFS_ALLOCTYPE_NEAR_BNO;
		args.fsbno = *firstblock;
	}
	args.minlen = args.maxlen = args.prod = 1;
	args.wasdel = wasdel;
	*logflagsp = 0;
	if ((error = xfs_alloc_vextent(&args))) {
		xfs_iroot_realloc(ip, -1, whichfork);
		xfs_btree_del_cursor(cur, XFS_BTREE_ERROR);
		return error;
	}
	/*
	 * Allocation can't fail, the space was reserved.
	 */
	ASSERT(args.fsbno != NULLFSBLOCK);
	ASSERT(*firstblock == NULLFSBLOCK ||
	       args.agno == XFS_FSB_TO_AGNO(mp, *firstblock) ||
	       (flist->xbf_low &&
		args.agno > XFS_FSB_TO_AGNO(mp, *firstblock)));
	*firstblock = cur->bc_private.b.firstblock = args.fsbno;
	cur->bc_private.b.allocated++;
	ip->i_d.di_nblocks++;
	xfs_trans_mod_dquot_byino(tp, ip, XFS_TRANS_DQ_BCOUNT, 1L);
	abp = xfs_btree_get_bufl(mp, tp, args.fsbno, 0);
	/*
	 * Fill in the child block.
	 */
	abp->b_ops = &xfs_bmbt_buf_ops;
	ablock = XFS_BUF_TO_BLOCK(abp);
	if (xfs_sb_version_hascrc(&mp->m_sb))
		xfs_btree_init_block_int(mp, ablock, abp->b_bn,
				XFS_BMAP_CRC_MAGIC, 0, 0, ip->i_ino,
				XFS_BTREE_LONG_PTRS | XFS_BTREE_CRC_BLOCKS);
	else
		xfs_btree_init_block_int(mp, ablock, abp->b_bn,
				XFS_BMAP_MAGIC, 0, 0, ip->i_ino,
				XFS_BTREE_LONG_PTRS);

	arp = XFS_BMBT_REC_ADDR(mp, ablock, 1);
	nextents = ifp->if_bytes / (uint)sizeof(xfs_bmbt_rec_t);
	for (cnt = i = 0; i < nextents; i++) {
		ep = xfs_iext_get_ext(ifp, i);
		if (!isnullstartblock(xfs_bmbt_get_startblock(ep))) {
			arp->l0 = cpu_to_be64(ep->l0);
			arp->l1 = cpu_to_be64(ep->l1);
			arp++; cnt++;
		}
	}
	ASSERT(cnt == XFS_IFORK_NEXTENTS(ip, whichfork));
	xfs_btree_set_numrecs(ablock, cnt);

	/*
	 * Fill in the root key and pointer.
	 */
	kp = XFS_BMBT_KEY_ADDR(mp, block, 1);
	arp = XFS_BMBT_REC_ADDR(mp, ablock, 1);
	kp->br_startoff = cpu_to_be64(xfs_bmbt_disk_get_startoff(arp));
	pp = XFS_BMBT_PTR_ADDR(mp, block, 1, xfs_bmbt_get_maxrecs(cur,
						be16_to_cpu(block->bb_level)));
	*pp = cpu_to_be64(args.fsbno);

	/*
	 * Do all this logging at the end so that
	 * the root is at the right level.
	 */
	xfs_btree_log_block(cur, abp, XFS_BB_ALL_BITS);
	xfs_btree_log_recs(cur, abp, 1, be16_to_cpu(ablock->bb_numrecs));
	ASSERT(*curp == NULL);
	*curp = cur;
	*logflagsp = XFS_ILOG_CORE | xfs_ilog_fbroot(whichfork);
	return 0;
}

/*
 * Convert a local file to an extents file.
 * This code is out of bounds for data forks of regular files,
 * since the file data needs to get logged so things will stay consistent.
 * (The bmap-level manipulations are ok, though).
 */
void
xfs_bmap_local_to_extents_empty(
	struct xfs_inode	*ip,
	int			whichfork)
{
	struct xfs_ifork	*ifp = XFS_IFORK_PTR(ip, whichfork);

	ASSERT(XFS_IFORK_FORMAT(ip, whichfork) == XFS_DINODE_FMT_LOCAL);
	ASSERT(ifp->if_bytes == 0);
	ASSERT(XFS_IFORK_NEXTENTS(ip, whichfork) == 0);

	xfs_bmap_forkoff_reset(ip->i_mount, ip, whichfork);
	ifp->if_flags &= ~XFS_IFINLINE;
	ifp->if_flags |= XFS_IFEXTENTS;
	XFS_IFORK_FMT_SET(ip, whichfork, XFS_DINODE_FMT_EXTENTS);
}


STATIC int				/* error */
xfs_bmap_local_to_extents(
	xfs_trans_t	*tp,		/* transaction pointer */
	xfs_inode_t	*ip,		/* incore inode pointer */
	xfs_fsblock_t	*firstblock,	/* first block allocated in xaction */
	xfs_extlen_t	total,		/* total blocks needed by transaction */
	int		*logflagsp,	/* inode logging flags */
	int		whichfork,
	void		(*init_fn)(struct xfs_trans *tp,
				   struct xfs_buf *bp,
				   struct xfs_inode *ip,
				   struct xfs_ifork *ifp))
{
	int		error = 0;
	int		flags;		/* logging flags returned */
	xfs_ifork_t	*ifp;		/* inode fork pointer */
	xfs_alloc_arg_t	args;		/* allocation arguments */
	xfs_buf_t	*bp;		/* buffer for extent block */
	xfs_bmbt_rec_host_t *ep;	/* extent record pointer */

	/*
	 * We don't want to deal with the case of keeping inode data inline yet.
	 * So sending the data fork of a regular inode is invalid.
	 */
	ASSERT(!(S_ISREG(ip->i_d.di_mode) && whichfork == XFS_DATA_FORK));
	ifp = XFS_IFORK_PTR(ip, whichfork);
	ASSERT(XFS_IFORK_FORMAT(ip, whichfork) == XFS_DINODE_FMT_LOCAL);

	if (!ifp->if_bytes) {
		xfs_bmap_local_to_extents_empty(ip, whichfork);
		flags = XFS_ILOG_CORE;
		goto done;
	}

	flags = 0;
	error = 0;
	ASSERT((ifp->if_flags & (XFS_IFINLINE|XFS_IFEXTENTS|XFS_IFEXTIREC)) ==
								XFS_IFINLINE);
	memset(&args, 0, sizeof(args));
	args.tp = tp;
	args.mp = ip->i_mount;
	args.firstblock = *firstblock;
	/*
	 * Allocate a block.  We know we need only one, since the
	 * file currently fits in an inode.
	 */
	if (*firstblock == NULLFSBLOCK) {
		args.fsbno = XFS_INO_TO_FSB(args.mp, ip->i_ino);
		args.type = XFS_ALLOCTYPE_START_BNO;
	} else {
		args.fsbno = *firstblock;
		args.type = XFS_ALLOCTYPE_NEAR_BNO;
	}
	args.total = total;
	args.minlen = args.maxlen = args.prod = 1;
	error = xfs_alloc_vextent(&args);
	if (error)
		goto done;

	/* Can't fail, the space was reserved. */
	ASSERT(args.fsbno != NULLFSBLOCK);
	ASSERT(args.len == 1);
	*firstblock = args.fsbno;
	bp = xfs_btree_get_bufl(args.mp, tp, args.fsbno, 0);

	/* initialise the block and copy the data */
	init_fn(tp, bp, ip, ifp);

	/* account for the change in fork size and log everything */
	xfs_trans_log_buf(tp, bp, 0, ifp->if_bytes - 1);
	xfs_idata_realloc(ip, -ifp->if_bytes, whichfork);
	xfs_bmap_local_to_extents_empty(ip, whichfork);
	flags |= XFS_ILOG_CORE;

	xfs_iext_add(ifp, 0, 1);
	ep = xfs_iext_get_ext(ifp, 0);
	xfs_bmbt_set_allf(ep, 0, args.fsbno, 1, XFS_EXT_NORM);
	trace_xfs_bmap_post_update(ip, 0,
			whichfork == XFS_ATTR_FORK ? BMAP_ATTRFORK : 0,
			_THIS_IP_);
	XFS_IFORK_NEXT_SET(ip, whichfork, 1);
	ip->i_d.di_nblocks = 1;
	xfs_trans_mod_dquot_byino(tp, ip,
		XFS_TRANS_DQ_BCOUNT, 1L);
	flags |= xfs_ilog_fext(whichfork);

done:
	*logflagsp = flags;
	return error;
}

/*
 * Called from xfs_bmap_add_attrfork to handle btree format files.
 */
STATIC int					/* error */
xfs_bmap_add_attrfork_btree(
	xfs_trans_t		*tp,		/* transaction pointer */
	xfs_inode_t		*ip,		/* incore inode pointer */
	xfs_fsblock_t		*firstblock,	/* first block allocated */
	xfs_bmap_free_t		*flist,		/* blocks to free at commit */
	int			*flags)		/* inode logging flags */
{
	xfs_btree_cur_t		*cur;		/* btree cursor */
	int			error;		/* error return value */
	xfs_mount_t		*mp;		/* file system mount struct */
	int			stat;		/* newroot status */

	mp = ip->i_mount;
	if (ip->i_df.if_broot_bytes <= XFS_IFORK_DSIZE(ip))
		*flags |= XFS_ILOG_DBROOT;
	else {
		cur = xfs_bmbt_init_cursor(mp, tp, ip, XFS_DATA_FORK);
		cur->bc_private.b.flist = flist;
		cur->bc_private.b.firstblock = *firstblock;
		if ((error = xfs_bmbt_lookup_ge(cur, 0, 0, 0, &stat)))
			goto error0;
		/* must be at least one entry */
		XFS_WANT_CORRUPTED_GOTO(stat == 1, error0);
		if ((error = xfs_btree_new_iroot(cur, flags, &stat)))
			goto error0;
		if (stat == 0) {
			xfs_btree_del_cursor(cur, XFS_BTREE_NOERROR);
			return XFS_ERROR(ENOSPC);
		}
		*firstblock = cur->bc_private.b.firstblock;
		cur->bc_private.b.allocated = 0;
		xfs_btree_del_cursor(cur, XFS_BTREE_NOERROR);
	}
	return 0;
error0:
	xfs_btree_del_cursor(cur, XFS_BTREE_ERROR);
	return error;
}

/*
 * Called from xfs_bmap_add_attrfork to handle extents format files.
 */
STATIC int					/* error */
xfs_bmap_add_attrfork_extents(
	xfs_trans_t		*tp,		/* transaction pointer */
	xfs_inode_t		*ip,		/* incore inode pointer */
	xfs_fsblock_t		*firstblock,	/* first block allocated */
	xfs_bmap_free_t		*flist,		/* blocks to free at commit */
	int			*flags)		/* inode logging flags */
{
	xfs_btree_cur_t		*cur;		/* bmap btree cursor */
	int			error;		/* error return value */

	if (ip->i_d.di_nextents * sizeof(xfs_bmbt_rec_t) <= XFS_IFORK_DSIZE(ip))
		return 0;
	cur = NULL;
	error = xfs_bmap_extents_to_btree(tp, ip, firstblock, flist, &cur, 0,
		flags, XFS_DATA_FORK);
	if (cur) {
		cur->bc_private.b.allocated = 0;
		xfs_btree_del_cursor(cur,
			error ? XFS_BTREE_ERROR : XFS_BTREE_NOERROR);
	}
	return error;
}

/*
 * Called from xfs_bmap_add_attrfork to handle local format files. Each
 * different data fork content type needs a different callout to do the
 * conversion. Some are basic and only require special block initialisation
 * callouts for the data formating, others (directories) are so specialised they
 * handle everything themselves.
 *
 * XXX (dgc): investigate whether directory conversion can use the generic
 * formatting callout. It should be possible - it's just a very complex
 * formatter.
 */
STATIC int					/* error */
xfs_bmap_add_attrfork_local(
	xfs_trans_t		*tp,		/* transaction pointer */
	xfs_inode_t		*ip,		/* incore inode pointer */
	xfs_fsblock_t		*firstblock,	/* first block allocated */
	xfs_bmap_free_t		*flist,		/* blocks to free at commit */
	int			*flags)		/* inode logging flags */
{
	xfs_da_args_t		dargs;		/* args for dir/attr code */

	if (ip->i_df.if_bytes <= XFS_IFORK_DSIZE(ip))
		return 0;

	if (S_ISDIR(ip->i_d.di_mode)) {
		memset(&dargs, 0, sizeof(dargs));
		dargs.dp = ip;
		dargs.firstblock = firstblock;
		dargs.flist = flist;
		dargs.total = ip->i_mount->m_dirblkfsbs;
		dargs.whichfork = XFS_DATA_FORK;
		dargs.trans = tp;
		return xfs_dir2_sf_to_block(&dargs);
	}

	if (S_ISLNK(ip->i_d.di_mode))
		return xfs_bmap_local_to_extents(tp, ip, firstblock, 1,
						 flags, XFS_DATA_FORK,
						 xfs_symlink_local_to_remote);

	/* should only be called for types that support local format data */
	ASSERT(0);
	return EFSCORRUPTED;
}

/*
 * Convert inode from non-attributed to attributed.
 * Must not be in a transaction, ip must not be locked.
 */
int						/* error code */
xfs_bmap_add_attrfork(
	xfs_inode_t		*ip,		/* incore inode pointer */
	int			size,		/* space new attribute needs */
	int			rsvd)		/* xact may use reserved blks */
{
	xfs_fsblock_t		firstblock;	/* 1st block/ag allocated */
	xfs_bmap_free_t		flist;		/* freed extent records */
	xfs_mount_t		*mp;		/* mount structure */
	xfs_trans_t		*tp;		/* transaction pointer */
	int			blks;		/* space reservation */
	int			version = 1;	/* superblock attr version */
	int			committed;	/* xaction was committed */
	int			logflags;	/* logging flags */
	int			error;		/* error return value */
	int			cancel_flags = 0;

	ASSERT(XFS_IFORK_Q(ip) == 0);

	mp = ip->i_mount;
	ASSERT(!XFS_NOT_DQATTACHED(mp, ip));
	tp = xfs_trans_alloc(mp, XFS_TRANS_ADDAFORK);
	blks = XFS_ADDAFORK_SPACE_RES(mp);
	if (rsvd)
		tp->t_flags |= XFS_TRANS_RESERVE;
	error = xfs_trans_reserve(tp, &M_RES(mp)->tr_addafork, blks, 0);
<<<<<<< HEAD
	if (error)
		goto error0;
=======
	if (error) {
		xfs_trans_cancel(tp, 0);
		return error;
	}
	cancel_flags = XFS_TRANS_RELEASE_LOG_RES;
>>>>>>> d8ec26d7
	xfs_ilock(ip, XFS_ILOCK_EXCL);
	error = xfs_trans_reserve_quota_nblks(tp, ip, blks, 0, rsvd ?
			XFS_QMOPT_RES_REGBLKS | XFS_QMOPT_FORCE_RES :
			XFS_QMOPT_RES_REGBLKS);
	if (error)
		goto trans_cancel;
	cancel_flags |= XFS_TRANS_ABORT;
	if (XFS_IFORK_Q(ip))
		goto trans_cancel;
	if (ip->i_d.di_aformat != XFS_DINODE_FMT_EXTENTS) {
		/*
		 * For inodes coming from pre-6.2 filesystems.
		 */
		ASSERT(ip->i_d.di_aformat == 0);
		ip->i_d.di_aformat = XFS_DINODE_FMT_EXTENTS;
	}
	ASSERT(ip->i_d.di_anextents == 0);

	xfs_trans_ijoin(tp, ip, 0);
	xfs_trans_log_inode(tp, ip, XFS_ILOG_CORE);

	switch (ip->i_d.di_format) {
	case XFS_DINODE_FMT_DEV:
		ip->i_d.di_forkoff = roundup(sizeof(xfs_dev_t), 8) >> 3;
		break;
	case XFS_DINODE_FMT_UUID:
		ip->i_d.di_forkoff = roundup(sizeof(uuid_t), 8) >> 3;
		break;
	case XFS_DINODE_FMT_LOCAL:
	case XFS_DINODE_FMT_EXTENTS:
	case XFS_DINODE_FMT_BTREE:
		ip->i_d.di_forkoff = xfs_attr_shortform_bytesfit(ip, size);
		if (!ip->i_d.di_forkoff)
			ip->i_d.di_forkoff = xfs_default_attroffset(ip) >> 3;
		else if (mp->m_flags & XFS_MOUNT_ATTR2)
			version = 2;
		break;
	default:
		ASSERT(0);
		error = XFS_ERROR(EINVAL);
		goto trans_cancel;
	}

	ASSERT(ip->i_afp == NULL);
	ip->i_afp = kmem_zone_zalloc(xfs_ifork_zone, KM_SLEEP);
	ip->i_afp->if_flags = XFS_IFEXTENTS;
	logflags = 0;
	xfs_bmap_init(&flist, &firstblock);
	switch (ip->i_d.di_format) {
	case XFS_DINODE_FMT_LOCAL:
		error = xfs_bmap_add_attrfork_local(tp, ip, &firstblock, &flist,
			&logflags);
		break;
	case XFS_DINODE_FMT_EXTENTS:
		error = xfs_bmap_add_attrfork_extents(tp, ip, &firstblock,
			&flist, &logflags);
		break;
	case XFS_DINODE_FMT_BTREE:
		error = xfs_bmap_add_attrfork_btree(tp, ip, &firstblock, &flist,
			&logflags);
		break;
	default:
		error = 0;
		break;
	}
	if (logflags)
		xfs_trans_log_inode(tp, ip, logflags);
	if (error)
		goto bmap_cancel;
	if (!xfs_sb_version_hasattr(&mp->m_sb) ||
	   (!xfs_sb_version_hasattr2(&mp->m_sb) && version == 2)) {
		__int64_t sbfields = 0;

		spin_lock(&mp->m_sb_lock);
		if (!xfs_sb_version_hasattr(&mp->m_sb)) {
			xfs_sb_version_addattr(&mp->m_sb);
			sbfields |= XFS_SB_VERSIONNUM;
		}
		if (!xfs_sb_version_hasattr2(&mp->m_sb) && version == 2) {
			xfs_sb_version_addattr2(&mp->m_sb);
			sbfields |= (XFS_SB_VERSIONNUM | XFS_SB_FEATURES2);
		}
		if (sbfields) {
			spin_unlock(&mp->m_sb_lock);
			xfs_mod_sb(tp, sbfields);
		} else
			spin_unlock(&mp->m_sb_lock);
	}

	error = xfs_bmap_finish(&tp, &flist, &committed);
	if (error)
		goto bmap_cancel;
	error = xfs_trans_commit(tp, XFS_TRANS_RELEASE_LOG_RES);
	xfs_iunlock(ip, XFS_ILOCK_EXCL);
	return error;

bmap_cancel:
	xfs_bmap_cancel(&flist);
trans_cancel:
	xfs_trans_cancel(tp, cancel_flags);
	xfs_iunlock(ip, XFS_ILOCK_EXCL);
	return error;
}

/*
 * Internal and external extent tree search functions.
 */

/*
 * Read in the extents to if_extents.
 * All inode fields are set up by caller, we just traverse the btree
 * and copy the records in. If the file system cannot contain unwritten
 * extents, the records are checked for no "state" flags.
 */
int					/* error */
xfs_bmap_read_extents(
	xfs_trans_t		*tp,	/* transaction pointer */
	xfs_inode_t		*ip,	/* incore inode */
	int			whichfork) /* data or attr fork */
{
	struct xfs_btree_block	*block;	/* current btree block */
	xfs_fsblock_t		bno;	/* block # of "block" */
	xfs_buf_t		*bp;	/* buffer for "block" */
	int			error;	/* error return value */
	xfs_exntfmt_t		exntf;	/* XFS_EXTFMT_NOSTATE, if checking */
	xfs_extnum_t		i, j;	/* index into the extents list */
	xfs_ifork_t		*ifp;	/* fork structure */
	int			level;	/* btree level, for checking */
	xfs_mount_t		*mp;	/* file system mount structure */
	__be64			*pp;	/* pointer to block address */
	/* REFERENCED */
	xfs_extnum_t		room;	/* number of entries there's room for */

	bno = NULLFSBLOCK;
	mp = ip->i_mount;
	ifp = XFS_IFORK_PTR(ip, whichfork);
	exntf = (whichfork != XFS_DATA_FORK) ? XFS_EXTFMT_NOSTATE :
					XFS_EXTFMT_INODE(ip);
	block = ifp->if_broot;
	/*
	 * Root level must use BMAP_BROOT_PTR_ADDR macro to get ptr out.
	 */
	level = be16_to_cpu(block->bb_level);
	ASSERT(level > 0);
	pp = XFS_BMAP_BROOT_PTR_ADDR(mp, block, 1, ifp->if_broot_bytes);
	bno = be64_to_cpu(*pp);
	ASSERT(bno != NULLDFSBNO);
	ASSERT(XFS_FSB_TO_AGNO(mp, bno) < mp->m_sb.sb_agcount);
	ASSERT(XFS_FSB_TO_AGBNO(mp, bno) < mp->m_sb.sb_agblocks);
	/*
	 * Go down the tree until leaf level is reached, following the first
	 * pointer (leftmost) at each level.
	 */
	while (level-- > 0) {
		error = xfs_btree_read_bufl(mp, tp, bno, 0, &bp,
				XFS_BMAP_BTREE_REF, &xfs_bmbt_buf_ops);
		if (error)
			return error;
		block = XFS_BUF_TO_BLOCK(bp);
		XFS_WANT_CORRUPTED_GOTO(
			xfs_bmap_sanity_check(mp, bp, level),
			error0);
		if (level == 0)
			break;
		pp = XFS_BMBT_PTR_ADDR(mp, block, 1, mp->m_bmap_dmxr[1]);
		bno = be64_to_cpu(*pp);
		XFS_WANT_CORRUPTED_GOTO(XFS_FSB_SANITY_CHECK(mp, bno), error0);
		xfs_trans_brelse(tp, bp);
	}
	/*
	 * Here with bp and block set to the leftmost leaf node in the tree.
	 */
	room = ifp->if_bytes / (uint)sizeof(xfs_bmbt_rec_t);
	i = 0;
	/*
	 * Loop over all leaf nodes.  Copy information to the extent records.
	 */
	for (;;) {
		xfs_bmbt_rec_t	*frp;
		xfs_fsblock_t	nextbno;
		xfs_extnum_t	num_recs;
		xfs_extnum_t	start;

		num_recs = xfs_btree_get_numrecs(block);
		if (unlikely(i + num_recs > room)) {
			ASSERT(i + num_recs <= room);
			xfs_warn(ip->i_mount,
				"corrupt dinode %Lu, (btree extents).",
				(unsigned long long) ip->i_ino);
			XFS_CORRUPTION_ERROR("xfs_bmap_read_extents(1)",
				XFS_ERRLEVEL_LOW, ip->i_mount, block);
			goto error0;
		}
		XFS_WANT_CORRUPTED_GOTO(
			xfs_bmap_sanity_check(mp, bp, 0),
			error0);
		/*
		 * Read-ahead the next leaf block, if any.
		 */
		nextbno = be64_to_cpu(block->bb_u.l.bb_rightsib);
		if (nextbno != NULLFSBLOCK)
			xfs_btree_reada_bufl(mp, nextbno, 1,
					     &xfs_bmbt_buf_ops);
		/*
		 * Copy records into the extent records.
		 */
		frp = XFS_BMBT_REC_ADDR(mp, block, 1);
		start = i;
		for (j = 0; j < num_recs; j++, i++, frp++) {
			xfs_bmbt_rec_host_t *trp = xfs_iext_get_ext(ifp, i);
			trp->l0 = be64_to_cpu(frp->l0);
			trp->l1 = be64_to_cpu(frp->l1);
		}
		if (exntf == XFS_EXTFMT_NOSTATE) {
			/*
			 * Check all attribute bmap btree records and
			 * any "older" data bmap btree records for a
			 * set bit in the "extent flag" position.
			 */
			if (unlikely(xfs_check_nostate_extents(ifp,
					start, num_recs))) {
				XFS_ERROR_REPORT("xfs_bmap_read_extents(2)",
						 XFS_ERRLEVEL_LOW,
						 ip->i_mount);
				goto error0;
			}
		}
		xfs_trans_brelse(tp, bp);
		bno = nextbno;
		/*
		 * If we've reached the end, stop.
		 */
		if (bno == NULLFSBLOCK)
			break;
		error = xfs_btree_read_bufl(mp, tp, bno, 0, &bp,
				XFS_BMAP_BTREE_REF, &xfs_bmbt_buf_ops);
		if (error)
			return error;
		block = XFS_BUF_TO_BLOCK(bp);
	}
	ASSERT(i == (ifp->if_bytes / (uint)sizeof(xfs_bmbt_rec_t)));
	ASSERT(i == XFS_IFORK_NEXTENTS(ip, whichfork));
	XFS_BMAP_TRACE_EXLIST(ip, i, whichfork);
	return 0;
error0:
	xfs_trans_brelse(tp, bp);
	return XFS_ERROR(EFSCORRUPTED);
}


/*
 * Search the extent records for the entry containing block bno.
 * If bno lies in a hole, point to the next entry.  If bno lies
 * past eof, *eofp will be set, and *prevp will contain the last
 * entry (null if none).  Else, *lastxp will be set to the index
 * of the found entry; *gotp will contain the entry.
 */
STATIC xfs_bmbt_rec_host_t *		/* pointer to found extent entry */
xfs_bmap_search_multi_extents(
	xfs_ifork_t	*ifp,		/* inode fork pointer */
	xfs_fileoff_t	bno,		/* block number searched for */
	int		*eofp,		/* out: end of file found */
	xfs_extnum_t	*lastxp,	/* out: last extent index */
	xfs_bmbt_irec_t	*gotp,		/* out: extent entry found */
	xfs_bmbt_irec_t	*prevp)		/* out: previous extent entry found */
{
	xfs_bmbt_rec_host_t *ep;		/* extent record pointer */
	xfs_extnum_t	lastx;		/* last extent index */

	/*
	 * Initialize the extent entry structure to catch access to
	 * uninitialized br_startblock field.
	 */
	gotp->br_startoff = 0xffa5a5a5a5a5a5a5LL;
	gotp->br_blockcount = 0xa55a5a5a5a5a5a5aLL;
	gotp->br_state = XFS_EXT_INVALID;
#if XFS_BIG_BLKNOS
	gotp->br_startblock = 0xffffa5a5a5a5a5a5LL;
#else
	gotp->br_startblock = 0xffffa5a5;
#endif
	prevp->br_startoff = NULLFILEOFF;

	ep = xfs_iext_bno_to_ext(ifp, bno, &lastx);
	if (lastx > 0) {
		xfs_bmbt_get_all(xfs_iext_get_ext(ifp, lastx - 1), prevp);
	}
	if (lastx < (ifp->if_bytes / (uint)sizeof(xfs_bmbt_rec_t))) {
		xfs_bmbt_get_all(ep, gotp);
		*eofp = 0;
	} else {
		if (lastx > 0) {
			*gotp = *prevp;
		}
		*eofp = 1;
		ep = NULL;
	}
	*lastxp = lastx;
	return ep;
}

/*
 * Search the extents list for the inode, for the extent containing bno.
 * If bno lies in a hole, point to the next entry.  If bno lies past eof,
 * *eofp will be set, and *prevp will contain the last entry (null if none).
 * Else, *lastxp will be set to the index of the found
 * entry; *gotp will contain the entry.
 */
STATIC xfs_bmbt_rec_host_t *                 /* pointer to found extent entry */
xfs_bmap_search_extents(
	xfs_inode_t     *ip,            /* incore inode pointer */
	xfs_fileoff_t   bno,            /* block number searched for */
	int             fork,      	/* data or attr fork */
	int             *eofp,          /* out: end of file found */
	xfs_extnum_t    *lastxp,        /* out: last extent index */
	xfs_bmbt_irec_t *gotp,          /* out: extent entry found */
	xfs_bmbt_irec_t *prevp)         /* out: previous extent entry found */
{
	xfs_ifork_t	*ifp;		/* inode fork pointer */
	xfs_bmbt_rec_host_t  *ep;            /* extent record pointer */

	XFS_STATS_INC(xs_look_exlist);
	ifp = XFS_IFORK_PTR(ip, fork);

	ep = xfs_bmap_search_multi_extents(ifp, bno, eofp, lastxp, gotp, prevp);

	if (unlikely(!(gotp->br_startblock) && (*lastxp != NULLEXTNUM) &&
		     !(XFS_IS_REALTIME_INODE(ip) && fork == XFS_DATA_FORK))) {
		xfs_alert_tag(ip->i_mount, XFS_PTAG_FSBLOCK_ZERO,
				"Access to block zero in inode %llu "
				"start_block: %llx start_off: %llx "
				"blkcnt: %llx extent-state: %x lastx: %x",
			(unsigned long long)ip->i_ino,
			(unsigned long long)gotp->br_startblock,
			(unsigned long long)gotp->br_startoff,
			(unsigned long long)gotp->br_blockcount,
			gotp->br_state, *lastxp);
		*lastxp = NULLEXTNUM;
		*eofp = 1;
		return NULL;
	}
	return ep;
}

/*
 * Returns the file-relative block number of the first unused block(s)
 * in the file with at least "len" logically contiguous blocks free.
 * This is the lowest-address hole if the file has holes, else the first block
 * past the end of file.
 * Return 0 if the file is currently local (in-inode).
 */
int						/* error */
xfs_bmap_first_unused(
	xfs_trans_t	*tp,			/* transaction pointer */
	xfs_inode_t	*ip,			/* incore inode */
	xfs_extlen_t	len,			/* size of hole to find */
	xfs_fileoff_t	*first_unused,		/* unused block */
	int		whichfork)		/* data or attr fork */
{
	int		error;			/* error return value */
	int		idx;			/* extent record index */
	xfs_ifork_t	*ifp;			/* inode fork pointer */
	xfs_fileoff_t	lastaddr;		/* last block number seen */
	xfs_fileoff_t	lowest;			/* lowest useful block */
	xfs_fileoff_t	max;			/* starting useful block */
	xfs_fileoff_t	off;			/* offset for this block */
	xfs_extnum_t	nextents;		/* number of extent entries */

	ASSERT(XFS_IFORK_FORMAT(ip, whichfork) == XFS_DINODE_FMT_BTREE ||
	       XFS_IFORK_FORMAT(ip, whichfork) == XFS_DINODE_FMT_EXTENTS ||
	       XFS_IFORK_FORMAT(ip, whichfork) == XFS_DINODE_FMT_LOCAL);
	if (XFS_IFORK_FORMAT(ip, whichfork) == XFS_DINODE_FMT_LOCAL) {
		*first_unused = 0;
		return 0;
	}
	ifp = XFS_IFORK_PTR(ip, whichfork);
	if (!(ifp->if_flags & XFS_IFEXTENTS) &&
	    (error = xfs_iread_extents(tp, ip, whichfork)))
		return error;
	lowest = *first_unused;
	nextents = ifp->if_bytes / (uint)sizeof(xfs_bmbt_rec_t);
	for (idx = 0, lastaddr = 0, max = lowest; idx < nextents; idx++) {
		xfs_bmbt_rec_host_t *ep = xfs_iext_get_ext(ifp, idx);
		off = xfs_bmbt_get_startoff(ep);
		/*
		 * See if the hole before this extent will work.
		 */
		if (off >= lowest + len && off - max >= len) {
			*first_unused = max;
			return 0;
		}
		lastaddr = off + xfs_bmbt_get_blockcount(ep);
		max = XFS_FILEOFF_MAX(lastaddr, lowest);
	}
	*first_unused = max;
	return 0;
}

/*
 * Returns the file-relative block number of the last block - 1 before
 * last_block (input value) in the file.
 * This is not based on i_size, it is based on the extent records.
 * Returns 0 for local files, as they do not have extent records.
 */
int						/* error */
xfs_bmap_last_before(
	xfs_trans_t	*tp,			/* transaction pointer */
	xfs_inode_t	*ip,			/* incore inode */
	xfs_fileoff_t	*last_block,		/* last block */
	int		whichfork)		/* data or attr fork */
{
	xfs_fileoff_t	bno;			/* input file offset */
	int		eof;			/* hit end of file */
	xfs_bmbt_rec_host_t *ep;		/* pointer to last extent */
	int		error;			/* error return value */
	xfs_bmbt_irec_t	got;			/* current extent value */
	xfs_ifork_t	*ifp;			/* inode fork pointer */
	xfs_extnum_t	lastx;			/* last extent used */
	xfs_bmbt_irec_t	prev;			/* previous extent value */

	if (XFS_IFORK_FORMAT(ip, whichfork) != XFS_DINODE_FMT_BTREE &&
	    XFS_IFORK_FORMAT(ip, whichfork) != XFS_DINODE_FMT_EXTENTS &&
	    XFS_IFORK_FORMAT(ip, whichfork) != XFS_DINODE_FMT_LOCAL)
	       return XFS_ERROR(EIO);
	if (XFS_IFORK_FORMAT(ip, whichfork) == XFS_DINODE_FMT_LOCAL) {
		*last_block = 0;
		return 0;
	}
	ifp = XFS_IFORK_PTR(ip, whichfork);
	if (!(ifp->if_flags & XFS_IFEXTENTS) &&
	    (error = xfs_iread_extents(tp, ip, whichfork)))
		return error;
	bno = *last_block - 1;
	ep = xfs_bmap_search_extents(ip, bno, whichfork, &eof, &lastx, &got,
		&prev);
	if (eof || xfs_bmbt_get_startoff(ep) > bno) {
		if (prev.br_startoff == NULLFILEOFF)
			*last_block = 0;
		else
			*last_block = prev.br_startoff + prev.br_blockcount;
	}
	/*
	 * Otherwise *last_block is already the right answer.
	 */
	return 0;
}

int
xfs_bmap_last_extent(
	struct xfs_trans	*tp,
	struct xfs_inode	*ip,
	int			whichfork,
	struct xfs_bmbt_irec	*rec,
	int			*is_empty)
{
	struct xfs_ifork	*ifp = XFS_IFORK_PTR(ip, whichfork);
	int			error;
	int			nextents;

	if (!(ifp->if_flags & XFS_IFEXTENTS)) {
		error = xfs_iread_extents(tp, ip, whichfork);
		if (error)
			return error;
	}

	nextents = ifp->if_bytes / sizeof(xfs_bmbt_rec_t);
	if (nextents == 0) {
		*is_empty = 1;
		return 0;
	}

	xfs_bmbt_get_all(xfs_iext_get_ext(ifp, nextents - 1), rec);
	*is_empty = 0;
	return 0;
}

/*
 * Check the last inode extent to determine whether this allocation will result
 * in blocks being allocated at the end of the file. When we allocate new data
 * blocks at the end of the file which do not start at the previous data block,
 * we will try to align the new blocks at stripe unit boundaries.
 *
 * Returns 1 in bma->aeof if the file (fork) is empty as any new write will be
 * at, or past the EOF.
 */
STATIC int
xfs_bmap_isaeof(
	struct xfs_bmalloca	*bma,
	int			whichfork)
{
	struct xfs_bmbt_irec	rec;
	int			is_empty;
	int			error;

	bma->aeof = 0;
	error = xfs_bmap_last_extent(NULL, bma->ip, whichfork, &rec,
				     &is_empty);
	if (error)
		return error;

	if (is_empty) {
		bma->aeof = 1;
		return 0;
	}

	/*
	 * Check if we are allocation or past the last extent, or at least into
	 * the last delayed allocated extent.
	 */
	bma->aeof = bma->offset >= rec.br_startoff + rec.br_blockcount ||
		(bma->offset >= rec.br_startoff &&
		 isnullstartblock(rec.br_startblock));
	return 0;
}

/*
 * Returns the file-relative block number of the first block past eof in
 * the file.  This is not based on i_size, it is based on the extent records.
 * Returns 0 for local files, as they do not have extent records.
 */
int
xfs_bmap_last_offset(
	struct xfs_trans	*tp,
	struct xfs_inode	*ip,
	xfs_fileoff_t		*last_block,
	int			whichfork)
{
	struct xfs_bmbt_irec	rec;
	int			is_empty;
	int			error;

	*last_block = 0;

	if (XFS_IFORK_FORMAT(ip, whichfork) == XFS_DINODE_FMT_LOCAL)
		return 0;

	if (XFS_IFORK_FORMAT(ip, whichfork) != XFS_DINODE_FMT_BTREE &&
	    XFS_IFORK_FORMAT(ip, whichfork) != XFS_DINODE_FMT_EXTENTS)
	       return XFS_ERROR(EIO);

	error = xfs_bmap_last_extent(NULL, ip, whichfork, &rec, &is_empty);
	if (error || is_empty)
		return error;

	*last_block = rec.br_startoff + rec.br_blockcount;
	return 0;
}

/*
 * Returns whether the selected fork of the inode has exactly one
 * block or not.  For the data fork we check this matches di_size,
 * implying the file's range is 0..bsize-1.
 */
int					/* 1=>1 block, 0=>otherwise */
xfs_bmap_one_block(
	xfs_inode_t	*ip,		/* incore inode */
	int		whichfork)	/* data or attr fork */
{
	xfs_bmbt_rec_host_t *ep;	/* ptr to fork's extent */
	xfs_ifork_t	*ifp;		/* inode fork pointer */
	int		rval;		/* return value */
	xfs_bmbt_irec_t	s;		/* internal version of extent */

#ifndef DEBUG
	if (whichfork == XFS_DATA_FORK)
		return XFS_ISIZE(ip) == ip->i_mount->m_sb.sb_blocksize;
#endif	/* !DEBUG */
	if (XFS_IFORK_NEXTENTS(ip, whichfork) != 1)
		return 0;
	if (XFS_IFORK_FORMAT(ip, whichfork) != XFS_DINODE_FMT_EXTENTS)
		return 0;
	ifp = XFS_IFORK_PTR(ip, whichfork);
	ASSERT(ifp->if_flags & XFS_IFEXTENTS);
	ep = xfs_iext_get_ext(ifp, 0);
	xfs_bmbt_get_all(ep, &s);
	rval = s.br_startoff == 0 && s.br_blockcount == 1;
	if (rval && whichfork == XFS_DATA_FORK)
		ASSERT(XFS_ISIZE(ip) == ip->i_mount->m_sb.sb_blocksize);
	return rval;
}

/*
 * Extent tree manipulation functions used during allocation.
 */

/*
 * Convert a delayed allocation to a real allocation.
 */
STATIC int				/* error */
xfs_bmap_add_extent_delay_real(
	struct xfs_bmalloca	*bma)
{
	struct xfs_bmbt_irec	*new = &bma->got;
	int			diff;	/* temp value */
	xfs_bmbt_rec_host_t	*ep;	/* extent entry for idx */
	int			error;	/* error return value */
	int			i;	/* temp state */
	xfs_ifork_t		*ifp;	/* inode fork pointer */
	xfs_fileoff_t		new_endoff;	/* end offset of new entry */
	xfs_bmbt_irec_t		r[3];	/* neighbor extent entries */
					/* left is 0, right is 1, prev is 2 */
	int			rval=0;	/* return value (logging flags) */
	int			state = 0;/* state bits, accessed thru macros */
	xfs_filblks_t		da_new; /* new count del alloc blocks used */
	xfs_filblks_t		da_old; /* old count del alloc blocks used */
	xfs_filblks_t		temp=0;	/* value for da_new calculations */
	xfs_filblks_t		temp2=0;/* value for da_new calculations */
	int			tmp_rval;	/* partial logging flags */

	ifp = XFS_IFORK_PTR(bma->ip, XFS_DATA_FORK);

	ASSERT(bma->idx >= 0);
	ASSERT(bma->idx <= ifp->if_bytes / sizeof(struct xfs_bmbt_rec));
	ASSERT(!isnullstartblock(new->br_startblock));
	ASSERT(!bma->cur ||
	       (bma->cur->bc_private.b.flags & XFS_BTCUR_BPRV_WASDEL));

	XFS_STATS_INC(xs_add_exlist);

#define	LEFT		r[0]
#define	RIGHT		r[1]
#define	PREV		r[2]

	/*
	 * Set up a bunch of variables to make the tests simpler.
	 */
	ep = xfs_iext_get_ext(ifp, bma->idx);
	xfs_bmbt_get_all(ep, &PREV);
	new_endoff = new->br_startoff + new->br_blockcount;
	ASSERT(PREV.br_startoff <= new->br_startoff);
	ASSERT(PREV.br_startoff + PREV.br_blockcount >= new_endoff);

	da_old = startblockval(PREV.br_startblock);
	da_new = 0;

	/*
	 * Set flags determining what part of the previous delayed allocation
	 * extent is being replaced by a real allocation.
	 */
	if (PREV.br_startoff == new->br_startoff)
		state |= BMAP_LEFT_FILLING;
	if (PREV.br_startoff + PREV.br_blockcount == new_endoff)
		state |= BMAP_RIGHT_FILLING;

	/*
	 * Check and set flags if this segment has a left neighbor.
	 * Don't set contiguous if the combined extent would be too large.
	 */
	if (bma->idx > 0) {
		state |= BMAP_LEFT_VALID;
		xfs_bmbt_get_all(xfs_iext_get_ext(ifp, bma->idx - 1), &LEFT);

		if (isnullstartblock(LEFT.br_startblock))
			state |= BMAP_LEFT_DELAY;
	}

	if ((state & BMAP_LEFT_VALID) && !(state & BMAP_LEFT_DELAY) &&
	    LEFT.br_startoff + LEFT.br_blockcount == new->br_startoff &&
	    LEFT.br_startblock + LEFT.br_blockcount == new->br_startblock &&
	    LEFT.br_state == new->br_state &&
	    LEFT.br_blockcount + new->br_blockcount <= MAXEXTLEN)
		state |= BMAP_LEFT_CONTIG;

	/*
	 * Check and set flags if this segment has a right neighbor.
	 * Don't set contiguous if the combined extent would be too large.
	 * Also check for all-three-contiguous being too large.
	 */
	if (bma->idx < bma->ip->i_df.if_bytes / (uint)sizeof(xfs_bmbt_rec_t) - 1) {
		state |= BMAP_RIGHT_VALID;
		xfs_bmbt_get_all(xfs_iext_get_ext(ifp, bma->idx + 1), &RIGHT);

		if (isnullstartblock(RIGHT.br_startblock))
			state |= BMAP_RIGHT_DELAY;
	}

	if ((state & BMAP_RIGHT_VALID) && !(state & BMAP_RIGHT_DELAY) &&
	    new_endoff == RIGHT.br_startoff &&
	    new->br_startblock + new->br_blockcount == RIGHT.br_startblock &&
	    new->br_state == RIGHT.br_state &&
	    new->br_blockcount + RIGHT.br_blockcount <= MAXEXTLEN &&
	    ((state & (BMAP_LEFT_CONTIG | BMAP_LEFT_FILLING |
		       BMAP_RIGHT_FILLING)) !=
		      (BMAP_LEFT_CONTIG | BMAP_LEFT_FILLING |
		       BMAP_RIGHT_FILLING) ||
	     LEFT.br_blockcount + new->br_blockcount + RIGHT.br_blockcount
			<= MAXEXTLEN))
		state |= BMAP_RIGHT_CONTIG;

	error = 0;
	/*
	 * Switch out based on the FILLING and CONTIG state bits.
	 */
	switch (state & (BMAP_LEFT_FILLING | BMAP_LEFT_CONTIG |
			 BMAP_RIGHT_FILLING | BMAP_RIGHT_CONTIG)) {
	case BMAP_LEFT_FILLING | BMAP_LEFT_CONTIG |
	     BMAP_RIGHT_FILLING | BMAP_RIGHT_CONTIG:
		/*
		 * Filling in all of a previously delayed allocation extent.
		 * The left and right neighbors are both contiguous with new.
		 */
		bma->idx--;
		trace_xfs_bmap_pre_update(bma->ip, bma->idx, state, _THIS_IP_);
		xfs_bmbt_set_blockcount(xfs_iext_get_ext(ifp, bma->idx),
			LEFT.br_blockcount + PREV.br_blockcount +
			RIGHT.br_blockcount);
		trace_xfs_bmap_post_update(bma->ip, bma->idx, state, _THIS_IP_);

		xfs_iext_remove(bma->ip, bma->idx + 1, 2, state);
		bma->ip->i_d.di_nextents--;
		if (bma->cur == NULL)
			rval = XFS_ILOG_CORE | XFS_ILOG_DEXT;
		else {
			rval = XFS_ILOG_CORE;
			error = xfs_bmbt_lookup_eq(bma->cur, RIGHT.br_startoff,
					RIGHT.br_startblock,
					RIGHT.br_blockcount, &i);
			if (error)
				goto done;
			XFS_WANT_CORRUPTED_GOTO(i == 1, done);
			error = xfs_btree_delete(bma->cur, &i);
			if (error)
				goto done;
			XFS_WANT_CORRUPTED_GOTO(i == 1, done);
			error = xfs_btree_decrement(bma->cur, 0, &i);
			if (error)
				goto done;
			XFS_WANT_CORRUPTED_GOTO(i == 1, done);
			error = xfs_bmbt_update(bma->cur, LEFT.br_startoff,
					LEFT.br_startblock,
					LEFT.br_blockcount +
					PREV.br_blockcount +
					RIGHT.br_blockcount, LEFT.br_state);
			if (error)
				goto done;
		}
		break;

	case BMAP_LEFT_FILLING | BMAP_RIGHT_FILLING | BMAP_LEFT_CONTIG:
		/*
		 * Filling in all of a previously delayed allocation extent.
		 * The left neighbor is contiguous, the right is not.
		 */
		bma->idx--;

		trace_xfs_bmap_pre_update(bma->ip, bma->idx, state, _THIS_IP_);
		xfs_bmbt_set_blockcount(xfs_iext_get_ext(ifp, bma->idx),
			LEFT.br_blockcount + PREV.br_blockcount);
		trace_xfs_bmap_post_update(bma->ip, bma->idx, state, _THIS_IP_);

		xfs_iext_remove(bma->ip, bma->idx + 1, 1, state);
		if (bma->cur == NULL)
			rval = XFS_ILOG_DEXT;
		else {
			rval = 0;
			error = xfs_bmbt_lookup_eq(bma->cur, LEFT.br_startoff,
					LEFT.br_startblock, LEFT.br_blockcount,
					&i);
			if (error)
				goto done;
			XFS_WANT_CORRUPTED_GOTO(i == 1, done);
			error = xfs_bmbt_update(bma->cur, LEFT.br_startoff,
					LEFT.br_startblock,
					LEFT.br_blockcount +
					PREV.br_blockcount, LEFT.br_state);
			if (error)
				goto done;
		}
		break;

	case BMAP_LEFT_FILLING | BMAP_RIGHT_FILLING | BMAP_RIGHT_CONTIG:
		/*
		 * Filling in all of a previously delayed allocation extent.
		 * The right neighbor is contiguous, the left is not.
		 */
		trace_xfs_bmap_pre_update(bma->ip, bma->idx, state, _THIS_IP_);
		xfs_bmbt_set_startblock(ep, new->br_startblock);
		xfs_bmbt_set_blockcount(ep,
			PREV.br_blockcount + RIGHT.br_blockcount);
		trace_xfs_bmap_post_update(bma->ip, bma->idx, state, _THIS_IP_);

		xfs_iext_remove(bma->ip, bma->idx + 1, 1, state);
		if (bma->cur == NULL)
			rval = XFS_ILOG_DEXT;
		else {
			rval = 0;
			error = xfs_bmbt_lookup_eq(bma->cur, RIGHT.br_startoff,
					RIGHT.br_startblock,
					RIGHT.br_blockcount, &i);
			if (error)
				goto done;
			XFS_WANT_CORRUPTED_GOTO(i == 1, done);
			error = xfs_bmbt_update(bma->cur, PREV.br_startoff,
					new->br_startblock,
					PREV.br_blockcount +
					RIGHT.br_blockcount, PREV.br_state);
			if (error)
				goto done;
		}
		break;

	case BMAP_LEFT_FILLING | BMAP_RIGHT_FILLING:
		/*
		 * Filling in all of a previously delayed allocation extent.
		 * Neither the left nor right neighbors are contiguous with
		 * the new one.
		 */
		trace_xfs_bmap_pre_update(bma->ip, bma->idx, state, _THIS_IP_);
		xfs_bmbt_set_startblock(ep, new->br_startblock);
		trace_xfs_bmap_post_update(bma->ip, bma->idx, state, _THIS_IP_);

		bma->ip->i_d.di_nextents++;
		if (bma->cur == NULL)
			rval = XFS_ILOG_CORE | XFS_ILOG_DEXT;
		else {
			rval = XFS_ILOG_CORE;
			error = xfs_bmbt_lookup_eq(bma->cur, new->br_startoff,
					new->br_startblock, new->br_blockcount,
					&i);
			if (error)
				goto done;
			XFS_WANT_CORRUPTED_GOTO(i == 0, done);
			bma->cur->bc_rec.b.br_state = XFS_EXT_NORM;
			error = xfs_btree_insert(bma->cur, &i);
			if (error)
				goto done;
			XFS_WANT_CORRUPTED_GOTO(i == 1, done);
		}
		break;

	case BMAP_LEFT_FILLING | BMAP_LEFT_CONTIG:
		/*
		 * Filling in the first part of a previous delayed allocation.
		 * The left neighbor is contiguous.
		 */
		trace_xfs_bmap_pre_update(bma->ip, bma->idx - 1, state, _THIS_IP_);
		xfs_bmbt_set_blockcount(xfs_iext_get_ext(ifp, bma->idx - 1),
			LEFT.br_blockcount + new->br_blockcount);
		xfs_bmbt_set_startoff(ep,
			PREV.br_startoff + new->br_blockcount);
		trace_xfs_bmap_post_update(bma->ip, bma->idx - 1, state, _THIS_IP_);

		temp = PREV.br_blockcount - new->br_blockcount;
		trace_xfs_bmap_pre_update(bma->ip, bma->idx, state, _THIS_IP_);
		xfs_bmbt_set_blockcount(ep, temp);
		if (bma->cur == NULL)
			rval = XFS_ILOG_DEXT;
		else {
			rval = 0;
			error = xfs_bmbt_lookup_eq(bma->cur, LEFT.br_startoff,
					LEFT.br_startblock, LEFT.br_blockcount,
					&i);
			if (error)
				goto done;
			XFS_WANT_CORRUPTED_GOTO(i == 1, done);
			error = xfs_bmbt_update(bma->cur, LEFT.br_startoff,
					LEFT.br_startblock,
					LEFT.br_blockcount +
					new->br_blockcount,
					LEFT.br_state);
			if (error)
				goto done;
		}
		da_new = XFS_FILBLKS_MIN(xfs_bmap_worst_indlen(bma->ip, temp),
			startblockval(PREV.br_startblock));
		xfs_bmbt_set_startblock(ep, nullstartblock(da_new));
		trace_xfs_bmap_post_update(bma->ip, bma->idx, state, _THIS_IP_);

		bma->idx--;
		break;

	case BMAP_LEFT_FILLING:
		/*
		 * Filling in the first part of a previous delayed allocation.
		 * The left neighbor is not contiguous.
		 */
		trace_xfs_bmap_pre_update(bma->ip, bma->idx, state, _THIS_IP_);
		xfs_bmbt_set_startoff(ep, new_endoff);
		temp = PREV.br_blockcount - new->br_blockcount;
		xfs_bmbt_set_blockcount(ep, temp);
		xfs_iext_insert(bma->ip, bma->idx, 1, new, state);
		bma->ip->i_d.di_nextents++;
		if (bma->cur == NULL)
			rval = XFS_ILOG_CORE | XFS_ILOG_DEXT;
		else {
			rval = XFS_ILOG_CORE;
			error = xfs_bmbt_lookup_eq(bma->cur, new->br_startoff,
					new->br_startblock, new->br_blockcount,
					&i);
			if (error)
				goto done;
			XFS_WANT_CORRUPTED_GOTO(i == 0, done);
			bma->cur->bc_rec.b.br_state = XFS_EXT_NORM;
			error = xfs_btree_insert(bma->cur, &i);
			if (error)
				goto done;
			XFS_WANT_CORRUPTED_GOTO(i == 1, done);
		}

		if (xfs_bmap_needs_btree(bma->ip, XFS_DATA_FORK)) {
			error = xfs_bmap_extents_to_btree(bma->tp, bma->ip,
					bma->firstblock, bma->flist,
					&bma->cur, 1, &tmp_rval, XFS_DATA_FORK);
			rval |= tmp_rval;
			if (error)
				goto done;
		}
		da_new = XFS_FILBLKS_MIN(xfs_bmap_worst_indlen(bma->ip, temp),
			startblockval(PREV.br_startblock) -
			(bma->cur ? bma->cur->bc_private.b.allocated : 0));
		ep = xfs_iext_get_ext(ifp, bma->idx + 1);
		xfs_bmbt_set_startblock(ep, nullstartblock(da_new));
		trace_xfs_bmap_post_update(bma->ip, bma->idx + 1, state, _THIS_IP_);
		break;

	case BMAP_RIGHT_FILLING | BMAP_RIGHT_CONTIG:
		/*
		 * Filling in the last part of a previous delayed allocation.
		 * The right neighbor is contiguous with the new allocation.
		 */
		temp = PREV.br_blockcount - new->br_blockcount;
		trace_xfs_bmap_pre_update(bma->ip, bma->idx + 1, state, _THIS_IP_);
		xfs_bmbt_set_blockcount(ep, temp);
		xfs_bmbt_set_allf(xfs_iext_get_ext(ifp, bma->idx + 1),
			new->br_startoff, new->br_startblock,
			new->br_blockcount + RIGHT.br_blockcount,
			RIGHT.br_state);
		trace_xfs_bmap_post_update(bma->ip, bma->idx + 1, state, _THIS_IP_);
		if (bma->cur == NULL)
			rval = XFS_ILOG_DEXT;
		else {
			rval = 0;
			error = xfs_bmbt_lookup_eq(bma->cur, RIGHT.br_startoff,
					RIGHT.br_startblock,
					RIGHT.br_blockcount, &i);
			if (error)
				goto done;
			XFS_WANT_CORRUPTED_GOTO(i == 1, done);
			error = xfs_bmbt_update(bma->cur, new->br_startoff,
					new->br_startblock,
					new->br_blockcount +
					RIGHT.br_blockcount,
					RIGHT.br_state);
			if (error)
				goto done;
		}

		da_new = XFS_FILBLKS_MIN(xfs_bmap_worst_indlen(bma->ip, temp),
			startblockval(PREV.br_startblock));
		trace_xfs_bmap_pre_update(bma->ip, bma->idx, state, _THIS_IP_);
		xfs_bmbt_set_startblock(ep, nullstartblock(da_new));
		trace_xfs_bmap_post_update(bma->ip, bma->idx, state, _THIS_IP_);

		bma->idx++;
		break;

	case BMAP_RIGHT_FILLING:
		/*
		 * Filling in the last part of a previous delayed allocation.
		 * The right neighbor is not contiguous.
		 */
		temp = PREV.br_blockcount - new->br_blockcount;
		trace_xfs_bmap_pre_update(bma->ip, bma->idx, state, _THIS_IP_);
		xfs_bmbt_set_blockcount(ep, temp);
		xfs_iext_insert(bma->ip, bma->idx + 1, 1, new, state);
		bma->ip->i_d.di_nextents++;
		if (bma->cur == NULL)
			rval = XFS_ILOG_CORE | XFS_ILOG_DEXT;
		else {
			rval = XFS_ILOG_CORE;
			error = xfs_bmbt_lookup_eq(bma->cur, new->br_startoff,
					new->br_startblock, new->br_blockcount,
					&i);
			if (error)
				goto done;
			XFS_WANT_CORRUPTED_GOTO(i == 0, done);
			bma->cur->bc_rec.b.br_state = XFS_EXT_NORM;
			error = xfs_btree_insert(bma->cur, &i);
			if (error)
				goto done;
			XFS_WANT_CORRUPTED_GOTO(i == 1, done);
		}

		if (xfs_bmap_needs_btree(bma->ip, XFS_DATA_FORK)) {
			error = xfs_bmap_extents_to_btree(bma->tp, bma->ip,
				bma->firstblock, bma->flist, &bma->cur, 1,
				&tmp_rval, XFS_DATA_FORK);
			rval |= tmp_rval;
			if (error)
				goto done;
		}
		da_new = XFS_FILBLKS_MIN(xfs_bmap_worst_indlen(bma->ip, temp),
			startblockval(PREV.br_startblock) -
			(bma->cur ? bma->cur->bc_private.b.allocated : 0));
		ep = xfs_iext_get_ext(ifp, bma->idx);
		xfs_bmbt_set_startblock(ep, nullstartblock(da_new));
		trace_xfs_bmap_post_update(bma->ip, bma->idx, state, _THIS_IP_);

		bma->idx++;
		break;

	case 0:
		/*
		 * Filling in the middle part of a previous delayed allocation.
		 * Contiguity is impossible here.
		 * This case is avoided almost all the time.
		 *
		 * We start with a delayed allocation:
		 *
		 * +ddddddddddddddddddddddddddddddddddddddddddddddddddddddd+
		 *  PREV @ idx
		 *
	         * and we are allocating:
		 *                     +rrrrrrrrrrrrrrrrr+
		 *			      new
		 *
		 * and we set it up for insertion as:
		 * +ddddddddddddddddddd+rrrrrrrrrrrrrrrrr+ddddddddddddddddd+
		 *                            new
		 *  PREV @ idx          LEFT              RIGHT
		 *                      inserted at idx + 1
		 */
		temp = new->br_startoff - PREV.br_startoff;
		temp2 = PREV.br_startoff + PREV.br_blockcount - new_endoff;
		trace_xfs_bmap_pre_update(bma->ip, bma->idx, 0, _THIS_IP_);
		xfs_bmbt_set_blockcount(ep, temp);	/* truncate PREV */
		LEFT = *new;
		RIGHT.br_state = PREV.br_state;
		RIGHT.br_startblock = nullstartblock(
				(int)xfs_bmap_worst_indlen(bma->ip, temp2));
		RIGHT.br_startoff = new_endoff;
		RIGHT.br_blockcount = temp2;
		/* insert LEFT (r[0]) and RIGHT (r[1]) at the same time */
		xfs_iext_insert(bma->ip, bma->idx + 1, 2, &LEFT, state);
		bma->ip->i_d.di_nextents++;
		if (bma->cur == NULL)
			rval = XFS_ILOG_CORE | XFS_ILOG_DEXT;
		else {
			rval = XFS_ILOG_CORE;
			error = xfs_bmbt_lookup_eq(bma->cur, new->br_startoff,
					new->br_startblock, new->br_blockcount,
					&i);
			if (error)
				goto done;
			XFS_WANT_CORRUPTED_GOTO(i == 0, done);
			bma->cur->bc_rec.b.br_state = XFS_EXT_NORM;
			error = xfs_btree_insert(bma->cur, &i);
			if (error)
				goto done;
			XFS_WANT_CORRUPTED_GOTO(i == 1, done);
		}

		if (xfs_bmap_needs_btree(bma->ip, XFS_DATA_FORK)) {
			error = xfs_bmap_extents_to_btree(bma->tp, bma->ip,
					bma->firstblock, bma->flist, &bma->cur,
					1, &tmp_rval, XFS_DATA_FORK);
			rval |= tmp_rval;
			if (error)
				goto done;
		}
		temp = xfs_bmap_worst_indlen(bma->ip, temp);
		temp2 = xfs_bmap_worst_indlen(bma->ip, temp2);
		diff = (int)(temp + temp2 - startblockval(PREV.br_startblock) -
			(bma->cur ? bma->cur->bc_private.b.allocated : 0));
		if (diff > 0) {
			error = xfs_icsb_modify_counters(bma->ip->i_mount,
					XFS_SBS_FDBLOCKS,
					-((int64_t)diff), 0);
			ASSERT(!error);
			if (error)
				goto done;
		}

		ep = xfs_iext_get_ext(ifp, bma->idx);
		xfs_bmbt_set_startblock(ep, nullstartblock((int)temp));
		trace_xfs_bmap_post_update(bma->ip, bma->idx, state, _THIS_IP_);
		trace_xfs_bmap_pre_update(bma->ip, bma->idx + 2, state, _THIS_IP_);
		xfs_bmbt_set_startblock(xfs_iext_get_ext(ifp, bma->idx + 2),
			nullstartblock((int)temp2));
		trace_xfs_bmap_post_update(bma->ip, bma->idx + 2, state, _THIS_IP_);

		bma->idx++;
		da_new = temp + temp2;
		break;

	case BMAP_LEFT_FILLING | BMAP_LEFT_CONTIG | BMAP_RIGHT_CONTIG:
	case BMAP_RIGHT_FILLING | BMAP_LEFT_CONTIG | BMAP_RIGHT_CONTIG:
	case BMAP_LEFT_FILLING | BMAP_RIGHT_CONTIG:
	case BMAP_RIGHT_FILLING | BMAP_LEFT_CONTIG:
	case BMAP_LEFT_CONTIG | BMAP_RIGHT_CONTIG:
	case BMAP_LEFT_CONTIG:
	case BMAP_RIGHT_CONTIG:
		/*
		 * These cases are all impossible.
		 */
		ASSERT(0);
	}

	/* convert to a btree if necessary */
	if (xfs_bmap_needs_btree(bma->ip, XFS_DATA_FORK)) {
		int	tmp_logflags;	/* partial log flag return val */

		ASSERT(bma->cur == NULL);
		error = xfs_bmap_extents_to_btree(bma->tp, bma->ip,
				bma->firstblock, bma->flist, &bma->cur,
				da_old > 0, &tmp_logflags, XFS_DATA_FORK);
		bma->logflags |= tmp_logflags;
		if (error)
			goto done;
	}

	/* adjust for changes in reserved delayed indirect blocks */
	if (da_old || da_new) {
		temp = da_new;
		if (bma->cur)
			temp += bma->cur->bc_private.b.allocated;
		ASSERT(temp <= da_old);
		if (temp < da_old)
			xfs_icsb_modify_counters(bma->ip->i_mount,
					XFS_SBS_FDBLOCKS,
					(int64_t)(da_old - temp), 0);
	}

	/* clear out the allocated field, done with it now in any case. */
	if (bma->cur)
		bma->cur->bc_private.b.allocated = 0;

	xfs_bmap_check_leaf_extents(bma->cur, bma->ip, XFS_DATA_FORK);
done:
	bma->logflags |= rval;
	return error;
#undef	LEFT
#undef	RIGHT
#undef	PREV
}

/*
 * Convert an unwritten allocation to a real allocation or vice versa.
 */
STATIC int				/* error */
xfs_bmap_add_extent_unwritten_real(
	struct xfs_trans	*tp,
	xfs_inode_t		*ip,	/* incore inode pointer */
	xfs_extnum_t		*idx,	/* extent number to update/insert */
	xfs_btree_cur_t		**curp,	/* if *curp is null, not a btree */
	xfs_bmbt_irec_t		*new,	/* new data to add to file extents */
	xfs_fsblock_t		*first,	/* pointer to firstblock variable */
	xfs_bmap_free_t		*flist,	/* list of extents to be freed */
	int			*logflagsp) /* inode logging flags */
{
	xfs_btree_cur_t		*cur;	/* btree cursor */
	xfs_bmbt_rec_host_t	*ep;	/* extent entry for idx */
	int			error;	/* error return value */
	int			i;	/* temp state */
	xfs_ifork_t		*ifp;	/* inode fork pointer */
	xfs_fileoff_t		new_endoff;	/* end offset of new entry */
	xfs_exntst_t		newext;	/* new extent state */
	xfs_exntst_t		oldext;	/* old extent state */
	xfs_bmbt_irec_t		r[3];	/* neighbor extent entries */
					/* left is 0, right is 1, prev is 2 */
	int			rval=0;	/* return value (logging flags) */
	int			state = 0;/* state bits, accessed thru macros */

	*logflagsp = 0;

	cur = *curp;
	ifp = XFS_IFORK_PTR(ip, XFS_DATA_FORK);

	ASSERT(*idx >= 0);
	ASSERT(*idx <= ifp->if_bytes / sizeof(struct xfs_bmbt_rec));
	ASSERT(!isnullstartblock(new->br_startblock));

	XFS_STATS_INC(xs_add_exlist);

#define	LEFT		r[0]
#define	RIGHT		r[1]
#define	PREV		r[2]

	/*
	 * Set up a bunch of variables to make the tests simpler.
	 */
	error = 0;
	ep = xfs_iext_get_ext(ifp, *idx);
	xfs_bmbt_get_all(ep, &PREV);
	newext = new->br_state;
	oldext = (newext == XFS_EXT_UNWRITTEN) ?
		XFS_EXT_NORM : XFS_EXT_UNWRITTEN;
	ASSERT(PREV.br_state == oldext);
	new_endoff = new->br_startoff + new->br_blockcount;
	ASSERT(PREV.br_startoff <= new->br_startoff);
	ASSERT(PREV.br_startoff + PREV.br_blockcount >= new_endoff);

	/*
	 * Set flags determining what part of the previous oldext allocation
	 * extent is being replaced by a newext allocation.
	 */
	if (PREV.br_startoff == new->br_startoff)
		state |= BMAP_LEFT_FILLING;
	if (PREV.br_startoff + PREV.br_blockcount == new_endoff)
		state |= BMAP_RIGHT_FILLING;

	/*
	 * Check and set flags if this segment has a left neighbor.
	 * Don't set contiguous if the combined extent would be too large.
	 */
	if (*idx > 0) {
		state |= BMAP_LEFT_VALID;
		xfs_bmbt_get_all(xfs_iext_get_ext(ifp, *idx - 1), &LEFT);

		if (isnullstartblock(LEFT.br_startblock))
			state |= BMAP_LEFT_DELAY;
	}

	if ((state & BMAP_LEFT_VALID) && !(state & BMAP_LEFT_DELAY) &&
	    LEFT.br_startoff + LEFT.br_blockcount == new->br_startoff &&
	    LEFT.br_startblock + LEFT.br_blockcount == new->br_startblock &&
	    LEFT.br_state == newext &&
	    LEFT.br_blockcount + new->br_blockcount <= MAXEXTLEN)
		state |= BMAP_LEFT_CONTIG;

	/*
	 * Check and set flags if this segment has a right neighbor.
	 * Don't set contiguous if the combined extent would be too large.
	 * Also check for all-three-contiguous being too large.
	 */
	if (*idx < ip->i_df.if_bytes / (uint)sizeof(xfs_bmbt_rec_t) - 1) {
		state |= BMAP_RIGHT_VALID;
		xfs_bmbt_get_all(xfs_iext_get_ext(ifp, *idx + 1), &RIGHT);
		if (isnullstartblock(RIGHT.br_startblock))
			state |= BMAP_RIGHT_DELAY;
	}

	if ((state & BMAP_RIGHT_VALID) && !(state & BMAP_RIGHT_DELAY) &&
	    new_endoff == RIGHT.br_startoff &&
	    new->br_startblock + new->br_blockcount == RIGHT.br_startblock &&
	    newext == RIGHT.br_state &&
	    new->br_blockcount + RIGHT.br_blockcount <= MAXEXTLEN &&
	    ((state & (BMAP_LEFT_CONTIG | BMAP_LEFT_FILLING |
		       BMAP_RIGHT_FILLING)) !=
		      (BMAP_LEFT_CONTIG | BMAP_LEFT_FILLING |
		       BMAP_RIGHT_FILLING) ||
	     LEFT.br_blockcount + new->br_blockcount + RIGHT.br_blockcount
			<= MAXEXTLEN))
		state |= BMAP_RIGHT_CONTIG;

	/*
	 * Switch out based on the FILLING and CONTIG state bits.
	 */
	switch (state & (BMAP_LEFT_FILLING | BMAP_LEFT_CONTIG |
			 BMAP_RIGHT_FILLING | BMAP_RIGHT_CONTIG)) {
	case BMAP_LEFT_FILLING | BMAP_LEFT_CONTIG |
	     BMAP_RIGHT_FILLING | BMAP_RIGHT_CONTIG:
		/*
		 * Setting all of a previous oldext extent to newext.
		 * The left and right neighbors are both contiguous with new.
		 */
		--*idx;

		trace_xfs_bmap_pre_update(ip, *idx, state, _THIS_IP_);
		xfs_bmbt_set_blockcount(xfs_iext_get_ext(ifp, *idx),
			LEFT.br_blockcount + PREV.br_blockcount +
			RIGHT.br_blockcount);
		trace_xfs_bmap_post_update(ip, *idx, state, _THIS_IP_);

		xfs_iext_remove(ip, *idx + 1, 2, state);
		ip->i_d.di_nextents -= 2;
		if (cur == NULL)
			rval = XFS_ILOG_CORE | XFS_ILOG_DEXT;
		else {
			rval = XFS_ILOG_CORE;
			if ((error = xfs_bmbt_lookup_eq(cur, RIGHT.br_startoff,
					RIGHT.br_startblock,
					RIGHT.br_blockcount, &i)))
				goto done;
			XFS_WANT_CORRUPTED_GOTO(i == 1, done);
			if ((error = xfs_btree_delete(cur, &i)))
				goto done;
			XFS_WANT_CORRUPTED_GOTO(i == 1, done);
			if ((error = xfs_btree_decrement(cur, 0, &i)))
				goto done;
			XFS_WANT_CORRUPTED_GOTO(i == 1, done);
			if ((error = xfs_btree_delete(cur, &i)))
				goto done;
			XFS_WANT_CORRUPTED_GOTO(i == 1, done);
			if ((error = xfs_btree_decrement(cur, 0, &i)))
				goto done;
			XFS_WANT_CORRUPTED_GOTO(i == 1, done);
			if ((error = xfs_bmbt_update(cur, LEFT.br_startoff,
				LEFT.br_startblock,
				LEFT.br_blockcount + PREV.br_blockcount +
				RIGHT.br_blockcount, LEFT.br_state)))
				goto done;
		}
		break;

	case BMAP_LEFT_FILLING | BMAP_RIGHT_FILLING | BMAP_LEFT_CONTIG:
		/*
		 * Setting all of a previous oldext extent to newext.
		 * The left neighbor is contiguous, the right is not.
		 */
		--*idx;

		trace_xfs_bmap_pre_update(ip, *idx, state, _THIS_IP_);
		xfs_bmbt_set_blockcount(xfs_iext_get_ext(ifp, *idx),
			LEFT.br_blockcount + PREV.br_blockcount);
		trace_xfs_bmap_post_update(ip, *idx, state, _THIS_IP_);

		xfs_iext_remove(ip, *idx + 1, 1, state);
		ip->i_d.di_nextents--;
		if (cur == NULL)
			rval = XFS_ILOG_CORE | XFS_ILOG_DEXT;
		else {
			rval = XFS_ILOG_CORE;
			if ((error = xfs_bmbt_lookup_eq(cur, PREV.br_startoff,
					PREV.br_startblock, PREV.br_blockcount,
					&i)))
				goto done;
			XFS_WANT_CORRUPTED_GOTO(i == 1, done);
			if ((error = xfs_btree_delete(cur, &i)))
				goto done;
			XFS_WANT_CORRUPTED_GOTO(i == 1, done);
			if ((error = xfs_btree_decrement(cur, 0, &i)))
				goto done;
			XFS_WANT_CORRUPTED_GOTO(i == 1, done);
			if ((error = xfs_bmbt_update(cur, LEFT.br_startoff,
				LEFT.br_startblock,
				LEFT.br_blockcount + PREV.br_blockcount,
				LEFT.br_state)))
				goto done;
		}
		break;

	case BMAP_LEFT_FILLING | BMAP_RIGHT_FILLING | BMAP_RIGHT_CONTIG:
		/*
		 * Setting all of a previous oldext extent to newext.
		 * The right neighbor is contiguous, the left is not.
		 */
		trace_xfs_bmap_pre_update(ip, *idx, state, _THIS_IP_);
		xfs_bmbt_set_blockcount(ep,
			PREV.br_blockcount + RIGHT.br_blockcount);
		xfs_bmbt_set_state(ep, newext);
		trace_xfs_bmap_post_update(ip, *idx, state, _THIS_IP_);
		xfs_iext_remove(ip, *idx + 1, 1, state);
		ip->i_d.di_nextents--;
		if (cur == NULL)
			rval = XFS_ILOG_CORE | XFS_ILOG_DEXT;
		else {
			rval = XFS_ILOG_CORE;
			if ((error = xfs_bmbt_lookup_eq(cur, RIGHT.br_startoff,
					RIGHT.br_startblock,
					RIGHT.br_blockcount, &i)))
				goto done;
			XFS_WANT_CORRUPTED_GOTO(i == 1, done);
			if ((error = xfs_btree_delete(cur, &i)))
				goto done;
			XFS_WANT_CORRUPTED_GOTO(i == 1, done);
			if ((error = xfs_btree_decrement(cur, 0, &i)))
				goto done;
			XFS_WANT_CORRUPTED_GOTO(i == 1, done);
			if ((error = xfs_bmbt_update(cur, new->br_startoff,
				new->br_startblock,
				new->br_blockcount + RIGHT.br_blockcount,
				newext)))
				goto done;
		}
		break;

	case BMAP_LEFT_FILLING | BMAP_RIGHT_FILLING:
		/*
		 * Setting all of a previous oldext extent to newext.
		 * Neither the left nor right neighbors are contiguous with
		 * the new one.
		 */
		trace_xfs_bmap_pre_update(ip, *idx, state, _THIS_IP_);
		xfs_bmbt_set_state(ep, newext);
		trace_xfs_bmap_post_update(ip, *idx, state, _THIS_IP_);

		if (cur == NULL)
			rval = XFS_ILOG_DEXT;
		else {
			rval = 0;
			if ((error = xfs_bmbt_lookup_eq(cur, new->br_startoff,
					new->br_startblock, new->br_blockcount,
					&i)))
				goto done;
			XFS_WANT_CORRUPTED_GOTO(i == 1, done);
			if ((error = xfs_bmbt_update(cur, new->br_startoff,
				new->br_startblock, new->br_blockcount,
				newext)))
				goto done;
		}
		break;

	case BMAP_LEFT_FILLING | BMAP_LEFT_CONTIG:
		/*
		 * Setting the first part of a previous oldext extent to newext.
		 * The left neighbor is contiguous.
		 */
		trace_xfs_bmap_pre_update(ip, *idx - 1, state, _THIS_IP_);
		xfs_bmbt_set_blockcount(xfs_iext_get_ext(ifp, *idx - 1),
			LEFT.br_blockcount + new->br_blockcount);
		xfs_bmbt_set_startoff(ep,
			PREV.br_startoff + new->br_blockcount);
		trace_xfs_bmap_post_update(ip, *idx - 1, state, _THIS_IP_);

		trace_xfs_bmap_pre_update(ip, *idx, state, _THIS_IP_);
		xfs_bmbt_set_startblock(ep,
			new->br_startblock + new->br_blockcount);
		xfs_bmbt_set_blockcount(ep,
			PREV.br_blockcount - new->br_blockcount);
		trace_xfs_bmap_post_update(ip, *idx, state, _THIS_IP_);

		--*idx;

		if (cur == NULL)
			rval = XFS_ILOG_DEXT;
		else {
			rval = 0;
			if ((error = xfs_bmbt_lookup_eq(cur, PREV.br_startoff,
					PREV.br_startblock, PREV.br_blockcount,
					&i)))
				goto done;
			XFS_WANT_CORRUPTED_GOTO(i == 1, done);
			if ((error = xfs_bmbt_update(cur,
				PREV.br_startoff + new->br_blockcount,
				PREV.br_startblock + new->br_blockcount,
				PREV.br_blockcount - new->br_blockcount,
				oldext)))
				goto done;
			if ((error = xfs_btree_decrement(cur, 0, &i)))
				goto done;
			error = xfs_bmbt_update(cur, LEFT.br_startoff,
				LEFT.br_startblock,
				LEFT.br_blockcount + new->br_blockcount,
				LEFT.br_state);
			if (error)
				goto done;
		}
		break;

	case BMAP_LEFT_FILLING:
		/*
		 * Setting the first part of a previous oldext extent to newext.
		 * The left neighbor is not contiguous.
		 */
		trace_xfs_bmap_pre_update(ip, *idx, state, _THIS_IP_);
		ASSERT(ep && xfs_bmbt_get_state(ep) == oldext);
		xfs_bmbt_set_startoff(ep, new_endoff);
		xfs_bmbt_set_blockcount(ep,
			PREV.br_blockcount - new->br_blockcount);
		xfs_bmbt_set_startblock(ep,
			new->br_startblock + new->br_blockcount);
		trace_xfs_bmap_post_update(ip, *idx, state, _THIS_IP_);

		xfs_iext_insert(ip, *idx, 1, new, state);
		ip->i_d.di_nextents++;
		if (cur == NULL)
			rval = XFS_ILOG_CORE | XFS_ILOG_DEXT;
		else {
			rval = XFS_ILOG_CORE;
			if ((error = xfs_bmbt_lookup_eq(cur, PREV.br_startoff,
					PREV.br_startblock, PREV.br_blockcount,
					&i)))
				goto done;
			XFS_WANT_CORRUPTED_GOTO(i == 1, done);
			if ((error = xfs_bmbt_update(cur,
				PREV.br_startoff + new->br_blockcount,
				PREV.br_startblock + new->br_blockcount,
				PREV.br_blockcount - new->br_blockcount,
				oldext)))
				goto done;
			cur->bc_rec.b = *new;
			if ((error = xfs_btree_insert(cur, &i)))
				goto done;
			XFS_WANT_CORRUPTED_GOTO(i == 1, done);
		}
		break;

	case BMAP_RIGHT_FILLING | BMAP_RIGHT_CONTIG:
		/*
		 * Setting the last part of a previous oldext extent to newext.
		 * The right neighbor is contiguous with the new allocation.
		 */
		trace_xfs_bmap_pre_update(ip, *idx, state, _THIS_IP_);
		xfs_bmbt_set_blockcount(ep,
			PREV.br_blockcount - new->br_blockcount);
		trace_xfs_bmap_post_update(ip, *idx, state, _THIS_IP_);

		++*idx;

		trace_xfs_bmap_pre_update(ip, *idx, state, _THIS_IP_);
		xfs_bmbt_set_allf(xfs_iext_get_ext(ifp, *idx),
			new->br_startoff, new->br_startblock,
			new->br_blockcount + RIGHT.br_blockcount, newext);
		trace_xfs_bmap_post_update(ip, *idx, state, _THIS_IP_);

		if (cur == NULL)
			rval = XFS_ILOG_DEXT;
		else {
			rval = 0;
			if ((error = xfs_bmbt_lookup_eq(cur, PREV.br_startoff,
					PREV.br_startblock,
					PREV.br_blockcount, &i)))
				goto done;
			XFS_WANT_CORRUPTED_GOTO(i == 1, done);
			if ((error = xfs_bmbt_update(cur, PREV.br_startoff,
				PREV.br_startblock,
				PREV.br_blockcount - new->br_blockcount,
				oldext)))
				goto done;
			if ((error = xfs_btree_increment(cur, 0, &i)))
				goto done;
			if ((error = xfs_bmbt_update(cur, new->br_startoff,
				new->br_startblock,
				new->br_blockcount + RIGHT.br_blockcount,
				newext)))
				goto done;
		}
		break;

	case BMAP_RIGHT_FILLING:
		/*
		 * Setting the last part of a previous oldext extent to newext.
		 * The right neighbor is not contiguous.
		 */
		trace_xfs_bmap_pre_update(ip, *idx, state, _THIS_IP_);
		xfs_bmbt_set_blockcount(ep,
			PREV.br_blockcount - new->br_blockcount);
		trace_xfs_bmap_post_update(ip, *idx, state, _THIS_IP_);

		++*idx;
		xfs_iext_insert(ip, *idx, 1, new, state);

		ip->i_d.di_nextents++;
		if (cur == NULL)
			rval = XFS_ILOG_CORE | XFS_ILOG_DEXT;
		else {
			rval = XFS_ILOG_CORE;
			if ((error = xfs_bmbt_lookup_eq(cur, PREV.br_startoff,
					PREV.br_startblock, PREV.br_blockcount,
					&i)))
				goto done;
			XFS_WANT_CORRUPTED_GOTO(i == 1, done);
			if ((error = xfs_bmbt_update(cur, PREV.br_startoff,
				PREV.br_startblock,
				PREV.br_blockcount - new->br_blockcount,
				oldext)))
				goto done;
			if ((error = xfs_bmbt_lookup_eq(cur, new->br_startoff,
					new->br_startblock, new->br_blockcount,
					&i)))
				goto done;
			XFS_WANT_CORRUPTED_GOTO(i == 0, done);
			cur->bc_rec.b.br_state = XFS_EXT_NORM;
			if ((error = xfs_btree_insert(cur, &i)))
				goto done;
			XFS_WANT_CORRUPTED_GOTO(i == 1, done);
		}
		break;

	case 0:
		/*
		 * Setting the middle part of a previous oldext extent to
		 * newext.  Contiguity is impossible here.
		 * One extent becomes three extents.
		 */
		trace_xfs_bmap_pre_update(ip, *idx, state, _THIS_IP_);
		xfs_bmbt_set_blockcount(ep,
			new->br_startoff - PREV.br_startoff);
		trace_xfs_bmap_post_update(ip, *idx, state, _THIS_IP_);

		r[0] = *new;
		r[1].br_startoff = new_endoff;
		r[1].br_blockcount =
			PREV.br_startoff + PREV.br_blockcount - new_endoff;
		r[1].br_startblock = new->br_startblock + new->br_blockcount;
		r[1].br_state = oldext;

		++*idx;
		xfs_iext_insert(ip, *idx, 2, &r[0], state);

		ip->i_d.di_nextents += 2;
		if (cur == NULL)
			rval = XFS_ILOG_CORE | XFS_ILOG_DEXT;
		else {
			rval = XFS_ILOG_CORE;
			if ((error = xfs_bmbt_lookup_eq(cur, PREV.br_startoff,
					PREV.br_startblock, PREV.br_blockcount,
					&i)))
				goto done;
			XFS_WANT_CORRUPTED_GOTO(i == 1, done);
			/* new right extent - oldext */
			if ((error = xfs_bmbt_update(cur, r[1].br_startoff,
				r[1].br_startblock, r[1].br_blockcount,
				r[1].br_state)))
				goto done;
			/* new left extent - oldext */
			cur->bc_rec.b = PREV;
			cur->bc_rec.b.br_blockcount =
				new->br_startoff - PREV.br_startoff;
			if ((error = xfs_btree_insert(cur, &i)))
				goto done;
			XFS_WANT_CORRUPTED_GOTO(i == 1, done);
			/*
			 * Reset the cursor to the position of the new extent
			 * we are about to insert as we can't trust it after
			 * the previous insert.
			 */
			if ((error = xfs_bmbt_lookup_eq(cur, new->br_startoff,
					new->br_startblock, new->br_blockcount,
					&i)))
				goto done;
			XFS_WANT_CORRUPTED_GOTO(i == 0, done);
			/* new middle extent - newext */
			cur->bc_rec.b.br_state = new->br_state;
			if ((error = xfs_btree_insert(cur, &i)))
				goto done;
			XFS_WANT_CORRUPTED_GOTO(i == 1, done);
		}
		break;

	case BMAP_LEFT_FILLING | BMAP_LEFT_CONTIG | BMAP_RIGHT_CONTIG:
	case BMAP_RIGHT_FILLING | BMAP_LEFT_CONTIG | BMAP_RIGHT_CONTIG:
	case BMAP_LEFT_FILLING | BMAP_RIGHT_CONTIG:
	case BMAP_RIGHT_FILLING | BMAP_LEFT_CONTIG:
	case BMAP_LEFT_CONTIG | BMAP_RIGHT_CONTIG:
	case BMAP_LEFT_CONTIG:
	case BMAP_RIGHT_CONTIG:
		/*
		 * These cases are all impossible.
		 */
		ASSERT(0);
	}

	/* convert to a btree if necessary */
	if (xfs_bmap_needs_btree(ip, XFS_DATA_FORK)) {
		int	tmp_logflags;	/* partial log flag return val */

		ASSERT(cur == NULL);
		error = xfs_bmap_extents_to_btree(tp, ip, first, flist, &cur,
				0, &tmp_logflags, XFS_DATA_FORK);
		*logflagsp |= tmp_logflags;
		if (error)
			goto done;
	}

	/* clear out the allocated field, done with it now in any case. */
	if (cur) {
		cur->bc_private.b.allocated = 0;
		*curp = cur;
	}

	xfs_bmap_check_leaf_extents(*curp, ip, XFS_DATA_FORK);
done:
	*logflagsp |= rval;
	return error;
#undef	LEFT
#undef	RIGHT
#undef	PREV
}

/*
 * Convert a hole to a delayed allocation.
 */
STATIC void
xfs_bmap_add_extent_hole_delay(
	xfs_inode_t		*ip,	/* incore inode pointer */
	xfs_extnum_t		*idx,	/* extent number to update/insert */
	xfs_bmbt_irec_t		*new)	/* new data to add to file extents */
{
	xfs_ifork_t		*ifp;	/* inode fork pointer */
	xfs_bmbt_irec_t		left;	/* left neighbor extent entry */
	xfs_filblks_t		newlen=0;	/* new indirect size */
	xfs_filblks_t		oldlen=0;	/* old indirect size */
	xfs_bmbt_irec_t		right;	/* right neighbor extent entry */
	int			state;  /* state bits, accessed thru macros */
	xfs_filblks_t		temp=0;	/* temp for indirect calculations */

	ifp = XFS_IFORK_PTR(ip, XFS_DATA_FORK);
	state = 0;
	ASSERT(isnullstartblock(new->br_startblock));

	/*
	 * Check and set flags if this segment has a left neighbor
	 */
	if (*idx > 0) {
		state |= BMAP_LEFT_VALID;
		xfs_bmbt_get_all(xfs_iext_get_ext(ifp, *idx - 1), &left);

		if (isnullstartblock(left.br_startblock))
			state |= BMAP_LEFT_DELAY;
	}

	/*
	 * Check and set flags if the current (right) segment exists.
	 * If it doesn't exist, we're converting the hole at end-of-file.
	 */
	if (*idx < ip->i_df.if_bytes / (uint)sizeof(xfs_bmbt_rec_t)) {
		state |= BMAP_RIGHT_VALID;
		xfs_bmbt_get_all(xfs_iext_get_ext(ifp, *idx), &right);

		if (isnullstartblock(right.br_startblock))
			state |= BMAP_RIGHT_DELAY;
	}

	/*
	 * Set contiguity flags on the left and right neighbors.
	 * Don't let extents get too large, even if the pieces are contiguous.
	 */
	if ((state & BMAP_LEFT_VALID) && (state & BMAP_LEFT_DELAY) &&
	    left.br_startoff + left.br_blockcount == new->br_startoff &&
	    left.br_blockcount + new->br_blockcount <= MAXEXTLEN)
		state |= BMAP_LEFT_CONTIG;

	if ((state & BMAP_RIGHT_VALID) && (state & BMAP_RIGHT_DELAY) &&
	    new->br_startoff + new->br_blockcount == right.br_startoff &&
	    new->br_blockcount + right.br_blockcount <= MAXEXTLEN &&
	    (!(state & BMAP_LEFT_CONTIG) ||
	     (left.br_blockcount + new->br_blockcount +
	      right.br_blockcount <= MAXEXTLEN)))
		state |= BMAP_RIGHT_CONTIG;

	/*
	 * Switch out based on the contiguity flags.
	 */
	switch (state & (BMAP_LEFT_CONTIG | BMAP_RIGHT_CONTIG)) {
	case BMAP_LEFT_CONTIG | BMAP_RIGHT_CONTIG:
		/*
		 * New allocation is contiguous with delayed allocations
		 * on the left and on the right.
		 * Merge all three into a single extent record.
		 */
		--*idx;
		temp = left.br_blockcount + new->br_blockcount +
			right.br_blockcount;

		trace_xfs_bmap_pre_update(ip, *idx, state, _THIS_IP_);
		xfs_bmbt_set_blockcount(xfs_iext_get_ext(ifp, *idx), temp);
		oldlen = startblockval(left.br_startblock) +
			startblockval(new->br_startblock) +
			startblockval(right.br_startblock);
		newlen = xfs_bmap_worst_indlen(ip, temp);
		xfs_bmbt_set_startblock(xfs_iext_get_ext(ifp, *idx),
			nullstartblock((int)newlen));
		trace_xfs_bmap_post_update(ip, *idx, state, _THIS_IP_);

		xfs_iext_remove(ip, *idx + 1, 1, state);
		break;

	case BMAP_LEFT_CONTIG:
		/*
		 * New allocation is contiguous with a delayed allocation
		 * on the left.
		 * Merge the new allocation with the left neighbor.
		 */
		--*idx;
		temp = left.br_blockcount + new->br_blockcount;

		trace_xfs_bmap_pre_update(ip, *idx, state, _THIS_IP_);
		xfs_bmbt_set_blockcount(xfs_iext_get_ext(ifp, *idx), temp);
		oldlen = startblockval(left.br_startblock) +
			startblockval(new->br_startblock);
		newlen = xfs_bmap_worst_indlen(ip, temp);
		xfs_bmbt_set_startblock(xfs_iext_get_ext(ifp, *idx),
			nullstartblock((int)newlen));
		trace_xfs_bmap_post_update(ip, *idx, state, _THIS_IP_);
		break;

	case BMAP_RIGHT_CONTIG:
		/*
		 * New allocation is contiguous with a delayed allocation
		 * on the right.
		 * Merge the new allocation with the right neighbor.
		 */
		trace_xfs_bmap_pre_update(ip, *idx, state, _THIS_IP_);
		temp = new->br_blockcount + right.br_blockcount;
		oldlen = startblockval(new->br_startblock) +
			startblockval(right.br_startblock);
		newlen = xfs_bmap_worst_indlen(ip, temp);
		xfs_bmbt_set_allf(xfs_iext_get_ext(ifp, *idx),
			new->br_startoff,
			nullstartblock((int)newlen), temp, right.br_state);
		trace_xfs_bmap_post_update(ip, *idx, state, _THIS_IP_);
		break;

	case 0:
		/*
		 * New allocation is not contiguous with another
		 * delayed allocation.
		 * Insert a new entry.
		 */
		oldlen = newlen = 0;
		xfs_iext_insert(ip, *idx, 1, new, state);
		break;
	}
	if (oldlen != newlen) {
		ASSERT(oldlen > newlen);
		xfs_icsb_modify_counters(ip->i_mount, XFS_SBS_FDBLOCKS,
			(int64_t)(oldlen - newlen), 0);
		/*
		 * Nothing to do for disk quota accounting here.
		 */
	}
}

/*
 * Convert a hole to a real allocation.
 */
STATIC int				/* error */
xfs_bmap_add_extent_hole_real(
	struct xfs_bmalloca	*bma,
	int			whichfork)
{
	struct xfs_bmbt_irec	*new = &bma->got;
	int			error;	/* error return value */
	int			i;	/* temp state */
	xfs_ifork_t		*ifp;	/* inode fork pointer */
	xfs_bmbt_irec_t		left;	/* left neighbor extent entry */
	xfs_bmbt_irec_t		right;	/* right neighbor extent entry */
	int			rval=0;	/* return value (logging flags) */
	int			state;	/* state bits, accessed thru macros */

	ifp = XFS_IFORK_PTR(bma->ip, whichfork);

	ASSERT(bma->idx >= 0);
	ASSERT(bma->idx <= ifp->if_bytes / sizeof(struct xfs_bmbt_rec));
	ASSERT(!isnullstartblock(new->br_startblock));
	ASSERT(!bma->cur ||
	       !(bma->cur->bc_private.b.flags & XFS_BTCUR_BPRV_WASDEL));

	XFS_STATS_INC(xs_add_exlist);

	state = 0;
	if (whichfork == XFS_ATTR_FORK)
		state |= BMAP_ATTRFORK;

	/*
	 * Check and set flags if this segment has a left neighbor.
	 */
	if (bma->idx > 0) {
		state |= BMAP_LEFT_VALID;
		xfs_bmbt_get_all(xfs_iext_get_ext(ifp, bma->idx - 1), &left);
		if (isnullstartblock(left.br_startblock))
			state |= BMAP_LEFT_DELAY;
	}

	/*
	 * Check and set flags if this segment has a current value.
	 * Not true if we're inserting into the "hole" at eof.
	 */
	if (bma->idx < ifp->if_bytes / (uint)sizeof(xfs_bmbt_rec_t)) {
		state |= BMAP_RIGHT_VALID;
		xfs_bmbt_get_all(xfs_iext_get_ext(ifp, bma->idx), &right);
		if (isnullstartblock(right.br_startblock))
			state |= BMAP_RIGHT_DELAY;
	}

	/*
	 * We're inserting a real allocation between "left" and "right".
	 * Set the contiguity flags.  Don't let extents get too large.
	 */
	if ((state & BMAP_LEFT_VALID) && !(state & BMAP_LEFT_DELAY) &&
	    left.br_startoff + left.br_blockcount == new->br_startoff &&
	    left.br_startblock + left.br_blockcount == new->br_startblock &&
	    left.br_state == new->br_state &&
	    left.br_blockcount + new->br_blockcount <= MAXEXTLEN)
		state |= BMAP_LEFT_CONTIG;

	if ((state & BMAP_RIGHT_VALID) && !(state & BMAP_RIGHT_DELAY) &&
	    new->br_startoff + new->br_blockcount == right.br_startoff &&
	    new->br_startblock + new->br_blockcount == right.br_startblock &&
	    new->br_state == right.br_state &&
	    new->br_blockcount + right.br_blockcount <= MAXEXTLEN &&
	    (!(state & BMAP_LEFT_CONTIG) ||
	     left.br_blockcount + new->br_blockcount +
	     right.br_blockcount <= MAXEXTLEN))
		state |= BMAP_RIGHT_CONTIG;

	error = 0;
	/*
	 * Select which case we're in here, and implement it.
	 */
	switch (state & (BMAP_LEFT_CONTIG | BMAP_RIGHT_CONTIG)) {
	case BMAP_LEFT_CONTIG | BMAP_RIGHT_CONTIG:
		/*
		 * New allocation is contiguous with real allocations on the
		 * left and on the right.
		 * Merge all three into a single extent record.
		 */
		--bma->idx;
		trace_xfs_bmap_pre_update(bma->ip, bma->idx, state, _THIS_IP_);
		xfs_bmbt_set_blockcount(xfs_iext_get_ext(ifp, bma->idx),
			left.br_blockcount + new->br_blockcount +
			right.br_blockcount);
		trace_xfs_bmap_post_update(bma->ip, bma->idx, state, _THIS_IP_);

		xfs_iext_remove(bma->ip, bma->idx + 1, 1, state);

		XFS_IFORK_NEXT_SET(bma->ip, whichfork,
			XFS_IFORK_NEXTENTS(bma->ip, whichfork) - 1);
		if (bma->cur == NULL) {
			rval = XFS_ILOG_CORE | xfs_ilog_fext(whichfork);
		} else {
			rval = XFS_ILOG_CORE;
			error = xfs_bmbt_lookup_eq(bma->cur, right.br_startoff,
					right.br_startblock, right.br_blockcount,
					&i);
			if (error)
				goto done;
			XFS_WANT_CORRUPTED_GOTO(i == 1, done);
			error = xfs_btree_delete(bma->cur, &i);
			if (error)
				goto done;
			XFS_WANT_CORRUPTED_GOTO(i == 1, done);
			error = xfs_btree_decrement(bma->cur, 0, &i);
			if (error)
				goto done;
			XFS_WANT_CORRUPTED_GOTO(i == 1, done);
			error = xfs_bmbt_update(bma->cur, left.br_startoff,
					left.br_startblock,
					left.br_blockcount +
						new->br_blockcount +
						right.br_blockcount,
					left.br_state);
			if (error)
				goto done;
		}
		break;

	case BMAP_LEFT_CONTIG:
		/*
		 * New allocation is contiguous with a real allocation
		 * on the left.
		 * Merge the new allocation with the left neighbor.
		 */
		--bma->idx;
		trace_xfs_bmap_pre_update(bma->ip, bma->idx, state, _THIS_IP_);
		xfs_bmbt_set_blockcount(xfs_iext_get_ext(ifp, bma->idx),
			left.br_blockcount + new->br_blockcount);
		trace_xfs_bmap_post_update(bma->ip, bma->idx, state, _THIS_IP_);

		if (bma->cur == NULL) {
			rval = xfs_ilog_fext(whichfork);
		} else {
			rval = 0;
			error = xfs_bmbt_lookup_eq(bma->cur, left.br_startoff,
					left.br_startblock, left.br_blockcount,
					&i);
			if (error)
				goto done;
			XFS_WANT_CORRUPTED_GOTO(i == 1, done);
			error = xfs_bmbt_update(bma->cur, left.br_startoff,
					left.br_startblock,
					left.br_blockcount +
						new->br_blockcount,
					left.br_state);
			if (error)
				goto done;
		}
		break;

	case BMAP_RIGHT_CONTIG:
		/*
		 * New allocation is contiguous with a real allocation
		 * on the right.
		 * Merge the new allocation with the right neighbor.
		 */
		trace_xfs_bmap_pre_update(bma->ip, bma->idx, state, _THIS_IP_);
		xfs_bmbt_set_allf(xfs_iext_get_ext(ifp, bma->idx),
			new->br_startoff, new->br_startblock,
			new->br_blockcount + right.br_blockcount,
			right.br_state);
		trace_xfs_bmap_post_update(bma->ip, bma->idx, state, _THIS_IP_);

		if (bma->cur == NULL) {
			rval = xfs_ilog_fext(whichfork);
		} else {
			rval = 0;
			error = xfs_bmbt_lookup_eq(bma->cur,
					right.br_startoff,
					right.br_startblock,
					right.br_blockcount, &i);
			if (error)
				goto done;
			XFS_WANT_CORRUPTED_GOTO(i == 1, done);
			error = xfs_bmbt_update(bma->cur, new->br_startoff,
					new->br_startblock,
					new->br_blockcount +
						right.br_blockcount,
					right.br_state);
			if (error)
				goto done;
		}
		break;

	case 0:
		/*
		 * New allocation is not contiguous with another
		 * real allocation.
		 * Insert a new entry.
		 */
		xfs_iext_insert(bma->ip, bma->idx, 1, new, state);
		XFS_IFORK_NEXT_SET(bma->ip, whichfork,
			XFS_IFORK_NEXTENTS(bma->ip, whichfork) + 1);
		if (bma->cur == NULL) {
			rval = XFS_ILOG_CORE | xfs_ilog_fext(whichfork);
		} else {
			rval = XFS_ILOG_CORE;
			error = xfs_bmbt_lookup_eq(bma->cur,
					new->br_startoff,
					new->br_startblock,
					new->br_blockcount, &i);
			if (error)
				goto done;
			XFS_WANT_CORRUPTED_GOTO(i == 0, done);
			bma->cur->bc_rec.b.br_state = new->br_state;
			error = xfs_btree_insert(bma->cur, &i);
			if (error)
				goto done;
			XFS_WANT_CORRUPTED_GOTO(i == 1, done);
		}
		break;
	}

	/* convert to a btree if necessary */
	if (xfs_bmap_needs_btree(bma->ip, whichfork)) {
		int	tmp_logflags;	/* partial log flag return val */

		ASSERT(bma->cur == NULL);
		error = xfs_bmap_extents_to_btree(bma->tp, bma->ip,
				bma->firstblock, bma->flist, &bma->cur,
				0, &tmp_logflags, whichfork);
		bma->logflags |= tmp_logflags;
		if (error)
			goto done;
	}

	/* clear out the allocated field, done with it now in any case. */
	if (bma->cur)
		bma->cur->bc_private.b.allocated = 0;

	xfs_bmap_check_leaf_extents(bma->cur, bma->ip, whichfork);
done:
	bma->logflags |= rval;
	return error;
}

/*
 * Functions used in the extent read, allocate and remove paths
 */

/*
 * Adjust the size of the new extent based on di_extsize and rt extsize.
 */
int
xfs_bmap_extsize_align(
	xfs_mount_t	*mp,
	xfs_bmbt_irec_t	*gotp,		/* next extent pointer */
	xfs_bmbt_irec_t	*prevp,		/* previous extent pointer */
	xfs_extlen_t	extsz,		/* align to this extent size */
	int		rt,		/* is this a realtime inode? */
	int		eof,		/* is extent at end-of-file? */
	int		delay,		/* creating delalloc extent? */
	int		convert,	/* overwriting unwritten extent? */
	xfs_fileoff_t	*offp,		/* in/out: aligned offset */
	xfs_extlen_t	*lenp)		/* in/out: aligned length */
{
	xfs_fileoff_t	orig_off;	/* original offset */
	xfs_extlen_t	orig_alen;	/* original length */
	xfs_fileoff_t	orig_end;	/* original off+len */
	xfs_fileoff_t	nexto;		/* next file offset */
	xfs_fileoff_t	prevo;		/* previous file offset */
	xfs_fileoff_t	align_off;	/* temp for offset */
	xfs_extlen_t	align_alen;	/* temp for length */
	xfs_extlen_t	temp;		/* temp for calculations */

	if (convert)
		return 0;

	orig_off = align_off = *offp;
	orig_alen = align_alen = *lenp;
	orig_end = orig_off + orig_alen;

	/*
	 * If this request overlaps an existing extent, then don't
	 * attempt to perform any additional alignment.
	 */
	if (!delay && !eof &&
	    (orig_off >= gotp->br_startoff) &&
	    (orig_end <= gotp->br_startoff + gotp->br_blockcount)) {
		return 0;
	}

	/*
	 * If the file offset is unaligned vs. the extent size
	 * we need to align it.  This will be possible unless
	 * the file was previously written with a kernel that didn't
	 * perform this alignment, or if a truncate shot us in the
	 * foot.
	 */
	temp = do_mod(orig_off, extsz);
	if (temp) {
		align_alen += temp;
		align_off -= temp;
	}
	/*
	 * Same adjustment for the end of the requested area.
	 */
	if ((temp = (align_alen % extsz))) {
		align_alen += extsz - temp;
	}
	/*
	 * If the previous block overlaps with this proposed allocation
	 * then move the start forward without adjusting the length.
	 */
	if (prevp->br_startoff != NULLFILEOFF) {
		if (prevp->br_startblock == HOLESTARTBLOCK)
			prevo = prevp->br_startoff;
		else
			prevo = prevp->br_startoff + prevp->br_blockcount;
	} else
		prevo = 0;
	if (align_off != orig_off && align_off < prevo)
		align_off = prevo;
	/*
	 * If the next block overlaps with this proposed allocation
	 * then move the start back without adjusting the length,
	 * but not before offset 0.
	 * This may of course make the start overlap previous block,
	 * and if we hit the offset 0 limit then the next block
	 * can still overlap too.
	 */
	if (!eof && gotp->br_startoff != NULLFILEOFF) {
		if ((delay && gotp->br_startblock == HOLESTARTBLOCK) ||
		    (!delay && gotp->br_startblock == DELAYSTARTBLOCK))
			nexto = gotp->br_startoff + gotp->br_blockcount;
		else
			nexto = gotp->br_startoff;
	} else
		nexto = NULLFILEOFF;
	if (!eof &&
	    align_off + align_alen != orig_end &&
	    align_off + align_alen > nexto)
		align_off = nexto > align_alen ? nexto - align_alen : 0;
	/*
	 * If we're now overlapping the next or previous extent that
	 * means we can't fit an extsz piece in this hole.  Just move
	 * the start forward to the first valid spot and set
	 * the length so we hit the end.
	 */
	if (align_off != orig_off && align_off < prevo)
		align_off = prevo;
	if (align_off + align_alen != orig_end &&
	    align_off + align_alen > nexto &&
	    nexto != NULLFILEOFF) {
		ASSERT(nexto > prevo);
		align_alen = nexto - align_off;
	}

	/*
	 * If realtime, and the result isn't a multiple of the realtime
	 * extent size we need to remove blocks until it is.
	 */
	if (rt && (temp = (align_alen % mp->m_sb.sb_rextsize))) {
		/*
		 * We're not covering the original request, or
		 * we won't be able to once we fix the length.
		 */
		if (orig_off < align_off ||
		    orig_end > align_off + align_alen ||
		    align_alen - temp < orig_alen)
			return XFS_ERROR(EINVAL);
		/*
		 * Try to fix it by moving the start up.
		 */
		if (align_off + temp <= orig_off) {
			align_alen -= temp;
			align_off += temp;
		}
		/*
		 * Try to fix it by moving the end in.
		 */
		else if (align_off + align_alen - temp >= orig_end)
			align_alen -= temp;
		/*
		 * Set the start to the minimum then trim the length.
		 */
		else {
			align_alen -= orig_off - align_off;
			align_off = orig_off;
			align_alen -= align_alen % mp->m_sb.sb_rextsize;
		}
		/*
		 * Result doesn't cover the request, fail it.
		 */
		if (orig_off < align_off || orig_end > align_off + align_alen)
			return XFS_ERROR(EINVAL);
	} else {
		ASSERT(orig_off >= align_off);
		ASSERT(orig_end <= align_off + align_alen);
	}

#ifdef DEBUG
	if (!eof && gotp->br_startoff != NULLFILEOFF)
		ASSERT(align_off + align_alen <= gotp->br_startoff);
	if (prevp->br_startoff != NULLFILEOFF)
		ASSERT(align_off >= prevp->br_startoff + prevp->br_blockcount);
#endif

	*lenp = align_alen;
	*offp = align_off;
	return 0;
}

#define XFS_ALLOC_GAP_UNITS	4

void
xfs_bmap_adjacent(
	struct xfs_bmalloca	*ap)	/* bmap alloc argument struct */
{
	xfs_fsblock_t	adjust;		/* adjustment to block numbers */
	xfs_agnumber_t	fb_agno;	/* ag number of ap->firstblock */
	xfs_mount_t	*mp;		/* mount point structure */
	int		nullfb;		/* true if ap->firstblock isn't set */
	int		rt;		/* true if inode is realtime */

#define	ISVALID(x,y)	\
	(rt ? \
		(x) < mp->m_sb.sb_rblocks : \
		XFS_FSB_TO_AGNO(mp, x) == XFS_FSB_TO_AGNO(mp, y) && \
		XFS_FSB_TO_AGNO(mp, x) < mp->m_sb.sb_agcount && \
		XFS_FSB_TO_AGBNO(mp, x) < mp->m_sb.sb_agblocks)

	mp = ap->ip->i_mount;
	nullfb = *ap->firstblock == NULLFSBLOCK;
	rt = XFS_IS_REALTIME_INODE(ap->ip) && ap->userdata;
	fb_agno = nullfb ? NULLAGNUMBER : XFS_FSB_TO_AGNO(mp, *ap->firstblock);
	/*
	 * If allocating at eof, and there's a previous real block,
	 * try to use its last block as our starting point.
	 */
	if (ap->eof && ap->prev.br_startoff != NULLFILEOFF &&
	    !isnullstartblock(ap->prev.br_startblock) &&
	    ISVALID(ap->prev.br_startblock + ap->prev.br_blockcount,
		    ap->prev.br_startblock)) {
		ap->blkno = ap->prev.br_startblock + ap->prev.br_blockcount;
		/*
		 * Adjust for the gap between prevp and us.
		 */
		adjust = ap->offset -
			(ap->prev.br_startoff + ap->prev.br_blockcount);
		if (adjust &&
		    ISVALID(ap->blkno + adjust, ap->prev.br_startblock))
			ap->blkno += adjust;
	}
	/*
	 * If not at eof, then compare the two neighbor blocks.
	 * Figure out whether either one gives us a good starting point,
	 * and pick the better one.
	 */
	else if (!ap->eof) {
		xfs_fsblock_t	gotbno;		/* right side block number */
		xfs_fsblock_t	gotdiff=0;	/* right side difference */
		xfs_fsblock_t	prevbno;	/* left side block number */
		xfs_fsblock_t	prevdiff=0;	/* left side difference */

		/*
		 * If there's a previous (left) block, select a requested
		 * start block based on it.
		 */
		if (ap->prev.br_startoff != NULLFILEOFF &&
		    !isnullstartblock(ap->prev.br_startblock) &&
		    (prevbno = ap->prev.br_startblock +
			       ap->prev.br_blockcount) &&
		    ISVALID(prevbno, ap->prev.br_startblock)) {
			/*
			 * Calculate gap to end of previous block.
			 */
			adjust = prevdiff = ap->offset -
				(ap->prev.br_startoff +
				 ap->prev.br_blockcount);
			/*
			 * Figure the startblock based on the previous block's
			 * end and the gap size.
			 * Heuristic!
			 * If the gap is large relative to the piece we're
			 * allocating, or using it gives us an invalid block
			 * number, then just use the end of the previous block.
			 */
			if (prevdiff <= XFS_ALLOC_GAP_UNITS * ap->length &&
			    ISVALID(prevbno + prevdiff,
				    ap->prev.br_startblock))
				prevbno += adjust;
			else
				prevdiff += adjust;
			/*
			 * If the firstblock forbids it, can't use it,
			 * must use default.
			 */
			if (!rt && !nullfb &&
			    XFS_FSB_TO_AGNO(mp, prevbno) != fb_agno)
				prevbno = NULLFSBLOCK;
		}
		/*
		 * No previous block or can't follow it, just default.
		 */
		else
			prevbno = NULLFSBLOCK;
		/*
		 * If there's a following (right) block, select a requested
		 * start block based on it.
		 */
		if (!isnullstartblock(ap->got.br_startblock)) {
			/*
			 * Calculate gap to start of next block.
			 */
			adjust = gotdiff = ap->got.br_startoff - ap->offset;
			/*
			 * Figure the startblock based on the next block's
			 * start and the gap size.
			 */
			gotbno = ap->got.br_startblock;
			/*
			 * Heuristic!
			 * If the gap is large relative to the piece we're
			 * allocating, or using it gives us an invalid block
			 * number, then just use the start of the next block
			 * offset by our length.
			 */
			if (gotdiff <= XFS_ALLOC_GAP_UNITS * ap->length &&
			    ISVALID(gotbno - gotdiff, gotbno))
				gotbno -= adjust;
			else if (ISVALID(gotbno - ap->length, gotbno)) {
				gotbno -= ap->length;
				gotdiff += adjust - ap->length;
			} else
				gotdiff += adjust;
			/*
			 * If the firstblock forbids it, can't use it,
			 * must use default.
			 */
			if (!rt && !nullfb &&
			    XFS_FSB_TO_AGNO(mp, gotbno) != fb_agno)
				gotbno = NULLFSBLOCK;
		}
		/*
		 * No next block, just default.
		 */
		else
			gotbno = NULLFSBLOCK;
		/*
		 * If both valid, pick the better one, else the only good
		 * one, else ap->blkno is already set (to 0 or the inode block).
		 */
		if (prevbno != NULLFSBLOCK && gotbno != NULLFSBLOCK)
			ap->blkno = prevdiff <= gotdiff ? prevbno : gotbno;
		else if (prevbno != NULLFSBLOCK)
			ap->blkno = prevbno;
		else if (gotbno != NULLFSBLOCK)
			ap->blkno = gotbno;
	}
#undef ISVALID
}

STATIC int
xfs_bmap_btalloc_nullfb(
	struct xfs_bmalloca	*ap,
	struct xfs_alloc_arg	*args,
	xfs_extlen_t		*blen)
{
	struct xfs_mount	*mp = ap->ip->i_mount;
	struct xfs_perag	*pag;
	xfs_agnumber_t		ag, startag;
	int			notinit = 0;
	int			error;

	if (ap->userdata && xfs_inode_is_filestream(ap->ip))
		args->type = XFS_ALLOCTYPE_NEAR_BNO;
	else
		args->type = XFS_ALLOCTYPE_START_BNO;
	args->total = ap->total;

	/*
	 * Search for an allocation group with a single extent large enough
	 * for the request.  If one isn't found, then adjust the minimum
	 * allocation size to the largest space found.
	 */
	startag = ag = XFS_FSB_TO_AGNO(mp, args->fsbno);
	if (startag == NULLAGNUMBER)
		startag = ag = 0;

	pag = xfs_perag_get(mp, ag);
	while (*blen < args->maxlen) {
		if (!pag->pagf_init) {
			error = xfs_alloc_pagf_init(mp, args->tp, ag,
						    XFS_ALLOC_FLAG_TRYLOCK);
			if (error) {
				xfs_perag_put(pag);
				return error;
			}
		}

		/*
		 * See xfs_alloc_fix_freelist...
		 */
		if (pag->pagf_init) {
			xfs_extlen_t	longest;
			longest = xfs_alloc_longest_free_extent(mp, pag);
			if (*blen < longest)
				*blen = longest;
		} else
			notinit = 1;

		if (xfs_inode_is_filestream(ap->ip)) {
			if (*blen >= args->maxlen)
				break;

			if (ap->userdata) {
				/*
				 * If startag is an invalid AG, we've
				 * come here once before and
				 * xfs_filestream_new_ag picked the
				 * best currently available.
				 *
				 * Don't continue looping, since we
				 * could loop forever.
				 */
				if (startag == NULLAGNUMBER)
					break;

				error = xfs_filestream_new_ag(ap, &ag);
				xfs_perag_put(pag);
				if (error)
					return error;

				/* loop again to set 'blen'*/
				startag = NULLAGNUMBER;
				pag = xfs_perag_get(mp, ag);
				continue;
			}
		}
		if (++ag == mp->m_sb.sb_agcount)
			ag = 0;
		if (ag == startag)
			break;
		xfs_perag_put(pag);
		pag = xfs_perag_get(mp, ag);
	}
	xfs_perag_put(pag);

	/*
	 * Since the above loop did a BUF_TRYLOCK, it is
	 * possible that there is space for this request.
	 */
	if (notinit || *blen < ap->minlen)
		args->minlen = ap->minlen;
	/*
	 * If the best seen length is less than the request
	 * length, use the best as the minimum.
	 */
	else if (*blen < args->maxlen)
		args->minlen = *blen;
	/*
	 * Otherwise we've seen an extent as big as maxlen,
	 * use that as the minimum.
	 */
	else
		args->minlen = args->maxlen;

	/*
	 * set the failure fallback case to look in the selected
	 * AG as the stream may have moved.
	 */
	if (xfs_inode_is_filestream(ap->ip))
		ap->blkno = args->fsbno = XFS_AGB_TO_FSB(mp, ag, 0);

	return 0;
}

STATIC int
xfs_bmap_btalloc(
	struct xfs_bmalloca	*ap)	/* bmap alloc argument struct */
{
	xfs_mount_t	*mp;		/* mount point structure */
	xfs_alloctype_t	atype = 0;	/* type for allocation routines */
	xfs_extlen_t	align;		/* minimum allocation alignment */
	xfs_agnumber_t	fb_agno;	/* ag number of ap->firstblock */
	xfs_agnumber_t	ag;
	xfs_alloc_arg_t	args;
	xfs_extlen_t	blen;
	xfs_extlen_t	nextminlen = 0;
	int		nullfb;		/* true if ap->firstblock isn't set */
	int		isaligned;
	int		tryagain;
	int		error;
	int		stripe_align;

	ASSERT(ap->length);

	mp = ap->ip->i_mount;

	/* stripe alignment for allocation is determined by mount parameters */
	stripe_align = 0;
	if (mp->m_swidth && (mp->m_flags & XFS_MOUNT_SWALLOC))
		stripe_align = mp->m_swidth;
	else if (mp->m_dalign)
		stripe_align = mp->m_dalign;

	align = ap->userdata ? xfs_get_extsz_hint(ap->ip) : 0;
	if (unlikely(align)) {
		error = xfs_bmap_extsize_align(mp, &ap->got, &ap->prev,
						align, 0, ap->eof, 0, ap->conv,
						&ap->offset, &ap->length);
		ASSERT(!error);
		ASSERT(ap->length);
	}


	nullfb = *ap->firstblock == NULLFSBLOCK;
	fb_agno = nullfb ? NULLAGNUMBER : XFS_FSB_TO_AGNO(mp, *ap->firstblock);
	if (nullfb) {
		if (ap->userdata && xfs_inode_is_filestream(ap->ip)) {
			ag = xfs_filestream_lookup_ag(ap->ip);
			ag = (ag != NULLAGNUMBER) ? ag : 0;
			ap->blkno = XFS_AGB_TO_FSB(mp, ag, 0);
		} else {
			ap->blkno = XFS_INO_TO_FSB(mp, ap->ip->i_ino);
		}
	} else
		ap->blkno = *ap->firstblock;

	xfs_bmap_adjacent(ap);

	/*
	 * If allowed, use ap->blkno; otherwise must use firstblock since
	 * it's in the right allocation group.
	 */
	if (nullfb || XFS_FSB_TO_AGNO(mp, ap->blkno) == fb_agno)
		;
	else
		ap->blkno = *ap->firstblock;
	/*
	 * Normal allocation, done through xfs_alloc_vextent.
	 */
	tryagain = isaligned = 0;
	memset(&args, 0, sizeof(args));
	args.tp = ap->tp;
	args.mp = mp;
	args.fsbno = ap->blkno;

	/* Trim the allocation back to the maximum an AG can fit. */
	args.maxlen = MIN(ap->length, XFS_ALLOC_AG_MAX_USABLE(mp));
	args.firstblock = *ap->firstblock;
	blen = 0;
	if (nullfb) {
		error = xfs_bmap_btalloc_nullfb(ap, &args, &blen);
		if (error)
			return error;
	} else if (ap->flist->xbf_low) {
		if (xfs_inode_is_filestream(ap->ip))
			args.type = XFS_ALLOCTYPE_FIRST_AG;
		else
			args.type = XFS_ALLOCTYPE_START_BNO;
		args.total = args.minlen = ap->minlen;
	} else {
		args.type = XFS_ALLOCTYPE_NEAR_BNO;
		args.total = ap->total;
		args.minlen = ap->minlen;
	}
	/* apply extent size hints if obtained earlier */
	if (unlikely(align)) {
		args.prod = align;
		if ((args.mod = (xfs_extlen_t)do_mod(ap->offset, args.prod)))
			args.mod = (xfs_extlen_t)(args.prod - args.mod);
	} else if (mp->m_sb.sb_blocksize >= PAGE_CACHE_SIZE) {
		args.prod = 1;
		args.mod = 0;
	} else {
		args.prod = PAGE_CACHE_SIZE >> mp->m_sb.sb_blocklog;
		if ((args.mod = (xfs_extlen_t)(do_mod(ap->offset, args.prod))))
			args.mod = (xfs_extlen_t)(args.prod - args.mod);
	}
	/*
	 * If we are not low on available data blocks, and the
	 * underlying logical volume manager is a stripe, and
	 * the file offset is zero then try to allocate data
	 * blocks on stripe unit boundary.
	 * NOTE: ap->aeof is only set if the allocation length
	 * is >= the stripe unit and the allocation offset is
	 * at the end of file.
	 */
	if (!ap->flist->xbf_low && ap->aeof) {
		if (!ap->offset) {
			args.alignment = stripe_align;
			atype = args.type;
			isaligned = 1;
			/*
			 * Adjust for alignment
			 */
			if (blen > args.alignment && blen <= args.maxlen)
				args.minlen = blen - args.alignment;
			args.minalignslop = 0;
		} else {
			/*
			 * First try an exact bno allocation.
			 * If it fails then do a near or start bno
			 * allocation with alignment turned on.
			 */
			atype = args.type;
			tryagain = 1;
			args.type = XFS_ALLOCTYPE_THIS_BNO;
			args.alignment = 1;
			/*
			 * Compute the minlen+alignment for the
			 * next case.  Set slop so that the value
			 * of minlen+alignment+slop doesn't go up
			 * between the calls.
			 */
			if (blen > stripe_align && blen <= args.maxlen)
				nextminlen = blen - stripe_align;
			else
				nextminlen = args.minlen;
			if (nextminlen + stripe_align > args.minlen + 1)
				args.minalignslop =
					nextminlen + stripe_align -
					args.minlen - 1;
			else
				args.minalignslop = 0;
		}
	} else {
		args.alignment = 1;
		args.minalignslop = 0;
	}
	args.minleft = ap->minleft;
	args.wasdel = ap->wasdel;
	args.isfl = 0;
	args.userdata = ap->userdata;
	if ((error = xfs_alloc_vextent(&args)))
		return error;
	if (tryagain && args.fsbno == NULLFSBLOCK) {
		/*
		 * Exact allocation failed. Now try with alignment
		 * turned on.
		 */
		args.type = atype;
		args.fsbno = ap->blkno;
		args.alignment = stripe_align;
		args.minlen = nextminlen;
		args.minalignslop = 0;
		isaligned = 1;
		if ((error = xfs_alloc_vextent(&args)))
			return error;
	}
	if (isaligned && args.fsbno == NULLFSBLOCK) {
		/*
		 * allocation failed, so turn off alignment and
		 * try again.
		 */
		args.type = atype;
		args.fsbno = ap->blkno;
		args.alignment = 0;
		if ((error = xfs_alloc_vextent(&args)))
			return error;
	}
	if (args.fsbno == NULLFSBLOCK && nullfb &&
	    args.minlen > ap->minlen) {
		args.minlen = ap->minlen;
		args.type = XFS_ALLOCTYPE_START_BNO;
		args.fsbno = ap->blkno;
		if ((error = xfs_alloc_vextent(&args)))
			return error;
	}
	if (args.fsbno == NULLFSBLOCK && nullfb) {
		args.fsbno = 0;
		args.type = XFS_ALLOCTYPE_FIRST_AG;
		args.total = ap->minlen;
		args.minleft = 0;
		if ((error = xfs_alloc_vextent(&args)))
			return error;
		ap->flist->xbf_low = 1;
	}
	if (args.fsbno != NULLFSBLOCK) {
		/*
		 * check the allocation happened at the same or higher AG than
		 * the first block that was allocated.
		 */
		ASSERT(*ap->firstblock == NULLFSBLOCK ||
		       XFS_FSB_TO_AGNO(mp, *ap->firstblock) ==
		       XFS_FSB_TO_AGNO(mp, args.fsbno) ||
		       (ap->flist->xbf_low &&
			XFS_FSB_TO_AGNO(mp, *ap->firstblock) <
			XFS_FSB_TO_AGNO(mp, args.fsbno)));

		ap->blkno = args.fsbno;
		if (*ap->firstblock == NULLFSBLOCK)
			*ap->firstblock = args.fsbno;
		ASSERT(nullfb || fb_agno == args.agno ||
		       (ap->flist->xbf_low && fb_agno < args.agno));
		ap->length = args.len;
		ap->ip->i_d.di_nblocks += args.len;
		xfs_trans_log_inode(ap->tp, ap->ip, XFS_ILOG_CORE);
		if (ap->wasdel)
			ap->ip->i_delayed_blks -= args.len;
		/*
		 * Adjust the disk quota also. This was reserved
		 * earlier.
		 */
		xfs_trans_mod_dquot_byino(ap->tp, ap->ip,
			ap->wasdel ? XFS_TRANS_DQ_DELBCOUNT :
					XFS_TRANS_DQ_BCOUNT,
			(long) args.len);
	} else {
		ap->blkno = NULLFSBLOCK;
		ap->length = 0;
	}
	return 0;
}

/*
 * xfs_bmap_alloc is called by xfs_bmapi to allocate an extent for a file.
 * It figures out where to ask the underlying allocator to put the new extent.
 */
STATIC int
xfs_bmap_alloc(
	struct xfs_bmalloca	*ap)	/* bmap alloc argument struct */
{
	if (XFS_IS_REALTIME_INODE(ap->ip) && ap->userdata)
		return xfs_bmap_rtalloc(ap);
	return xfs_bmap_btalloc(ap);
}

/*
 * Trim the returned map to the required bounds
 */
STATIC void
xfs_bmapi_trim_map(
	struct xfs_bmbt_irec	*mval,
	struct xfs_bmbt_irec	*got,
	xfs_fileoff_t		*bno,
	xfs_filblks_t		len,
	xfs_fileoff_t		obno,
	xfs_fileoff_t		end,
	int			n,
	int			flags)
{
	if ((flags & XFS_BMAPI_ENTIRE) ||
	    got->br_startoff + got->br_blockcount <= obno) {
		*mval = *got;
		if (isnullstartblock(got->br_startblock))
			mval->br_startblock = DELAYSTARTBLOCK;
		return;
	}

	if (obno > *bno)
		*bno = obno;
	ASSERT((*bno >= obno) || (n == 0));
	ASSERT(*bno < end);
	mval->br_startoff = *bno;
	if (isnullstartblock(got->br_startblock))
		mval->br_startblock = DELAYSTARTBLOCK;
	else
		mval->br_startblock = got->br_startblock +
					(*bno - got->br_startoff);
	/*
	 * Return the minimum of what we got and what we asked for for
	 * the length.  We can use the len variable here because it is
	 * modified below and we could have been there before coming
	 * here if the first part of the allocation didn't overlap what
	 * was asked for.
	 */
	mval->br_blockcount = XFS_FILBLKS_MIN(end - *bno,
			got->br_blockcount - (*bno - got->br_startoff));
	mval->br_state = got->br_state;
	ASSERT(mval->br_blockcount <= len);
	return;
}

/*
 * Update and validate the extent map to return
 */
STATIC void
xfs_bmapi_update_map(
	struct xfs_bmbt_irec	**map,
	xfs_fileoff_t		*bno,
	xfs_filblks_t		*len,
	xfs_fileoff_t		obno,
	xfs_fileoff_t		end,
	int			*n,
	int			flags)
{
	xfs_bmbt_irec_t	*mval = *map;

	ASSERT((flags & XFS_BMAPI_ENTIRE) ||
	       ((mval->br_startoff + mval->br_blockcount) <= end));
	ASSERT((flags & XFS_BMAPI_ENTIRE) || (mval->br_blockcount <= *len) ||
	       (mval->br_startoff < obno));

	*bno = mval->br_startoff + mval->br_blockcount;
	*len = end - *bno;
	if (*n > 0 && mval->br_startoff == mval[-1].br_startoff) {
		/* update previous map with new information */
		ASSERT(mval->br_startblock == mval[-1].br_startblock);
		ASSERT(mval->br_blockcount > mval[-1].br_blockcount);
		ASSERT(mval->br_state == mval[-1].br_state);
		mval[-1].br_blockcount = mval->br_blockcount;
		mval[-1].br_state = mval->br_state;
	} else if (*n > 0 && mval->br_startblock != DELAYSTARTBLOCK &&
		   mval[-1].br_startblock != DELAYSTARTBLOCK &&
		   mval[-1].br_startblock != HOLESTARTBLOCK &&
		   mval->br_startblock == mval[-1].br_startblock +
					  mval[-1].br_blockcount &&
		   ((flags & XFS_BMAPI_IGSTATE) ||
			mval[-1].br_state == mval->br_state)) {
		ASSERT(mval->br_startoff ==
		       mval[-1].br_startoff + mval[-1].br_blockcount);
		mval[-1].br_blockcount += mval->br_blockcount;
	} else if (*n > 0 &&
		   mval->br_startblock == DELAYSTARTBLOCK &&
		   mval[-1].br_startblock == DELAYSTARTBLOCK &&
		   mval->br_startoff ==
		   mval[-1].br_startoff + mval[-1].br_blockcount) {
		mval[-1].br_blockcount += mval->br_blockcount;
		mval[-1].br_state = mval->br_state;
	} else if (!((*n == 0) &&
		     ((mval->br_startoff + mval->br_blockcount) <=
		      obno))) {
		mval++;
		(*n)++;
	}
	*map = mval;
}

/*
 * Map file blocks to filesystem blocks without allocation.
 */
int
xfs_bmapi_read(
	struct xfs_inode	*ip,
	xfs_fileoff_t		bno,
	xfs_filblks_t		len,
	struct xfs_bmbt_irec	*mval,
	int			*nmap,
	int			flags)
{
	struct xfs_mount	*mp = ip->i_mount;
	struct xfs_ifork	*ifp;
	struct xfs_bmbt_irec	got;
	struct xfs_bmbt_irec	prev;
	xfs_fileoff_t		obno;
	xfs_fileoff_t		end;
	xfs_extnum_t		lastx;
	int			error;
	int			eof;
	int			n = 0;
	int			whichfork = (flags & XFS_BMAPI_ATTRFORK) ?
						XFS_ATTR_FORK : XFS_DATA_FORK;

	ASSERT(*nmap >= 1);
	ASSERT(!(flags & ~(XFS_BMAPI_ATTRFORK|XFS_BMAPI_ENTIRE|
			   XFS_BMAPI_IGSTATE)));

	if (unlikely(XFS_TEST_ERROR(
	    (XFS_IFORK_FORMAT(ip, whichfork) != XFS_DINODE_FMT_EXTENTS &&
	     XFS_IFORK_FORMAT(ip, whichfork) != XFS_DINODE_FMT_BTREE),
	     mp, XFS_ERRTAG_BMAPIFORMAT, XFS_RANDOM_BMAPIFORMAT))) {
		XFS_ERROR_REPORT("xfs_bmapi_read", XFS_ERRLEVEL_LOW, mp);
		return XFS_ERROR(EFSCORRUPTED);
	}

	if (XFS_FORCED_SHUTDOWN(mp))
		return XFS_ERROR(EIO);

	XFS_STATS_INC(xs_blk_mapr);

	ifp = XFS_IFORK_PTR(ip, whichfork);

	if (!(ifp->if_flags & XFS_IFEXTENTS)) {
		error = xfs_iread_extents(NULL, ip, whichfork);
		if (error)
			return error;
	}

	xfs_bmap_search_extents(ip, bno, whichfork, &eof, &lastx, &got, &prev);
	end = bno + len;
	obno = bno;

	while (bno < end && n < *nmap) {
		/* Reading past eof, act as though there's a hole up to end. */
		if (eof)
			got.br_startoff = end;
		if (got.br_startoff > bno) {
			/* Reading in a hole.  */
			mval->br_startoff = bno;
			mval->br_startblock = HOLESTARTBLOCK;
			mval->br_blockcount =
				XFS_FILBLKS_MIN(len, got.br_startoff - bno);
			mval->br_state = XFS_EXT_NORM;
			bno += mval->br_blockcount;
			len -= mval->br_blockcount;
			mval++;
			n++;
			continue;
		}

		/* set up the extent map to return. */
		xfs_bmapi_trim_map(mval, &got, &bno, len, obno, end, n, flags);
		xfs_bmapi_update_map(&mval, &bno, &len, obno, end, &n, flags);

		/* If we're done, stop now. */
		if (bno >= end || n >= *nmap)
			break;

		/* Else go on to the next record. */
		if (++lastx < ifp->if_bytes / sizeof(xfs_bmbt_rec_t))
			xfs_bmbt_get_all(xfs_iext_get_ext(ifp, lastx), &got);
		else
			eof = 1;
	}
	*nmap = n;
	return 0;
}

STATIC int
xfs_bmapi_reserve_delalloc(
	struct xfs_inode	*ip,
	xfs_fileoff_t		aoff,
	xfs_filblks_t		len,
	struct xfs_bmbt_irec	*got,
	struct xfs_bmbt_irec	*prev,
	xfs_extnum_t		*lastx,
	int			eof)
{
	struct xfs_mount	*mp = ip->i_mount;
	struct xfs_ifork	*ifp = XFS_IFORK_PTR(ip, XFS_DATA_FORK);
	xfs_extlen_t		alen;
	xfs_extlen_t		indlen;
	char			rt = XFS_IS_REALTIME_INODE(ip);
	xfs_extlen_t		extsz;
	int			error;

	alen = XFS_FILBLKS_MIN(len, MAXEXTLEN);
	if (!eof)
		alen = XFS_FILBLKS_MIN(alen, got->br_startoff - aoff);

	/* Figure out the extent size, adjust alen */
	extsz = xfs_get_extsz_hint(ip);
	if (extsz) {
		/*
		 * Make sure we don't exceed a single extent length when we
		 * align the extent by reducing length we are going to
		 * allocate by the maximum amount extent size aligment may
		 * require.
		 */
		alen = XFS_FILBLKS_MIN(len, MAXEXTLEN - (2 * extsz - 1));
		error = xfs_bmap_extsize_align(mp, got, prev, extsz, rt, eof,
					       1, 0, &aoff, &alen);
		ASSERT(!error);
	}

	if (rt)
		extsz = alen / mp->m_sb.sb_rextsize;

	/*
	 * Make a transaction-less quota reservation for delayed allocation
	 * blocks.  This number gets adjusted later.  We return if we haven't
	 * allocated blocks already inside this loop.
	 */
	error = xfs_trans_reserve_quota_nblks(NULL, ip, (long)alen, 0,
			rt ? XFS_QMOPT_RES_RTBLKS : XFS_QMOPT_RES_REGBLKS);
	if (error)
		return error;

	/*
	 * Split changing sb for alen and indlen since they could be coming
	 * from different places.
	 */
	indlen = (xfs_extlen_t)xfs_bmap_worst_indlen(ip, alen);
	ASSERT(indlen > 0);

	if (rt) {
		error = xfs_mod_incore_sb(mp, XFS_SBS_FREXTENTS,
					  -((int64_t)extsz), 0);
	} else {
		error = xfs_icsb_modify_counters(mp, XFS_SBS_FDBLOCKS,
						 -((int64_t)alen), 0);
	}

	if (error)
		goto out_unreserve_quota;

	error = xfs_icsb_modify_counters(mp, XFS_SBS_FDBLOCKS,
					 -((int64_t)indlen), 0);
	if (error)
		goto out_unreserve_blocks;


	ip->i_delayed_blks += alen;

	got->br_startoff = aoff;
	got->br_startblock = nullstartblock(indlen);
	got->br_blockcount = alen;
	got->br_state = XFS_EXT_NORM;
	xfs_bmap_add_extent_hole_delay(ip, lastx, got);

	/*
	 * Update our extent pointer, given that xfs_bmap_add_extent_hole_delay
	 * might have merged it into one of the neighbouring ones.
	 */
	xfs_bmbt_get_all(xfs_iext_get_ext(ifp, *lastx), got);

	ASSERT(got->br_startoff <= aoff);
	ASSERT(got->br_startoff + got->br_blockcount >= aoff + alen);
	ASSERT(isnullstartblock(got->br_startblock));
	ASSERT(got->br_state == XFS_EXT_NORM);
	return 0;

out_unreserve_blocks:
	if (rt)
		xfs_mod_incore_sb(mp, XFS_SBS_FREXTENTS, extsz, 0);
	else
		xfs_icsb_modify_counters(mp, XFS_SBS_FDBLOCKS, alen, 0);
out_unreserve_quota:
	if (XFS_IS_QUOTA_ON(mp))
		xfs_trans_unreserve_quota_nblks(NULL, ip, (long)alen, 0, rt ?
				XFS_QMOPT_RES_RTBLKS : XFS_QMOPT_RES_REGBLKS);
	return error;
}

/*
 * Map file blocks to filesystem blocks, adding delayed allocations as needed.
 */
int
xfs_bmapi_delay(
	struct xfs_inode	*ip,	/* incore inode */
	xfs_fileoff_t		bno,	/* starting file offs. mapped */
	xfs_filblks_t		len,	/* length to map in file */
	struct xfs_bmbt_irec	*mval,	/* output: map values */
	int			*nmap,	/* i/o: mval size/count */
	int			flags)	/* XFS_BMAPI_... */
{
	struct xfs_mount	*mp = ip->i_mount;
	struct xfs_ifork	*ifp = XFS_IFORK_PTR(ip, XFS_DATA_FORK);
	struct xfs_bmbt_irec	got;	/* current file extent record */
	struct xfs_bmbt_irec	prev;	/* previous file extent record */
	xfs_fileoff_t		obno;	/* old block number (offset) */
	xfs_fileoff_t		end;	/* end of mapped file region */
	xfs_extnum_t		lastx;	/* last useful extent number */
	int			eof;	/* we've hit the end of extents */
	int			n = 0;	/* current extent index */
	int			error = 0;

	ASSERT(*nmap >= 1);
	ASSERT(*nmap <= XFS_BMAP_MAX_NMAP);
	ASSERT(!(flags & ~XFS_BMAPI_ENTIRE));

	if (unlikely(XFS_TEST_ERROR(
	    (XFS_IFORK_FORMAT(ip, XFS_DATA_FORK) != XFS_DINODE_FMT_EXTENTS &&
	     XFS_IFORK_FORMAT(ip, XFS_DATA_FORK) != XFS_DINODE_FMT_BTREE),
	     mp, XFS_ERRTAG_BMAPIFORMAT, XFS_RANDOM_BMAPIFORMAT))) {
		XFS_ERROR_REPORT("xfs_bmapi_delay", XFS_ERRLEVEL_LOW, mp);
		return XFS_ERROR(EFSCORRUPTED);
	}

	if (XFS_FORCED_SHUTDOWN(mp))
		return XFS_ERROR(EIO);

	XFS_STATS_INC(xs_blk_mapw);

	if (!(ifp->if_flags & XFS_IFEXTENTS)) {
		error = xfs_iread_extents(NULL, ip, XFS_DATA_FORK);
		if (error)
			return error;
	}

	xfs_bmap_search_extents(ip, bno, XFS_DATA_FORK, &eof, &lastx, &got, &prev);
	end = bno + len;
	obno = bno;

	while (bno < end && n < *nmap) {
		if (eof || got.br_startoff > bno) {
			error = xfs_bmapi_reserve_delalloc(ip, bno, len, &got,
							   &prev, &lastx, eof);
			if (error) {
				if (n == 0) {
					*nmap = 0;
					return error;
				}
				break;
			}
		}

		/* set up the extent map to return. */
		xfs_bmapi_trim_map(mval, &got, &bno, len, obno, end, n, flags);
		xfs_bmapi_update_map(&mval, &bno, &len, obno, end, &n, flags);

		/* If we're done, stop now. */
		if (bno >= end || n >= *nmap)
			break;

		/* Else go on to the next record. */
		prev = got;
		if (++lastx < ifp->if_bytes / sizeof(xfs_bmbt_rec_t))
			xfs_bmbt_get_all(xfs_iext_get_ext(ifp, lastx), &got);
		else
			eof = 1;
	}

	*nmap = n;
	return 0;
}


int
__xfs_bmapi_allocate(
	struct xfs_bmalloca	*bma)
{
	struct xfs_mount	*mp = bma->ip->i_mount;
	int			whichfork = (bma->flags & XFS_BMAPI_ATTRFORK) ?
						XFS_ATTR_FORK : XFS_DATA_FORK;
	struct xfs_ifork	*ifp = XFS_IFORK_PTR(bma->ip, whichfork);
	int			tmp_logflags = 0;
	int			error;

	ASSERT(bma->length > 0);

	/*
	 * For the wasdelay case, we could also just allocate the stuff asked
	 * for in this bmap call but that wouldn't be as good.
	 */
	if (bma->wasdel) {
		bma->length = (xfs_extlen_t)bma->got.br_blockcount;
		bma->offset = bma->got.br_startoff;
		if (bma->idx != NULLEXTNUM && bma->idx) {
			xfs_bmbt_get_all(xfs_iext_get_ext(ifp, bma->idx - 1),
					 &bma->prev);
		}
	} else {
		bma->length = XFS_FILBLKS_MIN(bma->length, MAXEXTLEN);
		if (!bma->eof)
			bma->length = XFS_FILBLKS_MIN(bma->length,
					bma->got.br_startoff - bma->offset);
	}

	/*
	 * Indicate if this is the first user data in the file, or just any
	 * user data.
	 */
	if (!(bma->flags & XFS_BMAPI_METADATA)) {
		bma->userdata = (bma->offset == 0) ?
			XFS_ALLOC_INITIAL_USER_DATA : XFS_ALLOC_USERDATA;
	}

	bma->minlen = (bma->flags & XFS_BMAPI_CONTIG) ? bma->length : 1;

	/*
	 * Only want to do the alignment at the eof if it is userdata and
	 * allocation length is larger than a stripe unit.
	 */
	if (mp->m_dalign && bma->length >= mp->m_dalign &&
	    !(bma->flags & XFS_BMAPI_METADATA) && whichfork == XFS_DATA_FORK) {
		error = xfs_bmap_isaeof(bma, whichfork);
		if (error)
			return error;
	}

	error = xfs_bmap_alloc(bma);
	if (error)
		return error;

	if (bma->flist->xbf_low)
		bma->minleft = 0;
	if (bma->cur)
		bma->cur->bc_private.b.firstblock = *bma->firstblock;
	if (bma->blkno == NULLFSBLOCK)
		return 0;
	if ((ifp->if_flags & XFS_IFBROOT) && !bma->cur) {
		bma->cur = xfs_bmbt_init_cursor(mp, bma->tp, bma->ip, whichfork);
		bma->cur->bc_private.b.firstblock = *bma->firstblock;
		bma->cur->bc_private.b.flist = bma->flist;
	}
	/*
	 * Bump the number of extents we've allocated
	 * in this call.
	 */
	bma->nallocs++;

	if (bma->cur)
		bma->cur->bc_private.b.flags =
			bma->wasdel ? XFS_BTCUR_BPRV_WASDEL : 0;

	bma->got.br_startoff = bma->offset;
	bma->got.br_startblock = bma->blkno;
	bma->got.br_blockcount = bma->length;
	bma->got.br_state = XFS_EXT_NORM;

	/*
	 * A wasdelay extent has been initialized, so shouldn't be flagged
	 * as unwritten.
	 */
	if (!bma->wasdel && (bma->flags & XFS_BMAPI_PREALLOC) &&
	    xfs_sb_version_hasextflgbit(&mp->m_sb))
		bma->got.br_state = XFS_EXT_UNWRITTEN;

	if (bma->wasdel)
		error = xfs_bmap_add_extent_delay_real(bma);
	else
		error = xfs_bmap_add_extent_hole_real(bma, whichfork);

	bma->logflags |= tmp_logflags;
	if (error)
		return error;

	/*
	 * Update our extent pointer, given that xfs_bmap_add_extent_delay_real
	 * or xfs_bmap_add_extent_hole_real might have merged it into one of
	 * the neighbouring ones.
	 */
	xfs_bmbt_get_all(xfs_iext_get_ext(ifp, bma->idx), &bma->got);

	ASSERT(bma->got.br_startoff <= bma->offset);
	ASSERT(bma->got.br_startoff + bma->got.br_blockcount >=
	       bma->offset + bma->length);
	ASSERT(bma->got.br_state == XFS_EXT_NORM ||
	       bma->got.br_state == XFS_EXT_UNWRITTEN);
	return 0;
}

STATIC int
xfs_bmapi_convert_unwritten(
	struct xfs_bmalloca	*bma,
	struct xfs_bmbt_irec	*mval,
	xfs_filblks_t		len,
	int			flags)
{
	int			whichfork = (flags & XFS_BMAPI_ATTRFORK) ?
						XFS_ATTR_FORK : XFS_DATA_FORK;
	struct xfs_ifork	*ifp = XFS_IFORK_PTR(bma->ip, whichfork);
	int			tmp_logflags = 0;
	int			error;

	/* check if we need to do unwritten->real conversion */
	if (mval->br_state == XFS_EXT_UNWRITTEN &&
	    (flags & XFS_BMAPI_PREALLOC))
		return 0;

	/* check if we need to do real->unwritten conversion */
	if (mval->br_state == XFS_EXT_NORM &&
	    (flags & (XFS_BMAPI_PREALLOC | XFS_BMAPI_CONVERT)) !=
			(XFS_BMAPI_PREALLOC | XFS_BMAPI_CONVERT))
		return 0;

	/*
	 * Modify (by adding) the state flag, if writing.
	 */
	ASSERT(mval->br_blockcount <= len);
	if ((ifp->if_flags & XFS_IFBROOT) && !bma->cur) {
		bma->cur = xfs_bmbt_init_cursor(bma->ip->i_mount, bma->tp,
					bma->ip, whichfork);
		bma->cur->bc_private.b.firstblock = *bma->firstblock;
		bma->cur->bc_private.b.flist = bma->flist;
	}
	mval->br_state = (mval->br_state == XFS_EXT_UNWRITTEN)
				? XFS_EXT_NORM : XFS_EXT_UNWRITTEN;

	error = xfs_bmap_add_extent_unwritten_real(bma->tp, bma->ip, &bma->idx,
			&bma->cur, mval, bma->firstblock, bma->flist,
			&tmp_logflags);
	bma->logflags |= tmp_logflags;
	if (error)
		return error;

	/*
	 * Update our extent pointer, given that
	 * xfs_bmap_add_extent_unwritten_real might have merged it into one
	 * of the neighbouring ones.
	 */
	xfs_bmbt_get_all(xfs_iext_get_ext(ifp, bma->idx), &bma->got);

	/*
	 * We may have combined previously unwritten space with written space,
	 * so generate another request.
	 */
	if (mval->br_blockcount < len)
		return EAGAIN;
	return 0;
}

/*
 * Map file blocks to filesystem blocks, and allocate blocks or convert the
 * extent state if necessary.  Details behaviour is controlled by the flags
 * parameter.  Only allocates blocks from a single allocation group, to avoid
 * locking problems.
 *
 * The returned value in "firstblock" from the first call in a transaction
 * must be remembered and presented to subsequent calls in "firstblock".
 * An upper bound for the number of blocks to be allocated is supplied to
 * the first call in "total"; if no allocation group has that many free
 * blocks then the call will fail (return NULLFSBLOCK in "firstblock").
 */
int
xfs_bmapi_write(
	struct xfs_trans	*tp,		/* transaction pointer */
	struct xfs_inode	*ip,		/* incore inode */
	xfs_fileoff_t		bno,		/* starting file offs. mapped */
	xfs_filblks_t		len,		/* length to map in file */
	int			flags,		/* XFS_BMAPI_... */
	xfs_fsblock_t		*firstblock,	/* first allocated block
						   controls a.g. for allocs */
	xfs_extlen_t		total,		/* total blocks needed */
	struct xfs_bmbt_irec	*mval,		/* output: map values */
	int			*nmap,		/* i/o: mval size/count */
	struct xfs_bmap_free	*flist)		/* i/o: list extents to free */
{
	struct xfs_mount	*mp = ip->i_mount;
	struct xfs_ifork	*ifp;
	struct xfs_bmalloca	bma = { NULL };	/* args for xfs_bmap_alloc */
	xfs_fileoff_t		end;		/* end of mapped file region */
	int			eof;		/* after the end of extents */
	int			error;		/* error return */
	int			n;		/* current extent index */
	xfs_fileoff_t		obno;		/* old block number (offset) */
	int			whichfork;	/* data or attr fork */
	char			inhole;		/* current location is hole in file */
	char			wasdelay;	/* old extent was delayed */

#ifdef DEBUG
	xfs_fileoff_t		orig_bno;	/* original block number value */
	int			orig_flags;	/* original flags arg value */
	xfs_filblks_t		orig_len;	/* original value of len arg */
	struct xfs_bmbt_irec	*orig_mval;	/* original value of mval */
	int			orig_nmap;	/* original value of *nmap */

	orig_bno = bno;
	orig_len = len;
	orig_flags = flags;
	orig_mval = mval;
	orig_nmap = *nmap;
#endif
	whichfork = (flags & XFS_BMAPI_ATTRFORK) ?
		XFS_ATTR_FORK : XFS_DATA_FORK;

	ASSERT(*nmap >= 1);
	ASSERT(*nmap <= XFS_BMAP_MAX_NMAP);
	ASSERT(!(flags & XFS_BMAPI_IGSTATE));
	ASSERT(tp != NULL);
	ASSERT(len > 0);
	ASSERT(XFS_IFORK_FORMAT(ip, whichfork) != XFS_DINODE_FMT_LOCAL);

	if (unlikely(XFS_TEST_ERROR(
	    (XFS_IFORK_FORMAT(ip, whichfork) != XFS_DINODE_FMT_EXTENTS &&
	     XFS_IFORK_FORMAT(ip, whichfork) != XFS_DINODE_FMT_BTREE),
	     mp, XFS_ERRTAG_BMAPIFORMAT, XFS_RANDOM_BMAPIFORMAT))) {
		XFS_ERROR_REPORT("xfs_bmapi_write", XFS_ERRLEVEL_LOW, mp);
		return XFS_ERROR(EFSCORRUPTED);
	}

	if (XFS_FORCED_SHUTDOWN(mp))
		return XFS_ERROR(EIO);

	ifp = XFS_IFORK_PTR(ip, whichfork);

	XFS_STATS_INC(xs_blk_mapw);

	if (*firstblock == NULLFSBLOCK) {
		if (XFS_IFORK_FORMAT(ip, whichfork) == XFS_DINODE_FMT_BTREE)
			bma.minleft = be16_to_cpu(ifp->if_broot->bb_level) + 1;
		else
			bma.minleft = 1;
	} else {
		bma.minleft = 0;
	}

	if (!(ifp->if_flags & XFS_IFEXTENTS)) {
		error = xfs_iread_extents(tp, ip, whichfork);
		if (error)
			goto error0;
	}

	xfs_bmap_search_extents(ip, bno, whichfork, &eof, &bma.idx, &bma.got,
				&bma.prev);
	n = 0;
	end = bno + len;
	obno = bno;

	bma.tp = tp;
	bma.ip = ip;
	bma.total = total;
	bma.userdata = 0;
	bma.flist = flist;
	bma.firstblock = firstblock;

	if (flags & XFS_BMAPI_STACK_SWITCH)
		bma.stack_switch = 1;

	while (bno < end && n < *nmap) {
		inhole = eof || bma.got.br_startoff > bno;
		wasdelay = !inhole && isnullstartblock(bma.got.br_startblock);

		/*
		 * First, deal with the hole before the allocated space
		 * that we found, if any.
		 */
		if (inhole || wasdelay) {
			bma.eof = eof;
			bma.conv = !!(flags & XFS_BMAPI_CONVERT);
			bma.wasdel = wasdelay;
			bma.offset = bno;
			bma.flags = flags;

			/*
			 * There's a 32/64 bit type mismatch between the
			 * allocation length request (which can be 64 bits in
			 * length) and the bma length request, which is
			 * xfs_extlen_t and therefore 32 bits. Hence we have to
			 * check for 32-bit overflows and handle them here.
			 */
			if (len > (xfs_filblks_t)MAXEXTLEN)
				bma.length = MAXEXTLEN;
			else
				bma.length = len;

			ASSERT(len > 0);
			ASSERT(bma.length > 0);
			error = xfs_bmapi_allocate(&bma);
			if (error)
				goto error0;
			if (bma.blkno == NULLFSBLOCK)
				break;
		}

		/* Deal with the allocated space we found.  */
		xfs_bmapi_trim_map(mval, &bma.got, &bno, len, obno,
							end, n, flags);

		/* Execute unwritten extent conversion if necessary */
		error = xfs_bmapi_convert_unwritten(&bma, mval, len, flags);
		if (error == EAGAIN)
			continue;
		if (error)
			goto error0;

		/* update the extent map to return */
		xfs_bmapi_update_map(&mval, &bno, &len, obno, end, &n, flags);

		/*
		 * If we're done, stop now.  Stop when we've allocated
		 * XFS_BMAP_MAX_NMAP extents no matter what.  Otherwise
		 * the transaction may get too big.
		 */
		if (bno >= end || n >= *nmap || bma.nallocs >= *nmap)
			break;

		/* Else go on to the next record. */
		bma.prev = bma.got;
		if (++bma.idx < ifp->if_bytes / sizeof(xfs_bmbt_rec_t)) {
			xfs_bmbt_get_all(xfs_iext_get_ext(ifp, bma.idx),
					 &bma.got);
		} else
			eof = 1;
	}
	*nmap = n;

	/*
	 * Transform from btree to extents, give it cur.
	 */
	if (xfs_bmap_wants_extents(ip, whichfork)) {
		int		tmp_logflags = 0;

		ASSERT(bma.cur);
		error = xfs_bmap_btree_to_extents(tp, ip, bma.cur,
			&tmp_logflags, whichfork);
		bma.logflags |= tmp_logflags;
		if (error)
			goto error0;
	}

	ASSERT(XFS_IFORK_FORMAT(ip, whichfork) != XFS_DINODE_FMT_BTREE ||
	       XFS_IFORK_NEXTENTS(ip, whichfork) >
		XFS_IFORK_MAXEXT(ip, whichfork));
	error = 0;
error0:
	/*
	 * Log everything.  Do this after conversion, there's no point in
	 * logging the extent records if we've converted to btree format.
	 */
	if ((bma.logflags & xfs_ilog_fext(whichfork)) &&
	    XFS_IFORK_FORMAT(ip, whichfork) != XFS_DINODE_FMT_EXTENTS)
		bma.logflags &= ~xfs_ilog_fext(whichfork);
	else if ((bma.logflags & xfs_ilog_fbroot(whichfork)) &&
		 XFS_IFORK_FORMAT(ip, whichfork) != XFS_DINODE_FMT_BTREE)
		bma.logflags &= ~xfs_ilog_fbroot(whichfork);
	/*
	 * Log whatever the flags say, even if error.  Otherwise we might miss
	 * detecting a case where the data is changed, there's an error,
	 * and it's not logged so we don't shutdown when we should.
	 */
	if (bma.logflags)
		xfs_trans_log_inode(tp, ip, bma.logflags);

	if (bma.cur) {
		if (!error) {
			ASSERT(*firstblock == NULLFSBLOCK ||
			       XFS_FSB_TO_AGNO(mp, *firstblock) ==
			       XFS_FSB_TO_AGNO(mp,
				       bma.cur->bc_private.b.firstblock) ||
			       (flist->xbf_low &&
				XFS_FSB_TO_AGNO(mp, *firstblock) <
				XFS_FSB_TO_AGNO(mp,
					bma.cur->bc_private.b.firstblock)));
			*firstblock = bma.cur->bc_private.b.firstblock;
		}
		xfs_btree_del_cursor(bma.cur,
			error ? XFS_BTREE_ERROR : XFS_BTREE_NOERROR);
	}
	if (!error)
		xfs_bmap_validate_ret(orig_bno, orig_len, orig_flags, orig_mval,
			orig_nmap, *nmap);
	return error;
}

/*
 * Called by xfs_bmapi to update file extent records and the btree
 * after removing space (or undoing a delayed allocation).
 */
STATIC int				/* error */
xfs_bmap_del_extent(
	xfs_inode_t		*ip,	/* incore inode pointer */
	xfs_trans_t		*tp,	/* current transaction pointer */
	xfs_extnum_t		*idx,	/* extent number to update/delete */
	xfs_bmap_free_t		*flist,	/* list of extents to be freed */
	xfs_btree_cur_t		*cur,	/* if null, not a btree */
	xfs_bmbt_irec_t		*del,	/* data to remove from extents */
	int			*logflagsp, /* inode logging flags */
	int			whichfork) /* data or attr fork */
{
	xfs_filblks_t		da_new;	/* new delay-alloc indirect blocks */
	xfs_filblks_t		da_old;	/* old delay-alloc indirect blocks */
	xfs_fsblock_t		del_endblock=0;	/* first block past del */
	xfs_fileoff_t		del_endoff;	/* first offset past del */
	int			delay;	/* current block is delayed allocated */
	int			do_fx;	/* free extent at end of routine */
	xfs_bmbt_rec_host_t	*ep;	/* current extent entry pointer */
	int			error;	/* error return value */
	int			flags;	/* inode logging flags */
	xfs_bmbt_irec_t		got;	/* current extent entry */
	xfs_fileoff_t		got_endoff;	/* first offset past got */
	int			i;	/* temp state */
	xfs_ifork_t		*ifp;	/* inode fork pointer */
	xfs_mount_t		*mp;	/* mount structure */
	xfs_filblks_t		nblks;	/* quota/sb block count */
	xfs_bmbt_irec_t		new;	/* new record to be inserted */
	/* REFERENCED */
	uint			qfield;	/* quota field to update */
	xfs_filblks_t		temp;	/* for indirect length calculations */
	xfs_filblks_t		temp2;	/* for indirect length calculations */
	int			state = 0;

	XFS_STATS_INC(xs_del_exlist);

	if (whichfork == XFS_ATTR_FORK)
		state |= BMAP_ATTRFORK;

	mp = ip->i_mount;
	ifp = XFS_IFORK_PTR(ip, whichfork);
	ASSERT((*idx >= 0) && (*idx < ifp->if_bytes /
		(uint)sizeof(xfs_bmbt_rec_t)));
	ASSERT(del->br_blockcount > 0);
	ep = xfs_iext_get_ext(ifp, *idx);
	xfs_bmbt_get_all(ep, &got);
	ASSERT(got.br_startoff <= del->br_startoff);
	del_endoff = del->br_startoff + del->br_blockcount;
	got_endoff = got.br_startoff + got.br_blockcount;
	ASSERT(got_endoff >= del_endoff);
	delay = isnullstartblock(got.br_startblock);
	ASSERT(isnullstartblock(del->br_startblock) == delay);
	flags = 0;
	qfield = 0;
	error = 0;
	/*
	 * If deleting a real allocation, must free up the disk space.
	 */
	if (!delay) {
		flags = XFS_ILOG_CORE;
		/*
		 * Realtime allocation.  Free it and record di_nblocks update.
		 */
		if (whichfork == XFS_DATA_FORK && XFS_IS_REALTIME_INODE(ip)) {
			xfs_fsblock_t	bno;
			xfs_filblks_t	len;

			ASSERT(do_mod(del->br_blockcount,
				      mp->m_sb.sb_rextsize) == 0);
			ASSERT(do_mod(del->br_startblock,
				      mp->m_sb.sb_rextsize) == 0);
			bno = del->br_startblock;
			len = del->br_blockcount;
			do_div(bno, mp->m_sb.sb_rextsize);
			do_div(len, mp->m_sb.sb_rextsize);
			error = xfs_rtfree_extent(tp, bno, (xfs_extlen_t)len);
			if (error)
				goto done;
			do_fx = 0;
			nblks = len * mp->m_sb.sb_rextsize;
			qfield = XFS_TRANS_DQ_RTBCOUNT;
		}
		/*
		 * Ordinary allocation.
		 */
		else {
			do_fx = 1;
			nblks = del->br_blockcount;
			qfield = XFS_TRANS_DQ_BCOUNT;
		}
		/*
		 * Set up del_endblock and cur for later.
		 */
		del_endblock = del->br_startblock + del->br_blockcount;
		if (cur) {
			if ((error = xfs_bmbt_lookup_eq(cur, got.br_startoff,
					got.br_startblock, got.br_blockcount,
					&i)))
				goto done;
			XFS_WANT_CORRUPTED_GOTO(i == 1, done);
		}
		da_old = da_new = 0;
	} else {
		da_old = startblockval(got.br_startblock);
		da_new = 0;
		nblks = 0;
		do_fx = 0;
	}
	/*
	 * Set flag value to use in switch statement.
	 * Left-contig is 2, right-contig is 1.
	 */
	switch (((got.br_startoff == del->br_startoff) << 1) |
		(got_endoff == del_endoff)) {
	case 3:
		/*
		 * Matches the whole extent.  Delete the entry.
		 */
		xfs_iext_remove(ip, *idx, 1,
				whichfork == XFS_ATTR_FORK ? BMAP_ATTRFORK : 0);
		--*idx;
		if (delay)
			break;

		XFS_IFORK_NEXT_SET(ip, whichfork,
			XFS_IFORK_NEXTENTS(ip, whichfork) - 1);
		flags |= XFS_ILOG_CORE;
		if (!cur) {
			flags |= xfs_ilog_fext(whichfork);
			break;
		}
		if ((error = xfs_btree_delete(cur, &i)))
			goto done;
		XFS_WANT_CORRUPTED_GOTO(i == 1, done);
		break;

	case 2:
		/*
		 * Deleting the first part of the extent.
		 */
		trace_xfs_bmap_pre_update(ip, *idx, state, _THIS_IP_);
		xfs_bmbt_set_startoff(ep, del_endoff);
		temp = got.br_blockcount - del->br_blockcount;
		xfs_bmbt_set_blockcount(ep, temp);
		if (delay) {
			temp = XFS_FILBLKS_MIN(xfs_bmap_worst_indlen(ip, temp),
				da_old);
			xfs_bmbt_set_startblock(ep, nullstartblock((int)temp));
			trace_xfs_bmap_post_update(ip, *idx, state, _THIS_IP_);
			da_new = temp;
			break;
		}
		xfs_bmbt_set_startblock(ep, del_endblock);
		trace_xfs_bmap_post_update(ip, *idx, state, _THIS_IP_);
		if (!cur) {
			flags |= xfs_ilog_fext(whichfork);
			break;
		}
		if ((error = xfs_bmbt_update(cur, del_endoff, del_endblock,
				got.br_blockcount - del->br_blockcount,
				got.br_state)))
			goto done;
		break;

	case 1:
		/*
		 * Deleting the last part of the extent.
		 */
		temp = got.br_blockcount - del->br_blockcount;
		trace_xfs_bmap_pre_update(ip, *idx, state, _THIS_IP_);
		xfs_bmbt_set_blockcount(ep, temp);
		if (delay) {
			temp = XFS_FILBLKS_MIN(xfs_bmap_worst_indlen(ip, temp),
				da_old);
			xfs_bmbt_set_startblock(ep, nullstartblock((int)temp));
			trace_xfs_bmap_post_update(ip, *idx, state, _THIS_IP_);
			da_new = temp;
			break;
		}
		trace_xfs_bmap_post_update(ip, *idx, state, _THIS_IP_);
		if (!cur) {
			flags |= xfs_ilog_fext(whichfork);
			break;
		}
		if ((error = xfs_bmbt_update(cur, got.br_startoff,
				got.br_startblock,
				got.br_blockcount - del->br_blockcount,
				got.br_state)))
			goto done;
		break;

	case 0:
		/*
		 * Deleting the middle of the extent.
		 */
		temp = del->br_startoff - got.br_startoff;
		trace_xfs_bmap_pre_update(ip, *idx, state, _THIS_IP_);
		xfs_bmbt_set_blockcount(ep, temp);
		new.br_startoff = del_endoff;
		temp2 = got_endoff - del_endoff;
		new.br_blockcount = temp2;
		new.br_state = got.br_state;
		if (!delay) {
			new.br_startblock = del_endblock;
			flags |= XFS_ILOG_CORE;
			if (cur) {
				if ((error = xfs_bmbt_update(cur,
						got.br_startoff,
						got.br_startblock, temp,
						got.br_state)))
					goto done;
				if ((error = xfs_btree_increment(cur, 0, &i)))
					goto done;
				cur->bc_rec.b = new;
				error = xfs_btree_insert(cur, &i);
				if (error && error != ENOSPC)
					goto done;
				/*
				 * If get no-space back from btree insert,
				 * it tried a split, and we have a zero
				 * block reservation.
				 * Fix up our state and return the error.
				 */
				if (error == ENOSPC) {
					/*
					 * Reset the cursor, don't trust
					 * it after any insert operation.
					 */
					if ((error = xfs_bmbt_lookup_eq(cur,
							got.br_startoff,
							got.br_startblock,
							temp, &i)))
						goto done;
					XFS_WANT_CORRUPTED_GOTO(i == 1, done);
					/*
					 * Update the btree record back
					 * to the original value.
					 */
					if ((error = xfs_bmbt_update(cur,
							got.br_startoff,
							got.br_startblock,
							got.br_blockcount,
							got.br_state)))
						goto done;
					/*
					 * Reset the extent record back
					 * to the original value.
					 */
					xfs_bmbt_set_blockcount(ep,
						got.br_blockcount);
					flags = 0;
					error = XFS_ERROR(ENOSPC);
					goto done;
				}
				XFS_WANT_CORRUPTED_GOTO(i == 1, done);
			} else
				flags |= xfs_ilog_fext(whichfork);
			XFS_IFORK_NEXT_SET(ip, whichfork,
				XFS_IFORK_NEXTENTS(ip, whichfork) + 1);
		} else {
			ASSERT(whichfork == XFS_DATA_FORK);
			temp = xfs_bmap_worst_indlen(ip, temp);
			xfs_bmbt_set_startblock(ep, nullstartblock((int)temp));
			temp2 = xfs_bmap_worst_indlen(ip, temp2);
			new.br_startblock = nullstartblock((int)temp2);
			da_new = temp + temp2;
			while (da_new > da_old) {
				if (temp) {
					temp--;
					da_new--;
					xfs_bmbt_set_startblock(ep,
						nullstartblock((int)temp));
				}
				if (da_new == da_old)
					break;
				if (temp2) {
					temp2--;
					da_new--;
					new.br_startblock =
						nullstartblock((int)temp2);
				}
			}
		}
		trace_xfs_bmap_post_update(ip, *idx, state, _THIS_IP_);
		xfs_iext_insert(ip, *idx + 1, 1, &new, state);
		++*idx;
		break;
	}
	/*
	 * If we need to, add to list of extents to delete.
	 */
	if (do_fx)
		xfs_bmap_add_free(del->br_startblock, del->br_blockcount, flist,
			mp);
	/*
	 * Adjust inode # blocks in the file.
	 */
	if (nblks)
		ip->i_d.di_nblocks -= nblks;
	/*
	 * Adjust quota data.
	 */
	if (qfield)
		xfs_trans_mod_dquot_byino(tp, ip, qfield, (long)-nblks);

	/*
	 * Account for change in delayed indirect blocks.
	 * Nothing to do for disk quota accounting here.
	 */
	ASSERT(da_old >= da_new);
	if (da_old > da_new) {
		xfs_icsb_modify_counters(mp, XFS_SBS_FDBLOCKS,
			(int64_t)(da_old - da_new), 0);
	}
done:
	*logflagsp = flags;
	return error;
}

/*
 * Unmap (remove) blocks from a file.
 * If nexts is nonzero then the number of extents to remove is limited to
 * that value.  If not all extents in the block range can be removed then
 * *done is set.
 */
int						/* error */
xfs_bunmapi(
	xfs_trans_t		*tp,		/* transaction pointer */
	struct xfs_inode	*ip,		/* incore inode */
	xfs_fileoff_t		bno,		/* starting offset to unmap */
	xfs_filblks_t		len,		/* length to unmap in file */
	int			flags,		/* misc flags */
	xfs_extnum_t		nexts,		/* number of extents max */
	xfs_fsblock_t		*firstblock,	/* first allocated block
						   controls a.g. for allocs */
	xfs_bmap_free_t		*flist,		/* i/o: list extents to free */
	int			*done)		/* set if not done yet */
{
	xfs_btree_cur_t		*cur;		/* bmap btree cursor */
	xfs_bmbt_irec_t		del;		/* extent being deleted */
	int			eof;		/* is deleting at eof */
	xfs_bmbt_rec_host_t	*ep;		/* extent record pointer */
	int			error;		/* error return value */
	xfs_extnum_t		extno;		/* extent number in list */
	xfs_bmbt_irec_t		got;		/* current extent record */
	xfs_ifork_t		*ifp;		/* inode fork pointer */
	int			isrt;		/* freeing in rt area */
	xfs_extnum_t		lastx;		/* last extent index used */
	int			logflags;	/* transaction logging flags */
	xfs_extlen_t		mod;		/* rt extent offset */
	xfs_mount_t		*mp;		/* mount structure */
	xfs_extnum_t		nextents;	/* number of file extents */
	xfs_bmbt_irec_t		prev;		/* previous extent record */
	xfs_fileoff_t		start;		/* first file offset deleted */
	int			tmp_logflags;	/* partial logging flags */
	int			wasdel;		/* was a delayed alloc extent */
	int			whichfork;	/* data or attribute fork */
	xfs_fsblock_t		sum;

	trace_xfs_bunmap(ip, bno, len, flags, _RET_IP_);

	whichfork = (flags & XFS_BMAPI_ATTRFORK) ?
		XFS_ATTR_FORK : XFS_DATA_FORK;
	ifp = XFS_IFORK_PTR(ip, whichfork);
	if (unlikely(
	    XFS_IFORK_FORMAT(ip, whichfork) != XFS_DINODE_FMT_EXTENTS &&
	    XFS_IFORK_FORMAT(ip, whichfork) != XFS_DINODE_FMT_BTREE)) {
		XFS_ERROR_REPORT("xfs_bunmapi", XFS_ERRLEVEL_LOW,
				 ip->i_mount);
		return XFS_ERROR(EFSCORRUPTED);
	}
	mp = ip->i_mount;
	if (XFS_FORCED_SHUTDOWN(mp))
		return XFS_ERROR(EIO);

	ASSERT(len > 0);
	ASSERT(nexts >= 0);

	if (!(ifp->if_flags & XFS_IFEXTENTS) &&
	    (error = xfs_iread_extents(tp, ip, whichfork)))
		return error;
	nextents = ifp->if_bytes / (uint)sizeof(xfs_bmbt_rec_t);
	if (nextents == 0) {
		*done = 1;
		return 0;
	}
	XFS_STATS_INC(xs_blk_unmap);
	isrt = (whichfork == XFS_DATA_FORK) && XFS_IS_REALTIME_INODE(ip);
	start = bno;
	bno = start + len - 1;
	ep = xfs_bmap_search_extents(ip, bno, whichfork, &eof, &lastx, &got,
		&prev);

	/*
	 * Check to see if the given block number is past the end of the
	 * file, back up to the last block if so...
	 */
	if (eof) {
		ep = xfs_iext_get_ext(ifp, --lastx);
		xfs_bmbt_get_all(ep, &got);
		bno = got.br_startoff + got.br_blockcount - 1;
	}
	logflags = 0;
	if (ifp->if_flags & XFS_IFBROOT) {
		ASSERT(XFS_IFORK_FORMAT(ip, whichfork) == XFS_DINODE_FMT_BTREE);
		cur = xfs_bmbt_init_cursor(mp, tp, ip, whichfork);
		cur->bc_private.b.firstblock = *firstblock;
		cur->bc_private.b.flist = flist;
		cur->bc_private.b.flags = 0;
	} else
		cur = NULL;

	if (isrt) {
		/*
		 * Synchronize by locking the bitmap inode.
		 */
		xfs_ilock(mp->m_rbmip, XFS_ILOCK_EXCL);
		xfs_trans_ijoin(tp, mp->m_rbmip, XFS_ILOCK_EXCL);
	}

	extno = 0;
	while (bno != (xfs_fileoff_t)-1 && bno >= start && lastx >= 0 &&
	       (nexts == 0 || extno < nexts)) {
		/*
		 * Is the found extent after a hole in which bno lives?
		 * Just back up to the previous extent, if so.
		 */
		if (got.br_startoff > bno) {
			if (--lastx < 0)
				break;
			ep = xfs_iext_get_ext(ifp, lastx);
			xfs_bmbt_get_all(ep, &got);
		}
		/*
		 * Is the last block of this extent before the range
		 * we're supposed to delete?  If so, we're done.
		 */
		bno = XFS_FILEOFF_MIN(bno,
			got.br_startoff + got.br_blockcount - 1);
		if (bno < start)
			break;
		/*
		 * Then deal with the (possibly delayed) allocated space
		 * we found.
		 */
		ASSERT(ep != NULL);
		del = got;
		wasdel = isnullstartblock(del.br_startblock);
		if (got.br_startoff < start) {
			del.br_startoff = start;
			del.br_blockcount -= start - got.br_startoff;
			if (!wasdel)
				del.br_startblock += start - got.br_startoff;
		}
		if (del.br_startoff + del.br_blockcount > bno + 1)
			del.br_blockcount = bno + 1 - del.br_startoff;
		sum = del.br_startblock + del.br_blockcount;
		if (isrt &&
		    (mod = do_mod(sum, mp->m_sb.sb_rextsize))) {
			/*
			 * Realtime extent not lined up at the end.
			 * The extent could have been split into written
			 * and unwritten pieces, or we could just be
			 * unmapping part of it.  But we can't really
			 * get rid of part of a realtime extent.
			 */
			if (del.br_state == XFS_EXT_UNWRITTEN ||
			    !xfs_sb_version_hasextflgbit(&mp->m_sb)) {
				/*
				 * This piece is unwritten, or we're not
				 * using unwritten extents.  Skip over it.
				 */
				ASSERT(bno >= mod);
				bno -= mod > del.br_blockcount ?
					del.br_blockcount : mod;
				if (bno < got.br_startoff) {
					if (--lastx >= 0)
						xfs_bmbt_get_all(xfs_iext_get_ext(
							ifp, lastx), &got);
				}
				continue;
			}
			/*
			 * It's written, turn it unwritten.
			 * This is better than zeroing it.
			 */
			ASSERT(del.br_state == XFS_EXT_NORM);
			ASSERT(xfs_trans_get_block_res(tp) > 0);
			/*
			 * If this spans a realtime extent boundary,
			 * chop it back to the start of the one we end at.
			 */
			if (del.br_blockcount > mod) {
				del.br_startoff += del.br_blockcount - mod;
				del.br_startblock += del.br_blockcount - mod;
				del.br_blockcount = mod;
			}
			del.br_state = XFS_EXT_UNWRITTEN;
			error = xfs_bmap_add_extent_unwritten_real(tp, ip,
					&lastx, &cur, &del, firstblock, flist,
					&logflags);
			if (error)
				goto error0;
			goto nodelete;
		}
		if (isrt && (mod = do_mod(del.br_startblock, mp->m_sb.sb_rextsize))) {
			/*
			 * Realtime extent is lined up at the end but not
			 * at the front.  We'll get rid of full extents if
			 * we can.
			 */
			mod = mp->m_sb.sb_rextsize - mod;
			if (del.br_blockcount > mod) {
				del.br_blockcount -= mod;
				del.br_startoff += mod;
				del.br_startblock += mod;
			} else if ((del.br_startoff == start &&
				    (del.br_state == XFS_EXT_UNWRITTEN ||
				     xfs_trans_get_block_res(tp) == 0)) ||
				   !xfs_sb_version_hasextflgbit(&mp->m_sb)) {
				/*
				 * Can't make it unwritten.  There isn't
				 * a full extent here so just skip it.
				 */
				ASSERT(bno >= del.br_blockcount);
				bno -= del.br_blockcount;
				if (got.br_startoff > bno) {
					if (--lastx >= 0) {
						ep = xfs_iext_get_ext(ifp,
								      lastx);
						xfs_bmbt_get_all(ep, &got);
					}
				}
				continue;
			} else if (del.br_state == XFS_EXT_UNWRITTEN) {
				/*
				 * This one is already unwritten.
				 * It must have a written left neighbor.
				 * Unwrite the killed part of that one and
				 * try again.
				 */
				ASSERT(lastx > 0);
				xfs_bmbt_get_all(xfs_iext_get_ext(ifp,
						lastx - 1), &prev);
				ASSERT(prev.br_state == XFS_EXT_NORM);
				ASSERT(!isnullstartblock(prev.br_startblock));
				ASSERT(del.br_startblock ==
				       prev.br_startblock + prev.br_blockcount);
				if (prev.br_startoff < start) {
					mod = start - prev.br_startoff;
					prev.br_blockcount -= mod;
					prev.br_startblock += mod;
					prev.br_startoff = start;
				}
				prev.br_state = XFS_EXT_UNWRITTEN;
				lastx--;
				error = xfs_bmap_add_extent_unwritten_real(tp,
						ip, &lastx, &cur, &prev,
						firstblock, flist, &logflags);
				if (error)
					goto error0;
				goto nodelete;
			} else {
				ASSERT(del.br_state == XFS_EXT_NORM);
				del.br_state = XFS_EXT_UNWRITTEN;
				error = xfs_bmap_add_extent_unwritten_real(tp,
						ip, &lastx, &cur, &del,
						firstblock, flist, &logflags);
				if (error)
					goto error0;
				goto nodelete;
			}
		}
		if (wasdel) {
			ASSERT(startblockval(del.br_startblock) > 0);
			/* Update realtime/data freespace, unreserve quota */
			if (isrt) {
				xfs_filblks_t rtexts;

				rtexts = XFS_FSB_TO_B(mp, del.br_blockcount);
				do_div(rtexts, mp->m_sb.sb_rextsize);
				xfs_mod_incore_sb(mp, XFS_SBS_FREXTENTS,
						(int64_t)rtexts, 0);
				(void)xfs_trans_reserve_quota_nblks(NULL,
					ip, -((long)del.br_blockcount), 0,
					XFS_QMOPT_RES_RTBLKS);
			} else {
				xfs_icsb_modify_counters(mp, XFS_SBS_FDBLOCKS,
						(int64_t)del.br_blockcount, 0);
				(void)xfs_trans_reserve_quota_nblks(NULL,
					ip, -((long)del.br_blockcount), 0,
					XFS_QMOPT_RES_REGBLKS);
			}
			ip->i_delayed_blks -= del.br_blockcount;
			if (cur)
				cur->bc_private.b.flags |=
					XFS_BTCUR_BPRV_WASDEL;
		} else if (cur)
			cur->bc_private.b.flags &= ~XFS_BTCUR_BPRV_WASDEL;
		/*
		 * If it's the case where the directory code is running
		 * with no block reservation, and the deleted block is in
		 * the middle of its extent, and the resulting insert
		 * of an extent would cause transformation to btree format,
		 * then reject it.  The calling code will then swap
		 * blocks around instead.
		 * We have to do this now, rather than waiting for the
		 * conversion to btree format, since the transaction
		 * will be dirty.
		 */
		if (!wasdel && xfs_trans_get_block_res(tp) == 0 &&
		    XFS_IFORK_FORMAT(ip, whichfork) == XFS_DINODE_FMT_EXTENTS &&
		    XFS_IFORK_NEXTENTS(ip, whichfork) >= /* Note the >= */
			XFS_IFORK_MAXEXT(ip, whichfork) &&
		    del.br_startoff > got.br_startoff &&
		    del.br_startoff + del.br_blockcount <
		    got.br_startoff + got.br_blockcount) {
			error = XFS_ERROR(ENOSPC);
			goto error0;
		}
		error = xfs_bmap_del_extent(ip, tp, &lastx, flist, cur, &del,
				&tmp_logflags, whichfork);
		logflags |= tmp_logflags;
		if (error)
			goto error0;
		bno = del.br_startoff - 1;
nodelete:
		/*
		 * If not done go on to the next (previous) record.
		 */
		if (bno != (xfs_fileoff_t)-1 && bno >= start) {
			if (lastx >= 0) {
				ep = xfs_iext_get_ext(ifp, lastx);
				if (xfs_bmbt_get_startoff(ep) > bno) {
					if (--lastx >= 0)
						ep = xfs_iext_get_ext(ifp,
								      lastx);
				}
				xfs_bmbt_get_all(ep, &got);
			}
			extno++;
		}
	}
	*done = bno == (xfs_fileoff_t)-1 || bno < start || lastx < 0;

	/*
	 * Convert to a btree if necessary.
	 */
	if (xfs_bmap_needs_btree(ip, whichfork)) {
		ASSERT(cur == NULL);
		error = xfs_bmap_extents_to_btree(tp, ip, firstblock, flist,
			&cur, 0, &tmp_logflags, whichfork);
		logflags |= tmp_logflags;
		if (error)
			goto error0;
	}
	/*
	 * transform from btree to extents, give it cur
	 */
	else if (xfs_bmap_wants_extents(ip, whichfork)) {
		ASSERT(cur != NULL);
		error = xfs_bmap_btree_to_extents(tp, ip, cur, &tmp_logflags,
			whichfork);
		logflags |= tmp_logflags;
		if (error)
			goto error0;
	}
	/*
	 * transform from extents to local?
	 */
	error = 0;
error0:
	/*
	 * Log everything.  Do this after conversion, there's no point in
	 * logging the extent records if we've converted to btree format.
	 */
	if ((logflags & xfs_ilog_fext(whichfork)) &&
	    XFS_IFORK_FORMAT(ip, whichfork) != XFS_DINODE_FMT_EXTENTS)
		logflags &= ~xfs_ilog_fext(whichfork);
	else if ((logflags & xfs_ilog_fbroot(whichfork)) &&
		 XFS_IFORK_FORMAT(ip, whichfork) != XFS_DINODE_FMT_BTREE)
		logflags &= ~xfs_ilog_fbroot(whichfork);
	/*
	 * Log inode even in the error case, if the transaction
	 * is dirty we'll need to shut down the filesystem.
	 */
	if (logflags)
		xfs_trans_log_inode(tp, ip, logflags);
	if (cur) {
		if (!error) {
			*firstblock = cur->bc_private.b.firstblock;
			cur->bc_private.b.allocated = 0;
		}
		xfs_btree_del_cursor(cur,
			error ? XFS_BTREE_ERROR : XFS_BTREE_NOERROR);
	}
	return error;
}<|MERGE_RESOLUTION|>--- conflicted
+++ resolved
@@ -17,14 +17,10 @@
  */
 #include "xfs.h"
 #include "xfs_fs.h"
-<<<<<<< HEAD
-#include "xfs_format.h"
-=======
 #include "xfs_shared.h"
 #include "xfs_format.h"
 #include "xfs_log_format.h"
 #include "xfs_trans_resv.h"
->>>>>>> d8ec26d7
 #include "xfs_bit.h"
 #include "xfs_inum.h"
 #include "xfs_sb.h"
@@ -32,16 +28,7 @@
 #include "xfs_mount.h"
 #include "xfs_da_format.h"
 #include "xfs_da_btree.h"
-<<<<<<< HEAD
-#include "xfs_dir2_format.h"
 #include "xfs_dir2.h"
-#include "xfs_bmap_btree.h"
-#include "xfs_alloc_btree.h"
-#include "xfs_ialloc_btree.h"
-#include "xfs_dinode.h"
-=======
-#include "xfs_dir2.h"
->>>>>>> d8ec26d7
 #include "xfs_inode.h"
 #include "xfs_btree.h"
 #include "xfs_trans.h"
@@ -50,19 +37,12 @@
 #include "xfs_alloc.h"
 #include "xfs_bmap.h"
 #include "xfs_bmap_util.h"
-<<<<<<< HEAD
-=======
 #include "xfs_bmap_btree.h"
->>>>>>> d8ec26d7
 #include "xfs_rtalloc.h"
 #include "xfs_error.h"
 #include "xfs_quota.h"
 #include "xfs_trans_space.h"
 #include "xfs_buf_item.h"
-<<<<<<< HEAD
-#include "xfs_filestream.h"
-=======
->>>>>>> d8ec26d7
 #include "xfs_trace.h"
 #include "xfs_symlink.h"
 #include "xfs_attr_leaf.h"
@@ -1168,16 +1148,11 @@
 	if (rsvd)
 		tp->t_flags |= XFS_TRANS_RESERVE;
 	error = xfs_trans_reserve(tp, &M_RES(mp)->tr_addafork, blks, 0);
-<<<<<<< HEAD
-	if (error)
-		goto error0;
-=======
 	if (error) {
 		xfs_trans_cancel(tp, 0);
 		return error;
 	}
 	cancel_flags = XFS_TRANS_RELEASE_LOG_RES;
->>>>>>> d8ec26d7
 	xfs_ilock(ip, XFS_ILOCK_EXCL);
 	error = xfs_trans_reserve_quota_nblks(tp, ip, blks, 0, rsvd ?
 			XFS_QMOPT_RES_REGBLKS | XFS_QMOPT_FORCE_RES :
