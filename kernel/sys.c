/*
 *  linux/kernel/sys.c
 *
 *  Copyright (C) 1991, 1992  Linus Torvalds
 */

#include <linux/module.h>
#include <linux/mm.h>
#include <linux/utsname.h>
#include <linux/mman.h>
#include <linux/notifier.h>
#include <linux/reboot.h>
#include <linux/prctl.h>
#include <linux/highuid.h>
#include <linux/fs.h>
#include <linux/perf_event.h>
#include <linux/resource.h>
#include <linux/kernel.h>
#include <linux/kexec.h>
#include <linux/workqueue.h>
#include <linux/capability.h>
#include <linux/device.h>
#include <linux/key.h>
#include <linux/times.h>
#include <linux/posix-timers.h>
#include <linux/security.h>
#include <linux/dcookies.h>
#include <linux/suspend.h>
#include <linux/tty.h>
#include <linux/signal.h>
#include <linux/cn_proc.h>
#include <linux/getcpu.h>
#include <linux/task_io_accounting_ops.h>
#include <linux/seccomp.h>
#include <linux/cpu.h>
#include <linux/personality.h>
#include <linux/ptrace.h>
#include <linux/fs_struct.h>
#include <linux/gfp.h>
#include <linux/syscore_ops.h>

#include <linux/compat.h>
#include <linux/syscalls.h>
#include <linux/kprobes.h>
#include <linux/user_namespace.h>

#include <linux/kmsg_dump.h>

#include <asm/uaccess.h>
#include <asm/io.h>
#include <asm/unistd.h>

#ifndef SET_UNALIGN_CTL
# define SET_UNALIGN_CTL(a,b)	(-EINVAL)
#endif
#ifndef GET_UNALIGN_CTL
# define GET_UNALIGN_CTL(a,b)	(-EINVAL)
#endif
#ifndef SET_FPEMU_CTL
# define SET_FPEMU_CTL(a,b)	(-EINVAL)
#endif
#ifndef GET_FPEMU_CTL
# define GET_FPEMU_CTL(a,b)	(-EINVAL)
#endif
#ifndef SET_FPEXC_CTL
# define SET_FPEXC_CTL(a,b)	(-EINVAL)
#endif
#ifndef GET_FPEXC_CTL
# define GET_FPEXC_CTL(a,b)	(-EINVAL)
#endif
#ifndef GET_ENDIAN
# define GET_ENDIAN(a,b)	(-EINVAL)
#endif
#ifndef SET_ENDIAN
# define SET_ENDIAN(a,b)	(-EINVAL)
#endif
#ifndef GET_TSC_CTL
# define GET_TSC_CTL(a)		(-EINVAL)
#endif
#ifndef SET_TSC_CTL
# define SET_TSC_CTL(a)		(-EINVAL)
#endif

/*
 * this is where the system-wide overflow UID and GID are defined, for
 * architectures that now have 32-bit UID/GID but didn't in the past
 */

int overflowuid = DEFAULT_OVERFLOWUID;
int overflowgid = DEFAULT_OVERFLOWGID;

#ifdef CONFIG_UID16
EXPORT_SYMBOL(overflowuid);
EXPORT_SYMBOL(overflowgid);
#endif

/*
 * the same as above, but for filesystems which can only store a 16-bit
 * UID and GID. as such, this is needed on all architectures
 */

int fs_overflowuid = DEFAULT_FS_OVERFLOWUID;
int fs_overflowgid = DEFAULT_FS_OVERFLOWUID;

EXPORT_SYMBOL(fs_overflowuid);
EXPORT_SYMBOL(fs_overflowgid);

/*
 * this indicates whether you can reboot with ctrl-alt-del: the default is yes
 */

int C_A_D = 1;
struct pid *cad_pid;
EXPORT_SYMBOL(cad_pid);

/*
 * If set, this is used for preparing the system to power off.
 */

void (*pm_power_off_prepare)(void);

/*
 * Returns true if current's euid is same as p's uid or euid,
 * or has CAP_SYS_NICE to p's user_ns.
 *
 * Called with rcu_read_lock, creds are safe
 */
static bool set_one_prio_perm(struct task_struct *p)
{
	const struct cred *cred = current_cred(), *pcred = __task_cred(p);

	if (pcred->user->user_ns == cred->user->user_ns &&
	    (pcred->uid  == cred->euid ||
	     pcred->euid == cred->euid))
		return true;
	if (ns_capable(pcred->user->user_ns, CAP_SYS_NICE))
		return true;
	return false;
}

/*
 * set the priority of a task
 * - the caller must hold the RCU read lock
 */
static int set_one_prio(struct task_struct *p, int niceval, int error)
{
	int no_nice;

	if (!set_one_prio_perm(p)) {
		error = -EPERM;
		goto out;
	}
	if (niceval < task_nice(p) && !can_nice(p, niceval)) {
		error = -EACCES;
		goto out;
	}
	no_nice = security_task_setnice(p, niceval);
	if (no_nice) {
		error = no_nice;
		goto out;
	}
	if (error == -ESRCH)
		error = 0;
	set_user_nice(p, niceval);
out:
	return error;
}

SYSCALL_DEFINE3(setpriority, int, which, int, who, int, niceval)
{
	struct task_struct *g, *p;
	struct user_struct *user;
	const struct cred *cred = current_cred();
	int error = -EINVAL;
	struct pid *pgrp;

	if (which > PRIO_USER || which < PRIO_PROCESS)
		goto out;

	/* normalize: avoid signed division (rounding problems) */
	error = -ESRCH;
	if (niceval < -20)
		niceval = -20;
	if (niceval > 19)
		niceval = 19;

	rcu_read_lock();
	read_lock(&tasklist_lock);
	switch (which) {
		case PRIO_PROCESS:
			if (who)
				p = find_task_by_vpid(who);
			else
				p = current;
			if (p)
				error = set_one_prio(p, niceval, error);
			break;
		case PRIO_PGRP:
			if (who)
				pgrp = find_vpid(who);
			else
				pgrp = task_pgrp(current);
			do_each_pid_thread(pgrp, PIDTYPE_PGID, p) {
				error = set_one_prio(p, niceval, error);
			} while_each_pid_thread(pgrp, PIDTYPE_PGID, p);
			break;
		case PRIO_USER:
			user = (struct user_struct *) cred->user;
			if (!who)
				who = cred->uid;
			else if ((who != cred->uid) &&
				 !(user = find_user(who)))
				goto out_unlock;	/* No processes for this user */

			do_each_thread(g, p) {
				if (__task_cred(p)->uid == who)
					error = set_one_prio(p, niceval, error);
			} while_each_thread(g, p);
			if (who != cred->uid)
				free_uid(user);		/* For find_user() */
			break;
	}
out_unlock:
	read_unlock(&tasklist_lock);
	rcu_read_unlock();
out:
	return error;
}

/*
 * Ugh. To avoid negative return values, "getpriority()" will
 * not return the normal nice-value, but a negated value that
 * has been offset by 20 (ie it returns 40..1 instead of -20..19)
 * to stay compatible.
 */
SYSCALL_DEFINE2(getpriority, int, which, int, who)
{
	struct task_struct *g, *p;
	struct user_struct *user;
	const struct cred *cred = current_cred();
	long niceval, retval = -ESRCH;
	struct pid *pgrp;

	if (which > PRIO_USER || which < PRIO_PROCESS)
		return -EINVAL;

	rcu_read_lock();
	read_lock(&tasklist_lock);
	switch (which) {
		case PRIO_PROCESS:
			if (who)
				p = find_task_by_vpid(who);
			else
				p = current;
			if (p) {
				niceval = 20 - task_nice(p);
				if (niceval > retval)
					retval = niceval;
			}
			break;
		case PRIO_PGRP:
			if (who)
				pgrp = find_vpid(who);
			else
				pgrp = task_pgrp(current);
			do_each_pid_thread(pgrp, PIDTYPE_PGID, p) {
				niceval = 20 - task_nice(p);
				if (niceval > retval)
					retval = niceval;
			} while_each_pid_thread(pgrp, PIDTYPE_PGID, p);
			break;
		case PRIO_USER:
			user = (struct user_struct *) cred->user;
			if (!who)
				who = cred->uid;
			else if ((who != cred->uid) &&
				 !(user = find_user(who)))
				goto out_unlock;	/* No processes for this user */

			do_each_thread(g, p) {
				if (__task_cred(p)->uid == who) {
					niceval = 20 - task_nice(p);
					if (niceval > retval)
						retval = niceval;
				}
			} while_each_thread(g, p);
			if (who != cred->uid)
				free_uid(user);		/* for find_user() */
			break;
	}
out_unlock:
	read_unlock(&tasklist_lock);
	rcu_read_unlock();

	return retval;
}

/**
 *	emergency_restart - reboot the system
 *
 *	Without shutting down any hardware or taking any locks
 *	reboot the system.  This is called when we know we are in
 *	trouble so this is our best effort to reboot.  This is
 *	safe to call in interrupt context.
 */
void emergency_restart(void)
{
	kmsg_dump(KMSG_DUMP_EMERG);
	machine_emergency_restart();
}
EXPORT_SYMBOL_GPL(emergency_restart);

void kernel_restart_prepare(char *cmd)
{
	blocking_notifier_call_chain(&reboot_notifier_list, SYS_RESTART, cmd);
	system_state = SYSTEM_RESTART;
	usermodehelper_disable();
	device_shutdown();
<<<<<<< HEAD
	sysdev_shutdown();
=======
>>>>>>> d762f438
	syscore_shutdown();
}

/**
 *	kernel_restart - reboot the system
 *	@cmd: pointer to buffer containing command to execute for restart
 *		or %NULL
 *
 *	Shutdown everything and perform a clean reboot.
 *	This is not safe to call in interrupt context.
 */
void kernel_restart(char *cmd)
{
	kernel_restart_prepare(cmd);
	if (!cmd)
		printk(KERN_EMERG "Restarting system.\n");
	else
		printk(KERN_EMERG "Restarting system with command '%s'.\n", cmd);
	kmsg_dump(KMSG_DUMP_RESTART);
	machine_restart(cmd);
}
EXPORT_SYMBOL_GPL(kernel_restart);

static void kernel_shutdown_prepare(enum system_states state)
{
	blocking_notifier_call_chain(&reboot_notifier_list,
		(state == SYSTEM_HALT)?SYS_HALT:SYS_POWER_OFF, NULL);
	system_state = state;
	usermodehelper_disable();
	device_shutdown();
}
/**
 *	kernel_halt - halt the system
 *
 *	Shutdown everything and perform a clean system halt.
 */
void kernel_halt(void)
{
	kernel_shutdown_prepare(SYSTEM_HALT);
<<<<<<< HEAD
	sysdev_shutdown();
=======
>>>>>>> d762f438
	syscore_shutdown();
	printk(KERN_EMERG "System halted.\n");
	kmsg_dump(KMSG_DUMP_HALT);
	machine_halt();
}

EXPORT_SYMBOL_GPL(kernel_halt);

/**
 *	kernel_power_off - power_off the system
 *
 *	Shutdown everything and perform a clean system power_off.
 */
void kernel_power_off(void)
{
	kernel_shutdown_prepare(SYSTEM_POWER_OFF);
	if (pm_power_off_prepare)
		pm_power_off_prepare();
	disable_nonboot_cpus();
<<<<<<< HEAD
	sysdev_shutdown();
=======
>>>>>>> d762f438
	syscore_shutdown();
	printk(KERN_EMERG "Power down.\n");
	kmsg_dump(KMSG_DUMP_POWEROFF);
	machine_power_off();
}
EXPORT_SYMBOL_GPL(kernel_power_off);

static DEFINE_MUTEX(reboot_mutex);

/*
 * Reboot system call: for obvious reasons only root may call it,
 * and even root needs to set up some magic numbers in the registers
 * so that some mistake won't make this reboot the whole machine.
 * You can also set the meaning of the ctrl-alt-del-key here.
 *
 * reboot doesn't sync: do that yourself before calling this.
 */
SYSCALL_DEFINE4(reboot, int, magic1, int, magic2, unsigned int, cmd,
		void __user *, arg)
{
	char buffer[256];
	int ret = 0;

	/* We only trust the superuser with rebooting the system. */
	if (!capable(CAP_SYS_BOOT))
		return -EPERM;

	/* For safety, we require "magic" arguments. */
	if (magic1 != LINUX_REBOOT_MAGIC1 ||
	    (magic2 != LINUX_REBOOT_MAGIC2 &&
	                magic2 != LINUX_REBOOT_MAGIC2A &&
			magic2 != LINUX_REBOOT_MAGIC2B &&
	                magic2 != LINUX_REBOOT_MAGIC2C))
		return -EINVAL;

	/* Instead of trying to make the power_off code look like
	 * halt when pm_power_off is not set do it the easy way.
	 */
	if ((cmd == LINUX_REBOOT_CMD_POWER_OFF) && !pm_power_off)
		cmd = LINUX_REBOOT_CMD_HALT;

	mutex_lock(&reboot_mutex);
	switch (cmd) {
	case LINUX_REBOOT_CMD_RESTART:
		kernel_restart(NULL);
		break;

	case LINUX_REBOOT_CMD_CAD_ON:
		C_A_D = 1;
		break;

	case LINUX_REBOOT_CMD_CAD_OFF:
		C_A_D = 0;
		break;

	case LINUX_REBOOT_CMD_HALT:
		kernel_halt();
		do_exit(0);
		panic("cannot halt");

	case LINUX_REBOOT_CMD_POWER_OFF:
		kernel_power_off();
		do_exit(0);
		break;

	case LINUX_REBOOT_CMD_RESTART2:
		if (strncpy_from_user(&buffer[0], arg, sizeof(buffer) - 1) < 0) {
			ret = -EFAULT;
			break;
		}
		buffer[sizeof(buffer) - 1] = '\0';

		kernel_restart(buffer);
		break;

#ifdef CONFIG_KEXEC
	case LINUX_REBOOT_CMD_KEXEC:
		ret = kernel_kexec();
		break;
#endif

#ifdef CONFIG_HIBERNATION
	case LINUX_REBOOT_CMD_SW_SUSPEND:
		ret = hibernate();
		break;
#endif

	default:
		ret = -EINVAL;
		break;
	}
	mutex_unlock(&reboot_mutex);
	return ret;
}

static void deferred_cad(struct work_struct *dummy)
{
	kernel_restart(NULL);
}

/*
 * This function gets called by ctrl-alt-del - ie the keyboard interrupt.
 * As it's called within an interrupt, it may NOT sync: the only choice
 * is whether to reboot at once, or just ignore the ctrl-alt-del.
 */
void ctrl_alt_del(void)
{
	static DECLARE_WORK(cad_work, deferred_cad);

	if (C_A_D)
		schedule_work(&cad_work);
	else
		kill_cad_pid(SIGINT, 1);
}
	
/*
 * Unprivileged users may change the real gid to the effective gid
 * or vice versa.  (BSD-style)
 *
 * If you set the real gid at all, or set the effective gid to a value not
 * equal to the real gid, then the saved gid is set to the new effective gid.
 *
 * This makes it possible for a setgid program to completely drop its
 * privileges, which is often a useful assertion to make when you are doing
 * a security audit over a program.
 *
 * The general idea is that a program which uses just setregid() will be
 * 100% compatible with BSD.  A program which uses just setgid() will be
 * 100% compatible with POSIX with saved IDs. 
 *
 * SMP: There are not races, the GIDs are checked only by filesystem
 *      operations (as far as semantic preservation is concerned).
 */
SYSCALL_DEFINE2(setregid, gid_t, rgid, gid_t, egid)
{
	const struct cred *old;
	struct cred *new;
	int retval;

	new = prepare_creds();
	if (!new)
		return -ENOMEM;
	old = current_cred();

	retval = -EPERM;
	if (rgid != (gid_t) -1) {
		if (old->gid == rgid ||
		    old->egid == rgid ||
		    nsown_capable(CAP_SETGID))
			new->gid = rgid;
		else
			goto error;
	}
	if (egid != (gid_t) -1) {
		if (old->gid == egid ||
		    old->egid == egid ||
		    old->sgid == egid ||
		    nsown_capable(CAP_SETGID))
			new->egid = egid;
		else
			goto error;
	}

	if (rgid != (gid_t) -1 ||
	    (egid != (gid_t) -1 && egid != old->gid))
		new->sgid = new->egid;
	new->fsgid = new->egid;

	return commit_creds(new);

error:
	abort_creds(new);
	return retval;
}

/*
 * setgid() is implemented like SysV w/ SAVED_IDS 
 *
 * SMP: Same implicit races as above.
 */
SYSCALL_DEFINE1(setgid, gid_t, gid)
{
	const struct cred *old;
	struct cred *new;
	int retval;

	new = prepare_creds();
	if (!new)
		return -ENOMEM;
	old = current_cred();

	retval = -EPERM;
	if (nsown_capable(CAP_SETGID))
		new->gid = new->egid = new->sgid = new->fsgid = gid;
	else if (gid == old->gid || gid == old->sgid)
		new->egid = new->fsgid = gid;
	else
		goto error;

	return commit_creds(new);

error:
	abort_creds(new);
	return retval;
}

/*
 * change the user struct in a credentials set to match the new UID
 */
static int set_user(struct cred *new)
{
	struct user_struct *new_user;

	new_user = alloc_uid(current_user_ns(), new->uid);
	if (!new_user)
		return -EAGAIN;

	if (atomic_read(&new_user->processes) >= rlimit(RLIMIT_NPROC) &&
			new_user != INIT_USER) {
		free_uid(new_user);
		return -EAGAIN;
	}

	free_uid(new->user);
	new->user = new_user;
	return 0;
}

/*
 * Unprivileged users may change the real uid to the effective uid
 * or vice versa.  (BSD-style)
 *
 * If you set the real uid at all, or set the effective uid to a value not
 * equal to the real uid, then the saved uid is set to the new effective uid.
 *
 * This makes it possible for a setuid program to completely drop its
 * privileges, which is often a useful assertion to make when you are doing
 * a security audit over a program.
 *
 * The general idea is that a program which uses just setreuid() will be
 * 100% compatible with BSD.  A program which uses just setuid() will be
 * 100% compatible with POSIX with saved IDs. 
 */
SYSCALL_DEFINE2(setreuid, uid_t, ruid, uid_t, euid)
{
	const struct cred *old;
	struct cred *new;
	int retval;

	new = prepare_creds();
	if (!new)
		return -ENOMEM;
	old = current_cred();

	retval = -EPERM;
	if (ruid != (uid_t) -1) {
		new->uid = ruid;
		if (old->uid != ruid &&
		    old->euid != ruid &&
		    !nsown_capable(CAP_SETUID))
			goto error;
	}

	if (euid != (uid_t) -1) {
		new->euid = euid;
		if (old->uid != euid &&
		    old->euid != euid &&
		    old->suid != euid &&
		    !nsown_capable(CAP_SETUID))
			goto error;
	}

	if (new->uid != old->uid) {
		retval = set_user(new);
		if (retval < 0)
			goto error;
	}
	if (ruid != (uid_t) -1 ||
	    (euid != (uid_t) -1 && euid != old->uid))
		new->suid = new->euid;
	new->fsuid = new->euid;

	retval = security_task_fix_setuid(new, old, LSM_SETID_RE);
	if (retval < 0)
		goto error;

	return commit_creds(new);

error:
	abort_creds(new);
	return retval;
}
		
/*
 * setuid() is implemented like SysV with SAVED_IDS 
 * 
 * Note that SAVED_ID's is deficient in that a setuid root program
 * like sendmail, for example, cannot set its uid to be a normal 
 * user and then switch back, because if you're root, setuid() sets
 * the saved uid too.  If you don't like this, blame the bright people
 * in the POSIX committee and/or USG.  Note that the BSD-style setreuid()
 * will allow a root program to temporarily drop privileges and be able to
 * regain them by swapping the real and effective uid.  
 */
SYSCALL_DEFINE1(setuid, uid_t, uid)
{
	const struct cred *old;
	struct cred *new;
	int retval;

	new = prepare_creds();
	if (!new)
		return -ENOMEM;
	old = current_cred();

	retval = -EPERM;
	if (nsown_capable(CAP_SETUID)) {
		new->suid = new->uid = uid;
		if (uid != old->uid) {
			retval = set_user(new);
			if (retval < 0)
				goto error;
		}
	} else if (uid != old->uid && uid != new->suid) {
		goto error;
	}

	new->fsuid = new->euid = uid;

	retval = security_task_fix_setuid(new, old, LSM_SETID_ID);
	if (retval < 0)
		goto error;

	return commit_creds(new);

error:
	abort_creds(new);
	return retval;
}


/*
 * This function implements a generic ability to update ruid, euid,
 * and suid.  This allows you to implement the 4.4 compatible seteuid().
 */
SYSCALL_DEFINE3(setresuid, uid_t, ruid, uid_t, euid, uid_t, suid)
{
	const struct cred *old;
	struct cred *new;
	int retval;

	new = prepare_creds();
	if (!new)
		return -ENOMEM;

	old = current_cred();

	retval = -EPERM;
	if (!nsown_capable(CAP_SETUID)) {
		if (ruid != (uid_t) -1 && ruid != old->uid &&
		    ruid != old->euid  && ruid != old->suid)
			goto error;
		if (euid != (uid_t) -1 && euid != old->uid &&
		    euid != old->euid  && euid != old->suid)
			goto error;
		if (suid != (uid_t) -1 && suid != old->uid &&
		    suid != old->euid  && suid != old->suid)
			goto error;
	}

	if (ruid != (uid_t) -1) {
		new->uid = ruid;
		if (ruid != old->uid) {
			retval = set_user(new);
			if (retval < 0)
				goto error;
		}
	}
	if (euid != (uid_t) -1)
		new->euid = euid;
	if (suid != (uid_t) -1)
		new->suid = suid;
	new->fsuid = new->euid;

	retval = security_task_fix_setuid(new, old, LSM_SETID_RES);
	if (retval < 0)
		goto error;

	return commit_creds(new);

error:
	abort_creds(new);
	return retval;
}

SYSCALL_DEFINE3(getresuid, uid_t __user *, ruid, uid_t __user *, euid, uid_t __user *, suid)
{
	const struct cred *cred = current_cred();
	int retval;

	if (!(retval   = put_user(cred->uid,  ruid)) &&
	    !(retval   = put_user(cred->euid, euid)))
		retval = put_user(cred->suid, suid);

	return retval;
}

/*
 * Same as above, but for rgid, egid, sgid.
 */
SYSCALL_DEFINE3(setresgid, gid_t, rgid, gid_t, egid, gid_t, sgid)
{
	const struct cred *old;
	struct cred *new;
	int retval;

	new = prepare_creds();
	if (!new)
		return -ENOMEM;
	old = current_cred();

	retval = -EPERM;
	if (!nsown_capable(CAP_SETGID)) {
		if (rgid != (gid_t) -1 && rgid != old->gid &&
		    rgid != old->egid  && rgid != old->sgid)
			goto error;
		if (egid != (gid_t) -1 && egid != old->gid &&
		    egid != old->egid  && egid != old->sgid)
			goto error;
		if (sgid != (gid_t) -1 && sgid != old->gid &&
		    sgid != old->egid  && sgid != old->sgid)
			goto error;
	}

	if (rgid != (gid_t) -1)
		new->gid = rgid;
	if (egid != (gid_t) -1)
		new->egid = egid;
	if (sgid != (gid_t) -1)
		new->sgid = sgid;
	new->fsgid = new->egid;

	return commit_creds(new);

error:
	abort_creds(new);
	return retval;
}

SYSCALL_DEFINE3(getresgid, gid_t __user *, rgid, gid_t __user *, egid, gid_t __user *, sgid)
{
	const struct cred *cred = current_cred();
	int retval;

	if (!(retval   = put_user(cred->gid,  rgid)) &&
	    !(retval   = put_user(cred->egid, egid)))
		retval = put_user(cred->sgid, sgid);

	return retval;
}


/*
 * "setfsuid()" sets the fsuid - the uid used for filesystem checks. This
 * is used for "access()" and for the NFS daemon (letting nfsd stay at
 * whatever uid it wants to). It normally shadows "euid", except when
 * explicitly set by setfsuid() or for access..
 */
SYSCALL_DEFINE1(setfsuid, uid_t, uid)
{
	const struct cred *old;
	struct cred *new;
	uid_t old_fsuid;

	new = prepare_creds();
	if (!new)
		return current_fsuid();
	old = current_cred();
	old_fsuid = old->fsuid;

	if (uid == old->uid  || uid == old->euid  ||
	    uid == old->suid || uid == old->fsuid ||
	    nsown_capable(CAP_SETUID)) {
		if (uid != old_fsuid) {
			new->fsuid = uid;
			if (security_task_fix_setuid(new, old, LSM_SETID_FS) == 0)
				goto change_okay;
		}
	}

	abort_creds(new);
	return old_fsuid;

change_okay:
	commit_creds(new);
	return old_fsuid;
}

/*
 * Samma på svenska..
 */
SYSCALL_DEFINE1(setfsgid, gid_t, gid)
{
	const struct cred *old;
	struct cred *new;
	gid_t old_fsgid;

	new = prepare_creds();
	if (!new)
		return current_fsgid();
	old = current_cred();
	old_fsgid = old->fsgid;

	if (gid == old->gid  || gid == old->egid  ||
	    gid == old->sgid || gid == old->fsgid ||
	    nsown_capable(CAP_SETGID)) {
		if (gid != old_fsgid) {
			new->fsgid = gid;
			goto change_okay;
		}
	}

	abort_creds(new);
	return old_fsgid;

change_okay:
	commit_creds(new);
	return old_fsgid;
}

void do_sys_times(struct tms *tms)
{
	cputime_t tgutime, tgstime, cutime, cstime;

	spin_lock_irq(&current->sighand->siglock);
	thread_group_times(current, &tgutime, &tgstime);
	cutime = current->signal->cutime;
	cstime = current->signal->cstime;
	spin_unlock_irq(&current->sighand->siglock);
	tms->tms_utime = cputime_to_clock_t(tgutime);
	tms->tms_stime = cputime_to_clock_t(tgstime);
	tms->tms_cutime = cputime_to_clock_t(cutime);
	tms->tms_cstime = cputime_to_clock_t(cstime);
}

SYSCALL_DEFINE1(times, struct tms __user *, tbuf)
{
	if (tbuf) {
		struct tms tmp;

		do_sys_times(&tmp);
		if (copy_to_user(tbuf, &tmp, sizeof(struct tms)))
			return -EFAULT;
	}
	force_successful_syscall_return();
	return (long) jiffies_64_to_clock_t(get_jiffies_64());
}

/*
 * This needs some heavy checking ...
 * I just haven't the stomach for it. I also don't fully
 * understand sessions/pgrp etc. Let somebody who does explain it.
 *
 * OK, I think I have the protection semantics right.... this is really
 * only important on a multi-user system anyway, to make sure one user
 * can't send a signal to a process owned by another.  -TYT, 12/12/91
 *
 * Auch. Had to add the 'did_exec' flag to conform completely to POSIX.
 * LBT 04.03.94
 */
SYSCALL_DEFINE2(setpgid, pid_t, pid, pid_t, pgid)
{
	struct task_struct *p;
	struct task_struct *group_leader = current->group_leader;
	struct pid *pgrp;
	int err;

	if (!pid)
		pid = task_pid_vnr(group_leader);
	if (!pgid)
		pgid = pid;
	if (pgid < 0)
		return -EINVAL;
	rcu_read_lock();

	/* From this point forward we keep holding onto the tasklist lock
	 * so that our parent does not change from under us. -DaveM
	 */
	write_lock_irq(&tasklist_lock);

	err = -ESRCH;
	p = find_task_by_vpid(pid);
	if (!p)
		goto out;

	err = -EINVAL;
	if (!thread_group_leader(p))
		goto out;

	if (same_thread_group(p->real_parent, group_leader)) {
		err = -EPERM;
		if (task_session(p) != task_session(group_leader))
			goto out;
		err = -EACCES;
		if (p->did_exec)
			goto out;
	} else {
		err = -ESRCH;
		if (p != group_leader)
			goto out;
	}

	err = -EPERM;
	if (p->signal->leader)
		goto out;

	pgrp = task_pid(p);
	if (pgid != pid) {
		struct task_struct *g;

		pgrp = find_vpid(pgid);
		g = pid_task(pgrp, PIDTYPE_PGID);
		if (!g || task_session(g) != task_session(group_leader))
			goto out;
	}

	err = security_task_setpgid(p, pgid);
	if (err)
		goto out;

	if (task_pgrp(p) != pgrp)
		change_pid(p, PIDTYPE_PGID, pgrp);

	err = 0;
out:
	/* All paths lead to here, thus we are safe. -DaveM */
	write_unlock_irq(&tasklist_lock);
	rcu_read_unlock();
	return err;
}

SYSCALL_DEFINE1(getpgid, pid_t, pid)
{
	struct task_struct *p;
	struct pid *grp;
	int retval;

	rcu_read_lock();
	if (!pid)
		grp = task_pgrp(current);
	else {
		retval = -ESRCH;
		p = find_task_by_vpid(pid);
		if (!p)
			goto out;
		grp = task_pgrp(p);
		if (!grp)
			goto out;

		retval = security_task_getpgid(p);
		if (retval)
			goto out;
	}
	retval = pid_vnr(grp);
out:
	rcu_read_unlock();
	return retval;
}

#ifdef __ARCH_WANT_SYS_GETPGRP

SYSCALL_DEFINE0(getpgrp)
{
	return sys_getpgid(0);
}

#endif

SYSCALL_DEFINE1(getsid, pid_t, pid)
{
	struct task_struct *p;
	struct pid *sid;
	int retval;

	rcu_read_lock();
	if (!pid)
		sid = task_session(current);
	else {
		retval = -ESRCH;
		p = find_task_by_vpid(pid);
		if (!p)
			goto out;
		sid = task_session(p);
		if (!sid)
			goto out;

		retval = security_task_getsid(p);
		if (retval)
			goto out;
	}
	retval = pid_vnr(sid);
out:
	rcu_read_unlock();
	return retval;
}

SYSCALL_DEFINE0(setsid)
{
	struct task_struct *group_leader = current->group_leader;
	struct pid *sid = task_pid(group_leader);
	pid_t session = pid_vnr(sid);
	int err = -EPERM;

	write_lock_irq(&tasklist_lock);
	/* Fail if I am already a session leader */
	if (group_leader->signal->leader)
		goto out;

	/* Fail if a process group id already exists that equals the
	 * proposed session id.
	 */
	if (pid_task(sid, PIDTYPE_PGID))
		goto out;

	group_leader->signal->leader = 1;
	__set_special_pids(sid);

	proc_clear_tty(group_leader);

	err = session;
out:
	write_unlock_irq(&tasklist_lock);
	if (err > 0) {
		proc_sid_connector(group_leader);
		sched_autogroup_create_attach(group_leader);
	}
	return err;
}

DECLARE_RWSEM(uts_sem);

#ifdef COMPAT_UTS_MACHINE
#define override_architecture(name) \
	(personality(current->personality) == PER_LINUX32 && \
	 copy_to_user(name->machine, COMPAT_UTS_MACHINE, \
		      sizeof(COMPAT_UTS_MACHINE)))
#else
#define override_architecture(name)	0
#endif

SYSCALL_DEFINE1(newuname, struct new_utsname __user *, name)
{
	int errno = 0;

	down_read(&uts_sem);
	if (copy_to_user(name, utsname(), sizeof *name))
		errno = -EFAULT;
	up_read(&uts_sem);

	if (!errno && override_architecture(name))
		errno = -EFAULT;
	return errno;
}

#ifdef __ARCH_WANT_SYS_OLD_UNAME
/*
 * Old cruft
 */
SYSCALL_DEFINE1(uname, struct old_utsname __user *, name)
{
	int error = 0;

	if (!name)
		return -EFAULT;

	down_read(&uts_sem);
	if (copy_to_user(name, utsname(), sizeof(*name)))
		error = -EFAULT;
	up_read(&uts_sem);

	if (!error && override_architecture(name))
		error = -EFAULT;
	return error;
}

SYSCALL_DEFINE1(olduname, struct oldold_utsname __user *, name)
{
	int error;

	if (!name)
		return -EFAULT;
	if (!access_ok(VERIFY_WRITE, name, sizeof(struct oldold_utsname)))
		return -EFAULT;

	down_read(&uts_sem);
	error = __copy_to_user(&name->sysname, &utsname()->sysname,
			       __OLD_UTS_LEN);
	error |= __put_user(0, name->sysname + __OLD_UTS_LEN);
	error |= __copy_to_user(&name->nodename, &utsname()->nodename,
				__OLD_UTS_LEN);
	error |= __put_user(0, name->nodename + __OLD_UTS_LEN);
	error |= __copy_to_user(&name->release, &utsname()->release,
				__OLD_UTS_LEN);
	error |= __put_user(0, name->release + __OLD_UTS_LEN);
	error |= __copy_to_user(&name->version, &utsname()->version,
				__OLD_UTS_LEN);
	error |= __put_user(0, name->version + __OLD_UTS_LEN);
	error |= __copy_to_user(&name->machine, &utsname()->machine,
				__OLD_UTS_LEN);
	error |= __put_user(0, name->machine + __OLD_UTS_LEN);
	up_read(&uts_sem);

	if (!error && override_architecture(name))
		error = -EFAULT;
	return error ? -EFAULT : 0;
}
#endif

SYSCALL_DEFINE2(sethostname, char __user *, name, int, len)
{
	int errno;
	char tmp[__NEW_UTS_LEN];

	if (!ns_capable(current->nsproxy->uts_ns->user_ns, CAP_SYS_ADMIN))
		return -EPERM;

	if (len < 0 || len > __NEW_UTS_LEN)
		return -EINVAL;
	down_write(&uts_sem);
	errno = -EFAULT;
	if (!copy_from_user(tmp, name, len)) {
		struct new_utsname *u = utsname();

		memcpy(u->nodename, tmp, len);
		memset(u->nodename + len, 0, sizeof(u->nodename) - len);
		errno = 0;
	}
	up_write(&uts_sem);
	return errno;
}

#ifdef __ARCH_WANT_SYS_GETHOSTNAME

SYSCALL_DEFINE2(gethostname, char __user *, name, int, len)
{
	int i, errno;
	struct new_utsname *u;

	if (len < 0)
		return -EINVAL;
	down_read(&uts_sem);
	u = utsname();
	i = 1 + strlen(u->nodename);
	if (i > len)
		i = len;
	errno = 0;
	if (copy_to_user(name, u->nodename, i))
		errno = -EFAULT;
	up_read(&uts_sem);
	return errno;
}

#endif

/*
 * Only setdomainname; getdomainname can be implemented by calling
 * uname()
 */
SYSCALL_DEFINE2(setdomainname, char __user *, name, int, len)
{
	int errno;
	char tmp[__NEW_UTS_LEN];

	if (!ns_capable(current->nsproxy->uts_ns->user_ns, CAP_SYS_ADMIN))
		return -EPERM;
	if (len < 0 || len > __NEW_UTS_LEN)
		return -EINVAL;

	down_write(&uts_sem);
	errno = -EFAULT;
	if (!copy_from_user(tmp, name, len)) {
		struct new_utsname *u = utsname();

		memcpy(u->domainname, tmp, len);
		memset(u->domainname + len, 0, sizeof(u->domainname) - len);
		errno = 0;
	}
	up_write(&uts_sem);
	return errno;
}

SYSCALL_DEFINE2(getrlimit, unsigned int, resource, struct rlimit __user *, rlim)
{
	struct rlimit value;
	int ret;

	ret = do_prlimit(current, resource, NULL, &value);
	if (!ret)
		ret = copy_to_user(rlim, &value, sizeof(*rlim)) ? -EFAULT : 0;

	return ret;
}

#ifdef __ARCH_WANT_SYS_OLD_GETRLIMIT

/*
 *	Back compatibility for getrlimit. Needed for some apps.
 */
 
SYSCALL_DEFINE2(old_getrlimit, unsigned int, resource,
		struct rlimit __user *, rlim)
{
	struct rlimit x;
	if (resource >= RLIM_NLIMITS)
		return -EINVAL;

	task_lock(current->group_leader);
	x = current->signal->rlim[resource];
	task_unlock(current->group_leader);
	if (x.rlim_cur > 0x7FFFFFFF)
		x.rlim_cur = 0x7FFFFFFF;
	if (x.rlim_max > 0x7FFFFFFF)
		x.rlim_max = 0x7FFFFFFF;
	return copy_to_user(rlim, &x, sizeof(x))?-EFAULT:0;
}

#endif

static inline bool rlim64_is_infinity(__u64 rlim64)
{
#if BITS_PER_LONG < 64
	return rlim64 >= ULONG_MAX;
#else
	return rlim64 == RLIM64_INFINITY;
#endif
}

static void rlim_to_rlim64(const struct rlimit *rlim, struct rlimit64 *rlim64)
{
	if (rlim->rlim_cur == RLIM_INFINITY)
		rlim64->rlim_cur = RLIM64_INFINITY;
	else
		rlim64->rlim_cur = rlim->rlim_cur;
	if (rlim->rlim_max == RLIM_INFINITY)
		rlim64->rlim_max = RLIM64_INFINITY;
	else
		rlim64->rlim_max = rlim->rlim_max;
}

static void rlim64_to_rlim(const struct rlimit64 *rlim64, struct rlimit *rlim)
{
	if (rlim64_is_infinity(rlim64->rlim_cur))
		rlim->rlim_cur = RLIM_INFINITY;
	else
		rlim->rlim_cur = (unsigned long)rlim64->rlim_cur;
	if (rlim64_is_infinity(rlim64->rlim_max))
		rlim->rlim_max = RLIM_INFINITY;
	else
		rlim->rlim_max = (unsigned long)rlim64->rlim_max;
}

/* make sure you are allowed to change @tsk limits before calling this */
int do_prlimit(struct task_struct *tsk, unsigned int resource,
		struct rlimit *new_rlim, struct rlimit *old_rlim)
{
	struct rlimit *rlim;
	int retval = 0;

	if (resource >= RLIM_NLIMITS)
		return -EINVAL;
	if (new_rlim) {
		if (new_rlim->rlim_cur > new_rlim->rlim_max)
			return -EINVAL;
		if (resource == RLIMIT_NOFILE &&
				new_rlim->rlim_max > sysctl_nr_open)
			return -EPERM;
	}

	/* protect tsk->signal and tsk->sighand from disappearing */
	read_lock(&tasklist_lock);
	if (!tsk->sighand) {
		retval = -ESRCH;
		goto out;
	}

	rlim = tsk->signal->rlim + resource;
	task_lock(tsk->group_leader);
	if (new_rlim) {
		/* Keep the capable check against init_user_ns until
		   cgroups can contain all limits */
		if (new_rlim->rlim_max > rlim->rlim_max &&
				!capable(CAP_SYS_RESOURCE))
			retval = -EPERM;
		if (!retval)
			retval = security_task_setrlimit(tsk->group_leader,
					resource, new_rlim);
		if (resource == RLIMIT_CPU && new_rlim->rlim_cur == 0) {
			/*
			 * The caller is asking for an immediate RLIMIT_CPU
			 * expiry.  But we use the zero value to mean "it was
			 * never set".  So let's cheat and make it one second
			 * instead
			 */
			new_rlim->rlim_cur = 1;
		}
	}
	if (!retval) {
		if (old_rlim)
			*old_rlim = *rlim;
		if (new_rlim)
			*rlim = *new_rlim;
	}
	task_unlock(tsk->group_leader);

	/*
	 * RLIMIT_CPU handling.   Note that the kernel fails to return an error
	 * code if it rejected the user's attempt to set RLIMIT_CPU.  This is a
	 * very long-standing error, and fixing it now risks breakage of
	 * applications, so we live with it
	 */
	 if (!retval && new_rlim && resource == RLIMIT_CPU &&
			 new_rlim->rlim_cur != RLIM_INFINITY)
		update_rlimit_cpu(tsk, new_rlim->rlim_cur);
out:
	read_unlock(&tasklist_lock);
	return retval;
}

/* rcu lock must be held */
static int check_prlimit_permission(struct task_struct *task)
{
	const struct cred *cred = current_cred(), *tcred;

	if (current == task)
		return 0;

	tcred = __task_cred(task);
	if (cred->user->user_ns == tcred->user->user_ns &&
	    (cred->uid == tcred->euid &&
	     cred->uid == tcred->suid &&
	     cred->uid == tcred->uid  &&
	     cred->gid == tcred->egid &&
	     cred->gid == tcred->sgid &&
	     cred->gid == tcred->gid))
		return 0;
	if (ns_capable(tcred->user->user_ns, CAP_SYS_RESOURCE))
		return 0;

	return -EPERM;
}

SYSCALL_DEFINE4(prlimit64, pid_t, pid, unsigned int, resource,
		const struct rlimit64 __user *, new_rlim,
		struct rlimit64 __user *, old_rlim)
{
	struct rlimit64 old64, new64;
	struct rlimit old, new;
	struct task_struct *tsk;
	int ret;

	if (new_rlim) {
		if (copy_from_user(&new64, new_rlim, sizeof(new64)))
			return -EFAULT;
		rlim64_to_rlim(&new64, &new);
	}

	rcu_read_lock();
	tsk = pid ? find_task_by_vpid(pid) : current;
	if (!tsk) {
		rcu_read_unlock();
		return -ESRCH;
	}
	ret = check_prlimit_permission(tsk);
	if (ret) {
		rcu_read_unlock();
		return ret;
	}
	get_task_struct(tsk);
	rcu_read_unlock();

	ret = do_prlimit(tsk, resource, new_rlim ? &new : NULL,
			old_rlim ? &old : NULL);

	if (!ret && old_rlim) {
		rlim_to_rlim64(&old, &old64);
		if (copy_to_user(old_rlim, &old64, sizeof(old64)))
			ret = -EFAULT;
	}

	put_task_struct(tsk);
	return ret;
}

SYSCALL_DEFINE2(setrlimit, unsigned int, resource, struct rlimit __user *, rlim)
{
	struct rlimit new_rlim;

	if (copy_from_user(&new_rlim, rlim, sizeof(*rlim)))
		return -EFAULT;
	return do_prlimit(current, resource, &new_rlim, NULL);
}

/*
 * It would make sense to put struct rusage in the task_struct,
 * except that would make the task_struct be *really big*.  After
 * task_struct gets moved into malloc'ed memory, it would
 * make sense to do this.  It will make moving the rest of the information
 * a lot simpler!  (Which we're not doing right now because we're not
 * measuring them yet).
 *
 * When sampling multiple threads for RUSAGE_SELF, under SMP we might have
 * races with threads incrementing their own counters.  But since word
 * reads are atomic, we either get new values or old values and we don't
 * care which for the sums.  We always take the siglock to protect reading
 * the c* fields from p->signal from races with exit.c updating those
 * fields when reaping, so a sample either gets all the additions of a
 * given child after it's reaped, or none so this sample is before reaping.
 *
 * Locking:
 * We need to take the siglock for CHILDEREN, SELF and BOTH
 * for  the cases current multithreaded, non-current single threaded
 * non-current multithreaded.  Thread traversal is now safe with
 * the siglock held.
 * Strictly speaking, we donot need to take the siglock if we are current and
 * single threaded,  as no one else can take our signal_struct away, no one
 * else can  reap the  children to update signal->c* counters, and no one else
 * can race with the signal-> fields. If we do not take any lock, the
 * signal-> fields could be read out of order while another thread was just
 * exiting. So we should  place a read memory barrier when we avoid the lock.
 * On the writer side,  write memory barrier is implied in  __exit_signal
 * as __exit_signal releases  the siglock spinlock after updating the signal->
 * fields. But we don't do this yet to keep things simple.
 *
 */

static void accumulate_thread_rusage(struct task_struct *t, struct rusage *r)
{
	r->ru_nvcsw += t->nvcsw;
	r->ru_nivcsw += t->nivcsw;
	r->ru_minflt += t->min_flt;
	r->ru_majflt += t->maj_flt;
	r->ru_inblock += task_io_get_inblock(t);
	r->ru_oublock += task_io_get_oublock(t);
}

static void k_getrusage(struct task_struct *p, int who, struct rusage *r)
{
	struct task_struct *t;
	unsigned long flags;
	cputime_t tgutime, tgstime, utime, stime;
	unsigned long maxrss = 0;

	memset((char *) r, 0, sizeof *r);
	utime = stime = cputime_zero;

	if (who == RUSAGE_THREAD) {
		task_times(current, &utime, &stime);
		accumulate_thread_rusage(p, r);
		maxrss = p->signal->maxrss;
		goto out;
	}

	if (!lock_task_sighand(p, &flags))
		return;

	switch (who) {
		case RUSAGE_BOTH:
		case RUSAGE_CHILDREN:
			utime = p->signal->cutime;
			stime = p->signal->cstime;
			r->ru_nvcsw = p->signal->cnvcsw;
			r->ru_nivcsw = p->signal->cnivcsw;
			r->ru_minflt = p->signal->cmin_flt;
			r->ru_majflt = p->signal->cmaj_flt;
			r->ru_inblock = p->signal->cinblock;
			r->ru_oublock = p->signal->coublock;
			maxrss = p->signal->cmaxrss;

			if (who == RUSAGE_CHILDREN)
				break;

		case RUSAGE_SELF:
			thread_group_times(p, &tgutime, &tgstime);
			utime = cputime_add(utime, tgutime);
			stime = cputime_add(stime, tgstime);
			r->ru_nvcsw += p->signal->nvcsw;
			r->ru_nivcsw += p->signal->nivcsw;
			r->ru_minflt += p->signal->min_flt;
			r->ru_majflt += p->signal->maj_flt;
			r->ru_inblock += p->signal->inblock;
			r->ru_oublock += p->signal->oublock;
			if (maxrss < p->signal->maxrss)
				maxrss = p->signal->maxrss;
			t = p;
			do {
				accumulate_thread_rusage(t, r);
				t = next_thread(t);
			} while (t != p);
			break;

		default:
			BUG();
	}
	unlock_task_sighand(p, &flags);

out:
	cputime_to_timeval(utime, &r->ru_utime);
	cputime_to_timeval(stime, &r->ru_stime);

	if (who != RUSAGE_CHILDREN) {
		struct mm_struct *mm = get_task_mm(p);
		if (mm) {
			setmax_mm_hiwater_rss(&maxrss, mm);
			mmput(mm);
		}
	}
	r->ru_maxrss = maxrss * (PAGE_SIZE / 1024); /* convert pages to KBs */
}

int getrusage(struct task_struct *p, int who, struct rusage __user *ru)
{
	struct rusage r;
	k_getrusage(p, who, &r);
	return copy_to_user(ru, &r, sizeof(r)) ? -EFAULT : 0;
}

SYSCALL_DEFINE2(getrusage, int, who, struct rusage __user *, ru)
{
	if (who != RUSAGE_SELF && who != RUSAGE_CHILDREN &&
	    who != RUSAGE_THREAD)
		return -EINVAL;
	return getrusage(current, who, ru);
}

SYSCALL_DEFINE1(umask, int, mask)
{
	mask = xchg(&current->fs->umask, mask & S_IRWXUGO);
	return mask;
}

SYSCALL_DEFINE5(prctl, int, option, unsigned long, arg2, unsigned long, arg3,
		unsigned long, arg4, unsigned long, arg5)
{
	struct task_struct *me = current;
	unsigned char comm[sizeof(me->comm)];
	long error;

	error = security_task_prctl(option, arg2, arg3, arg4, arg5);
	if (error != -ENOSYS)
		return error;

	error = 0;
	switch (option) {
		case PR_SET_PDEATHSIG:
			if (!valid_signal(arg2)) {
				error = -EINVAL;
				break;
			}
			me->pdeath_signal = arg2;
			error = 0;
			break;
		case PR_GET_PDEATHSIG:
			error = put_user(me->pdeath_signal, (int __user *)arg2);
			break;
		case PR_GET_DUMPABLE:
			error = get_dumpable(me->mm);
			break;
		case PR_SET_DUMPABLE:
			if (arg2 < 0 || arg2 > 1) {
				error = -EINVAL;
				break;
			}
			set_dumpable(me->mm, arg2);
			error = 0;
			break;

		case PR_SET_UNALIGN:
			error = SET_UNALIGN_CTL(me, arg2);
			break;
		case PR_GET_UNALIGN:
			error = GET_UNALIGN_CTL(me, arg2);
			break;
		case PR_SET_FPEMU:
			error = SET_FPEMU_CTL(me, arg2);
			break;
		case PR_GET_FPEMU:
			error = GET_FPEMU_CTL(me, arg2);
			break;
		case PR_SET_FPEXC:
			error = SET_FPEXC_CTL(me, arg2);
			break;
		case PR_GET_FPEXC:
			error = GET_FPEXC_CTL(me, arg2);
			break;
		case PR_GET_TIMING:
			error = PR_TIMING_STATISTICAL;
			break;
		case PR_SET_TIMING:
			if (arg2 != PR_TIMING_STATISTICAL)
				error = -EINVAL;
			else
				error = 0;
			break;

		case PR_SET_NAME:
			comm[sizeof(me->comm)-1] = 0;
			if (strncpy_from_user(comm, (char __user *)arg2,
					      sizeof(me->comm) - 1) < 0)
				return -EFAULT;
			set_task_comm(me, comm);
			return 0;
		case PR_GET_NAME:
			get_task_comm(comm, me);
			if (copy_to_user((char __user *)arg2, comm,
					 sizeof(comm)))
				return -EFAULT;
			return 0;
		case PR_GET_ENDIAN:
			error = GET_ENDIAN(me, arg2);
			break;
		case PR_SET_ENDIAN:
			error = SET_ENDIAN(me, arg2);
			break;

		case PR_GET_SECCOMP:
			error = prctl_get_seccomp();
			break;
		case PR_SET_SECCOMP:
			error = prctl_set_seccomp(arg2);
			break;
		case PR_GET_TSC:
			error = GET_TSC_CTL(arg2);
			break;
		case PR_SET_TSC:
			error = SET_TSC_CTL(arg2);
			break;
		case PR_TASK_PERF_EVENTS_DISABLE:
			error = perf_event_task_disable();
			break;
		case PR_TASK_PERF_EVENTS_ENABLE:
			error = perf_event_task_enable();
			break;
		case PR_GET_TIMERSLACK:
			error = current->timer_slack_ns;
			break;
		case PR_SET_TIMERSLACK:
			if (arg2 <= 0)
				current->timer_slack_ns =
					current->default_timer_slack_ns;
			else
				current->timer_slack_ns = arg2;
			error = 0;
			break;
		case PR_MCE_KILL:
			if (arg4 | arg5)
				return -EINVAL;
			switch (arg2) {
			case PR_MCE_KILL_CLEAR:
				if (arg3 != 0)
					return -EINVAL;
				current->flags &= ~PF_MCE_PROCESS;
				break;
			case PR_MCE_KILL_SET:
				current->flags |= PF_MCE_PROCESS;
				if (arg3 == PR_MCE_KILL_EARLY)
					current->flags |= PF_MCE_EARLY;
				else if (arg3 == PR_MCE_KILL_LATE)
					current->flags &= ~PF_MCE_EARLY;
				else if (arg3 == PR_MCE_KILL_DEFAULT)
					current->flags &=
						~(PF_MCE_EARLY|PF_MCE_PROCESS);
				else
					return -EINVAL;
				break;
			default:
				return -EINVAL;
			}
			error = 0;
			break;
		case PR_MCE_KILL_GET:
			if (arg2 | arg3 | arg4 | arg5)
				return -EINVAL;
			if (current->flags & PF_MCE_PROCESS)
				error = (current->flags & PF_MCE_EARLY) ?
					PR_MCE_KILL_EARLY : PR_MCE_KILL_LATE;
			else
				error = PR_MCE_KILL_DEFAULT;
			break;
		default:
			error = -EINVAL;
			break;
	}
	return error;
}

SYSCALL_DEFINE3(getcpu, unsigned __user *, cpup, unsigned __user *, nodep,
		struct getcpu_cache __user *, unused)
{
	int err = 0;
	int cpu = raw_smp_processor_id();
	if (cpup)
		err |= put_user(cpu, cpup);
	if (nodep)
		err |= put_user(cpu_to_node(cpu), nodep);
	return err ? -EFAULT : 0;
}

char poweroff_cmd[POWEROFF_CMD_PATH_LEN] = "/sbin/poweroff";

static void argv_cleanup(struct subprocess_info *info)
{
	argv_free(info->argv);
}

/**
 * orderly_poweroff - Trigger an orderly system poweroff
 * @force: force poweroff if command execution fails
 *
 * This may be called from any context to trigger a system shutdown.
 * If the orderly shutdown fails, it will force an immediate shutdown.
 */
int orderly_poweroff(bool force)
{
	int argc;
	char **argv = argv_split(GFP_ATOMIC, poweroff_cmd, &argc);
	static char *envp[] = {
		"HOME=/",
		"PATH=/sbin:/bin:/usr/sbin:/usr/bin",
		NULL
	};
	int ret = -ENOMEM;
	struct subprocess_info *info;

	if (argv == NULL) {
		printk(KERN_WARNING "%s failed to allocate memory for \"%s\"\n",
		       __func__, poweroff_cmd);
		goto out;
	}

	info = call_usermodehelper_setup(argv[0], argv, envp, GFP_ATOMIC);
	if (info == NULL) {
		argv_free(argv);
		goto out;
	}

	call_usermodehelper_setfns(info, NULL, argv_cleanup, NULL);

	ret = call_usermodehelper_exec(info, UMH_NO_WAIT);

  out:
	if (ret && force) {
		printk(KERN_WARNING "Failed to start orderly shutdown: "
		       "forcing the issue\n");

		/* I guess this should try to kick off some daemon to
		   sync and poweroff asap.  Or not even bother syncing
		   if we're doing an emergency shutdown? */
		emergency_sync();
		kernel_power_off();
	}

	return ret;
}
EXPORT_SYMBOL_GPL(orderly_poweroff);<|MERGE_RESOLUTION|>--- conflicted
+++ resolved
@@ -316,10 +316,6 @@
 	system_state = SYSTEM_RESTART;
 	usermodehelper_disable();
 	device_shutdown();
-<<<<<<< HEAD
-	sysdev_shutdown();
-=======
->>>>>>> d762f438
 	syscore_shutdown();
 }
 
@@ -359,10 +355,6 @@
 void kernel_halt(void)
 {
 	kernel_shutdown_prepare(SYSTEM_HALT);
-<<<<<<< HEAD
-	sysdev_shutdown();
-=======
->>>>>>> d762f438
 	syscore_shutdown();
 	printk(KERN_EMERG "System halted.\n");
 	kmsg_dump(KMSG_DUMP_HALT);
@@ -382,10 +374,6 @@
 	if (pm_power_off_prepare)
 		pm_power_off_prepare();
 	disable_nonboot_cpus();
-<<<<<<< HEAD
-	sysdev_shutdown();
-=======
->>>>>>> d762f438
 	syscore_shutdown();
 	printk(KERN_EMERG "Power down.\n");
 	kmsg_dump(KMSG_DUMP_POWEROFF);
