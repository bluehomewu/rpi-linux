/*
 * ring buffer based function tracer
 *
 * Copyright (C) 2007-2012 Steven Rostedt <srostedt@redhat.com>
 * Copyright (C) 2008 Ingo Molnar <mingo@redhat.com>
 *
 * Originally taken from the RT patch by:
 *    Arnaldo Carvalho de Melo <acme@redhat.com>
 *
 * Based on code from the latency_tracer, that is:
 *  Copyright (C) 2004-2006 Ingo Molnar
 *  Copyright (C) 2004 Nadia Yvette Chambers
 */
#include <linux/ring_buffer.h>
#include <generated/utsrelease.h>
#include <linux/stacktrace.h>
#include <linux/writeback.h>
#include <linux/kallsyms.h>
#include <linux/seq_file.h>
#include <linux/notifier.h>
#include <linux/irqflags.h>
#include <linux/debugfs.h>
#include <linux/tracefs.h>
#include <linux/pagemap.h>
#include <linux/hardirq.h>
#include <linux/linkage.h>
#include <linux/uaccess.h>
#include <linux/vmalloc.h>
#include <linux/ftrace.h>
#include <linux/module.h>
#include <linux/percpu.h>
#include <linux/splice.h>
#include <linux/kdebug.h>
#include <linux/string.h>
#include <linux/mount.h>
#include <linux/rwsem.h>
#include <linux/slab.h>
#include <linux/ctype.h>
#include <linux/init.h>
#include <linux/poll.h>
#include <linux/nmi.h>
#include <linux/fs.h>
#include <linux/trace.h>
#include <linux/sched/rt.h>

#include "trace.h"
#include "trace_output.h"

/*
 * On boot up, the ring buffer is set to the minimum size, so that
 * we do not waste memory on systems that are not using tracing.
 */
bool ring_buffer_expanded;

/*
 * We need to change this state when a selftest is running.
 * A selftest will lurk into the ring-buffer to count the
 * entries inserted during the selftest although some concurrent
 * insertions into the ring-buffer such as trace_printk could occurred
 * at the same time, giving false positive or negative results.
 */
static bool __read_mostly tracing_selftest_running;

/*
 * If a tracer is running, we do not want to run SELFTEST.
 */
bool __read_mostly tracing_selftest_disabled;

/* Pipe tracepoints to printk */
struct trace_iterator *tracepoint_print_iter;
int tracepoint_printk;
static DEFINE_STATIC_KEY_FALSE(tracepoint_printk_key);

/* For tracers that don't implement custom flags */
static struct tracer_opt dummy_tracer_opt[] = {
	{ }
};

static int
dummy_set_flag(struct trace_array *tr, u32 old_flags, u32 bit, int set)
{
	return 0;
}

/*
 * To prevent the comm cache from being overwritten when no
 * tracing is active, only save the comm when a trace event
 * occurred.
 */
static DEFINE_PER_CPU(bool, trace_taskinfo_save);

/*
 * Kill all tracing for good (never come back).
 * It is initialized to 1 but will turn to zero if the initialization
 * of the tracer is successful. But that is the only place that sets
 * this back to zero.
 */
static int tracing_disabled = 1;

cpumask_var_t __read_mostly	tracing_buffer_mask;

/*
 * ftrace_dump_on_oops - variable to dump ftrace buffer on oops
 *
 * If there is an oops (or kernel panic) and the ftrace_dump_on_oops
 * is set, then ftrace_dump is called. This will output the contents
 * of the ftrace buffers to the console.  This is very useful for
 * capturing traces that lead to crashes and outputing it to a
 * serial console.
 *
 * It is default off, but you can enable it with either specifying
 * "ftrace_dump_on_oops" in the kernel command line, or setting
 * /proc/sys/kernel/ftrace_dump_on_oops
 * Set 1 if you want to dump buffers of all CPUs
 * Set 2 if you want to dump the buffer of the CPU that triggered oops
 */

enum ftrace_dump_mode ftrace_dump_on_oops;

/* When set, tracing will stop when a WARN*() is hit */
int __disable_trace_on_warning;

#ifdef CONFIG_TRACE_EVAL_MAP_FILE
/* Map of enums to their values, for "eval_map" file */
struct trace_eval_map_head {
	struct module			*mod;
	unsigned long			length;
};

union trace_eval_map_item;

struct trace_eval_map_tail {
	/*
	 * "end" is first and points to NULL as it must be different
	 * than "mod" or "eval_string"
	 */
	union trace_eval_map_item	*next;
	const char			*end;	/* points to NULL */
};

static DEFINE_MUTEX(trace_eval_mutex);

/*
 * The trace_eval_maps are saved in an array with two extra elements,
 * one at the beginning, and one at the end. The beginning item contains
 * the count of the saved maps (head.length), and the module they
 * belong to if not built in (head.mod). The ending item contains a
 * pointer to the next array of saved eval_map items.
 */
union trace_eval_map_item {
	struct trace_eval_map		map;
	struct trace_eval_map_head	head;
	struct trace_eval_map_tail	tail;
};

static union trace_eval_map_item *trace_eval_maps;
#endif /* CONFIG_TRACE_EVAL_MAP_FILE */

static int tracing_set_tracer(struct trace_array *tr, const char *buf);

#define MAX_TRACER_SIZE		100
static char bootup_tracer_buf[MAX_TRACER_SIZE] __initdata;
static char *default_bootup_tracer;

static bool allocate_snapshot;

static int __init set_cmdline_ftrace(char *str)
{
	strlcpy(bootup_tracer_buf, str, MAX_TRACER_SIZE);
	default_bootup_tracer = bootup_tracer_buf;
	/* We are using ftrace early, expand it */
	ring_buffer_expanded = true;
	return 1;
}
__setup("ftrace=", set_cmdline_ftrace);

static int __init set_ftrace_dump_on_oops(char *str)
{
	if (*str++ != '=' || !*str) {
		ftrace_dump_on_oops = DUMP_ALL;
		return 1;
	}

	if (!strcmp("orig_cpu", str)) {
		ftrace_dump_on_oops = DUMP_ORIG;
                return 1;
        }

        return 0;
}
__setup("ftrace_dump_on_oops", set_ftrace_dump_on_oops);

static int __init stop_trace_on_warning(char *str)
{
	if ((strcmp(str, "=0") != 0 && strcmp(str, "=off") != 0))
		__disable_trace_on_warning = 1;
	return 1;
}
__setup("traceoff_on_warning", stop_trace_on_warning);

static int __init boot_alloc_snapshot(char *str)
{
	allocate_snapshot = true;
	/* We also need the main ring buffer expanded */
	ring_buffer_expanded = true;
	return 1;
}
__setup("alloc_snapshot", boot_alloc_snapshot);


static char trace_boot_options_buf[MAX_TRACER_SIZE] __initdata;

static int __init set_trace_boot_options(char *str)
{
	strlcpy(trace_boot_options_buf, str, MAX_TRACER_SIZE);
	return 0;
}
__setup("trace_options=", set_trace_boot_options);

static char trace_boot_clock_buf[MAX_TRACER_SIZE] __initdata;
static char *trace_boot_clock __initdata;

static int __init set_trace_boot_clock(char *str)
{
	strlcpy(trace_boot_clock_buf, str, MAX_TRACER_SIZE);
	trace_boot_clock = trace_boot_clock_buf;
	return 0;
}
__setup("trace_clock=", set_trace_boot_clock);

static int __init set_tracepoint_printk(char *str)
{
	if ((strcmp(str, "=0") != 0 && strcmp(str, "=off") != 0))
		tracepoint_printk = 1;
	return 1;
}
__setup("tp_printk", set_tracepoint_printk);

unsigned long long ns2usecs(u64 nsec)
{
	nsec += 500;
	do_div(nsec, 1000);
	return nsec;
}

/* trace_flags holds trace_options default values */
#define TRACE_DEFAULT_FLAGS						\
	(FUNCTION_DEFAULT_FLAGS |					\
	 TRACE_ITER_PRINT_PARENT | TRACE_ITER_PRINTK |			\
	 TRACE_ITER_ANNOTATE | TRACE_ITER_CONTEXT_INFO |		\
	 TRACE_ITER_RECORD_CMD | TRACE_ITER_OVERWRITE |			\
	 TRACE_ITER_IRQ_INFO | TRACE_ITER_MARKERS)

/* trace_options that are only supported by global_trace */
#define TOP_LEVEL_TRACE_FLAGS (TRACE_ITER_PRINTK |			\
	       TRACE_ITER_PRINTK_MSGONLY | TRACE_ITER_RECORD_CMD)

/* trace_flags that are default zero for instances */
#define ZEROED_TRACE_FLAGS \
	(TRACE_ITER_EVENT_FORK | TRACE_ITER_FUNC_FORK)

/*
 * The global_trace is the descriptor that holds the top-level tracing
 * buffers for the live tracing.
 */
static struct trace_array global_trace = {
	.trace_flags = TRACE_DEFAULT_FLAGS,
};

LIST_HEAD(ftrace_trace_arrays);

int trace_array_get(struct trace_array *this_tr)
{
	struct trace_array *tr;
	int ret = -ENODEV;

	mutex_lock(&trace_types_lock);
	list_for_each_entry(tr, &ftrace_trace_arrays, list) {
		if (tr == this_tr) {
			tr->ref++;
			ret = 0;
			break;
		}
	}
	mutex_unlock(&trace_types_lock);

	return ret;
}

static void __trace_array_put(struct trace_array *this_tr)
{
	WARN_ON(!this_tr->ref);
	this_tr->ref--;
}

void trace_array_put(struct trace_array *this_tr)
{
	mutex_lock(&trace_types_lock);
	__trace_array_put(this_tr);
	mutex_unlock(&trace_types_lock);
}

int call_filter_check_discard(struct trace_event_call *call, void *rec,
			      struct ring_buffer *buffer,
			      struct ring_buffer_event *event)
{
	if (unlikely(call->flags & TRACE_EVENT_FL_FILTERED) &&
	    !filter_match_preds(call->filter, rec)) {
		__trace_event_discard_commit(buffer, event);
		return 1;
	}

	return 0;
}

void trace_free_pid_list(struct trace_pid_list *pid_list)
{
	vfree(pid_list->pids);
	kfree(pid_list);
}

/**
 * trace_find_filtered_pid - check if a pid exists in a filtered_pid list
 * @filtered_pids: The list of pids to check
 * @search_pid: The PID to find in @filtered_pids
 *
 * Returns true if @search_pid is fonud in @filtered_pids, and false otherwis.
 */
bool
trace_find_filtered_pid(struct trace_pid_list *filtered_pids, pid_t search_pid)
{
	/*
	 * If pid_max changed after filtered_pids was created, we
	 * by default ignore all pids greater than the previous pid_max.
	 */
	if (search_pid >= filtered_pids->pid_max)
		return false;

	return test_bit(search_pid, filtered_pids->pids);
}

/**
 * trace_ignore_this_task - should a task be ignored for tracing
 * @filtered_pids: The list of pids to check
 * @task: The task that should be ignored if not filtered
 *
 * Checks if @task should be traced or not from @filtered_pids.
 * Returns true if @task should *NOT* be traced.
 * Returns false if @task should be traced.
 */
bool
trace_ignore_this_task(struct trace_pid_list *filtered_pids, struct task_struct *task)
{
	/*
	 * Return false, because if filtered_pids does not exist,
	 * all pids are good to trace.
	 */
	if (!filtered_pids)
		return false;

	return !trace_find_filtered_pid(filtered_pids, task->pid);
}

/**
 * trace_pid_filter_add_remove - Add or remove a task from a pid_list
 * @pid_list: The list to modify
 * @self: The current task for fork or NULL for exit
 * @task: The task to add or remove
 *
 * If adding a task, if @self is defined, the task is only added if @self
 * is also included in @pid_list. This happens on fork and tasks should
 * only be added when the parent is listed. If @self is NULL, then the
 * @task pid will be removed from the list, which would happen on exit
 * of a task.
 */
void trace_filter_add_remove_task(struct trace_pid_list *pid_list,
				  struct task_struct *self,
				  struct task_struct *task)
{
	if (!pid_list)
		return;

	/* For forks, we only add if the forking task is listed */
	if (self) {
		if (!trace_find_filtered_pid(pid_list, self->pid))
			return;
	}

	/* Sorry, but we don't support pid_max changing after setting */
	if (task->pid >= pid_list->pid_max)
		return;

	/* "self" is set for forks, and NULL for exits */
	if (self)
		set_bit(task->pid, pid_list->pids);
	else
		clear_bit(task->pid, pid_list->pids);
}

/**
 * trace_pid_next - Used for seq_file to get to the next pid of a pid_list
 * @pid_list: The pid list to show
 * @v: The last pid that was shown (+1 the actual pid to let zero be displayed)
 * @pos: The position of the file
 *
 * This is used by the seq_file "next" operation to iterate the pids
 * listed in a trace_pid_list structure.
 *
 * Returns the pid+1 as we want to display pid of zero, but NULL would
 * stop the iteration.
 */
void *trace_pid_next(struct trace_pid_list *pid_list, void *v, loff_t *pos)
{
	unsigned long pid = (unsigned long)v;

	(*pos)++;

	/* pid already is +1 of the actual prevous bit */
	pid = find_next_bit(pid_list->pids, pid_list->pid_max, pid);

	/* Return pid + 1 to allow zero to be represented */
	if (pid < pid_list->pid_max)
		return (void *)(pid + 1);

	return NULL;
}

/**
 * trace_pid_start - Used for seq_file to start reading pid lists
 * @pid_list: The pid list to show
 * @pos: The position of the file
 *
 * This is used by seq_file "start" operation to start the iteration
 * of listing pids.
 *
 * Returns the pid+1 as we want to display pid of zero, but NULL would
 * stop the iteration.
 */
void *trace_pid_start(struct trace_pid_list *pid_list, loff_t *pos)
{
	unsigned long pid;
	loff_t l = 0;

	pid = find_first_bit(pid_list->pids, pid_list->pid_max);
	if (pid >= pid_list->pid_max)
		return NULL;

	/* Return pid + 1 so that zero can be the exit value */
	for (pid++; pid && l < *pos;
	     pid = (unsigned long)trace_pid_next(pid_list, (void *)pid, &l))
		;
	return (void *)pid;
}

/**
 * trace_pid_show - show the current pid in seq_file processing
 * @m: The seq_file structure to write into
 * @v: A void pointer of the pid (+1) value to display
 *
 * Can be directly used by seq_file operations to display the current
 * pid value.
 */
int trace_pid_show(struct seq_file *m, void *v)
{
	unsigned long pid = (unsigned long)v - 1;

	seq_printf(m, "%lu\n", pid);
	return 0;
}

/* 128 should be much more than enough */
#define PID_BUF_SIZE		127

int trace_pid_write(struct trace_pid_list *filtered_pids,
		    struct trace_pid_list **new_pid_list,
		    const char __user *ubuf, size_t cnt)
{
	struct trace_pid_list *pid_list;
	struct trace_parser parser;
	unsigned long val;
	int nr_pids = 0;
	ssize_t read = 0;
	ssize_t ret = 0;
	loff_t pos;
	pid_t pid;

	if (trace_parser_get_init(&parser, PID_BUF_SIZE + 1))
		return -ENOMEM;

	/*
	 * Always recreate a new array. The write is an all or nothing
	 * operation. Always create a new array when adding new pids by
	 * the user. If the operation fails, then the current list is
	 * not modified.
	 */
	pid_list = kmalloc(sizeof(*pid_list), GFP_KERNEL);
	if (!pid_list)
		return -ENOMEM;

	pid_list->pid_max = READ_ONCE(pid_max);

	/* Only truncating will shrink pid_max */
	if (filtered_pids && filtered_pids->pid_max > pid_list->pid_max)
		pid_list->pid_max = filtered_pids->pid_max;

	pid_list->pids = vzalloc((pid_list->pid_max + 7) >> 3);
	if (!pid_list->pids) {
		kfree(pid_list);
		return -ENOMEM;
	}

	if (filtered_pids) {
		/* copy the current bits to the new max */
		for_each_set_bit(pid, filtered_pids->pids,
				 filtered_pids->pid_max) {
			set_bit(pid, pid_list->pids);
			nr_pids++;
		}
	}

	while (cnt > 0) {

		pos = 0;

		ret = trace_get_user(&parser, ubuf, cnt, &pos);
		if (ret < 0 || !trace_parser_loaded(&parser))
			break;

		read += ret;
		ubuf += ret;
		cnt -= ret;

		parser.buffer[parser.idx] = 0;

		ret = -EINVAL;
		if (kstrtoul(parser.buffer, 0, &val))
			break;
		if (val >= pid_list->pid_max)
			break;

		pid = (pid_t)val;

		set_bit(pid, pid_list->pids);
		nr_pids++;

		trace_parser_clear(&parser);
		ret = 0;
	}
	trace_parser_put(&parser);

	if (ret < 0) {
		trace_free_pid_list(pid_list);
		return ret;
	}

	if (!nr_pids) {
		/* Cleared the list of pids */
		trace_free_pid_list(pid_list);
		read = ret;
		pid_list = NULL;
	}

	*new_pid_list = pid_list;

	return read;
}

static u64 buffer_ftrace_now(struct trace_buffer *buf, int cpu)
{
	u64 ts;

	/* Early boot up does not have a buffer yet */
	if (!buf->buffer)
		return trace_clock_local();

	ts = ring_buffer_time_stamp(buf->buffer, cpu);
	ring_buffer_normalize_time_stamp(buf->buffer, cpu, &ts);

	return ts;
}

u64 ftrace_now(int cpu)
{
	return buffer_ftrace_now(&global_trace.trace_buffer, cpu);
}

/**
 * tracing_is_enabled - Show if global_trace has been disabled
 *
 * Shows if the global trace has been enabled or not. It uses the
 * mirror flag "buffer_disabled" to be used in fast paths such as for
 * the irqsoff tracer. But it may be inaccurate due to races. If you
 * need to know the accurate state, use tracing_is_on() which is a little
 * slower, but accurate.
 */
int tracing_is_enabled(void)
{
	/*
	 * For quick access (irqsoff uses this in fast path), just
	 * return the mirror variable of the state of the ring buffer.
	 * It's a little racy, but we don't really care.
	 */
	smp_rmb();
	return !global_trace.buffer_disabled;
}

/*
 * trace_buf_size is the size in bytes that is allocated
 * for a buffer. Note, the number of bytes is always rounded
 * to page size.
 *
 * This number is purposely set to a low number of 16384.
 * If the dump on oops happens, it will be much appreciated
 * to not have to wait for all that output. Anyway this can be
 * boot time and run time configurable.
 */
#define TRACE_BUF_SIZE_DEFAULT	1441792UL /* 16384 * 88 (sizeof(entry)) */

static unsigned long		trace_buf_size = TRACE_BUF_SIZE_DEFAULT;

/* trace_types holds a link list of available tracers. */
static struct tracer		*trace_types __read_mostly;

/*
 * trace_types_lock is used to protect the trace_types list.
 */
DEFINE_MUTEX(trace_types_lock);

/*
 * serialize the access of the ring buffer
 *
 * ring buffer serializes readers, but it is low level protection.
 * The validity of the events (which returns by ring_buffer_peek() ..etc)
 * are not protected by ring buffer.
 *
 * The content of events may become garbage if we allow other process consumes
 * these events concurrently:
 *   A) the page of the consumed events may become a normal page
 *      (not reader page) in ring buffer, and this page will be rewrited
 *      by events producer.
 *   B) The page of the consumed events may become a page for splice_read,
 *      and this page will be returned to system.
 *
 * These primitives allow multi process access to different cpu ring buffer
 * concurrently.
 *
 * These primitives don't distinguish read-only and read-consume access.
 * Multi read-only access are also serialized.
 */

#ifdef CONFIG_SMP
static DECLARE_RWSEM(all_cpu_access_lock);
static DEFINE_PER_CPU(struct mutex, cpu_access_lock);

static inline void trace_access_lock(int cpu)
{
	if (cpu == RING_BUFFER_ALL_CPUS) {
		/* gain it for accessing the whole ring buffer. */
		down_write(&all_cpu_access_lock);
	} else {
		/* gain it for accessing a cpu ring buffer. */

		/* Firstly block other trace_access_lock(RING_BUFFER_ALL_CPUS). */
		down_read(&all_cpu_access_lock);

		/* Secondly block other access to this @cpu ring buffer. */
		mutex_lock(&per_cpu(cpu_access_lock, cpu));
	}
}

static inline void trace_access_unlock(int cpu)
{
	if (cpu == RING_BUFFER_ALL_CPUS) {
		up_write(&all_cpu_access_lock);
	} else {
		mutex_unlock(&per_cpu(cpu_access_lock, cpu));
		up_read(&all_cpu_access_lock);
	}
}

static inline void trace_access_lock_init(void)
{
	int cpu;

	for_each_possible_cpu(cpu)
		mutex_init(&per_cpu(cpu_access_lock, cpu));
}

#else

static DEFINE_MUTEX(access_lock);

static inline void trace_access_lock(int cpu)
{
	(void)cpu;
	mutex_lock(&access_lock);
}

static inline void trace_access_unlock(int cpu)
{
	(void)cpu;
	mutex_unlock(&access_lock);
}

static inline void trace_access_lock_init(void)
{
}

#endif

#ifdef CONFIG_STACKTRACE
static void __ftrace_trace_stack(struct ring_buffer *buffer,
				 unsigned long flags,
				 int skip, int pc, struct pt_regs *regs);
static inline void ftrace_trace_stack(struct trace_array *tr,
				      struct ring_buffer *buffer,
				      unsigned long flags,
				      int skip, int pc, struct pt_regs *regs);

#else
static inline void __ftrace_trace_stack(struct ring_buffer *buffer,
					unsigned long flags,
					int skip, int pc, struct pt_regs *regs)
{
}
static inline void ftrace_trace_stack(struct trace_array *tr,
				      struct ring_buffer *buffer,
				      unsigned long flags,
				      int skip, int pc, struct pt_regs *regs)
{
}

#endif

static __always_inline void
trace_event_setup(struct ring_buffer_event *event,
		  int type, unsigned long flags, int pc)
{
	struct trace_entry *ent = ring_buffer_event_data(event);

	tracing_generic_entry_update(ent, flags, pc);
	ent->type = type;
}

static __always_inline struct ring_buffer_event *
__trace_buffer_lock_reserve(struct ring_buffer *buffer,
			  int type,
			  unsigned long len,
			  unsigned long flags, int pc)
{
	struct ring_buffer_event *event;

	event = ring_buffer_lock_reserve(buffer, len);
	if (event != NULL)
		trace_event_setup(event, type, flags, pc);

	return event;
}

void tracer_tracing_on(struct trace_array *tr)
{
	if (tr->trace_buffer.buffer)
		ring_buffer_record_on(tr->trace_buffer.buffer);
	/*
	 * This flag is looked at when buffers haven't been allocated
	 * yet, or by some tracers (like irqsoff), that just want to
	 * know if the ring buffer has been disabled, but it can handle
	 * races of where it gets disabled but we still do a record.
	 * As the check is in the fast path of the tracers, it is more
	 * important to be fast than accurate.
	 */
	tr->buffer_disabled = 0;
	/* Make the flag seen by readers */
	smp_wmb();
}

/**
 * tracing_on - enable tracing buffers
 *
 * This function enables tracing buffers that may have been
 * disabled with tracing_off.
 */
void tracing_on(void)
{
	tracer_tracing_on(&global_trace);
}
EXPORT_SYMBOL_GPL(tracing_on);


static __always_inline void
__buffer_unlock_commit(struct ring_buffer *buffer, struct ring_buffer_event *event)
{
	__this_cpu_write(trace_taskinfo_save, true);

	/* If this is the temp buffer, we need to commit fully */
	if (this_cpu_read(trace_buffered_event) == event) {
		/* Length is in event->array[0] */
		ring_buffer_write(buffer, event->array[0], &event->array[1]);
		/* Release the temp buffer */
		this_cpu_dec(trace_buffered_event_cnt);
	} else
		ring_buffer_unlock_commit(buffer, event);
}

/**
 * __trace_puts - write a constant string into the trace buffer.
 * @ip:	   The address of the caller
 * @str:   The constant string to write
 * @size:  The size of the string.
 */
int __trace_puts(unsigned long ip, const char *str, int size)
{
	struct ring_buffer_event *event;
	struct ring_buffer *buffer;
	struct print_entry *entry;
	unsigned long irq_flags;
	int alloc;
	int pc;

	if (!(global_trace.trace_flags & TRACE_ITER_PRINTK))
		return 0;

	pc = preempt_count();

	if (unlikely(tracing_selftest_running || tracing_disabled))
		return 0;

	alloc = sizeof(*entry) + size + 2; /* possible \n added */

	local_save_flags(irq_flags);
	buffer = global_trace.trace_buffer.buffer;
	event = __trace_buffer_lock_reserve(buffer, TRACE_PRINT, alloc, 
					    irq_flags, pc);
	if (!event)
		return 0;

	entry = ring_buffer_event_data(event);
	entry->ip = ip;

	memcpy(&entry->buf, str, size);

	/* Add a newline if necessary */
	if (entry->buf[size - 1] != '\n') {
		entry->buf[size] = '\n';
		entry->buf[size + 1] = '\0';
	} else
		entry->buf[size] = '\0';

	__buffer_unlock_commit(buffer, event);
	ftrace_trace_stack(&global_trace, buffer, irq_flags, 4, pc, NULL);

	return size;
}
EXPORT_SYMBOL_GPL(__trace_puts);

/**
 * __trace_bputs - write the pointer to a constant string into trace buffer
 * @ip:	   The address of the caller
 * @str:   The constant string to write to the buffer to
 */
int __trace_bputs(unsigned long ip, const char *str)
{
	struct ring_buffer_event *event;
	struct ring_buffer *buffer;
	struct bputs_entry *entry;
	unsigned long irq_flags;
	int size = sizeof(struct bputs_entry);
	int pc;

	if (!(global_trace.trace_flags & TRACE_ITER_PRINTK))
		return 0;

	pc = preempt_count();

	if (unlikely(tracing_selftest_running || tracing_disabled))
		return 0;

	local_save_flags(irq_flags);
	buffer = global_trace.trace_buffer.buffer;
	event = __trace_buffer_lock_reserve(buffer, TRACE_BPUTS, size,
					    irq_flags, pc);
	if (!event)
		return 0;

	entry = ring_buffer_event_data(event);
	entry->ip			= ip;
	entry->str			= str;

	__buffer_unlock_commit(buffer, event);
	ftrace_trace_stack(&global_trace, buffer, irq_flags, 4, pc, NULL);

	return 1;
}
EXPORT_SYMBOL_GPL(__trace_bputs);

#ifdef CONFIG_TRACER_SNAPSHOT
void tracing_snapshot_instance(struct trace_array *tr)
{
	struct tracer *tracer = tr->current_trace;
	unsigned long flags;

	if (in_nmi()) {
		internal_trace_puts("*** SNAPSHOT CALLED FROM NMI CONTEXT ***\n");
		internal_trace_puts("*** snapshot is being ignored        ***\n");
		return;
	}

	if (!tr->allocated_snapshot) {
		internal_trace_puts("*** SNAPSHOT NOT ALLOCATED ***\n");
		internal_trace_puts("*** stopping trace here!   ***\n");
		tracing_off();
		return;
	}

	/* Note, snapshot can not be used when the tracer uses it */
	if (tracer->use_max_tr) {
		internal_trace_puts("*** LATENCY TRACER ACTIVE ***\n");
		internal_trace_puts("*** Can not use snapshot (sorry) ***\n");
		return;
	}

	local_irq_save(flags);
	update_max_tr(tr, current, smp_processor_id());
	local_irq_restore(flags);
}

/**
 * trace_snapshot - take a snapshot of the current buffer.
 *
 * This causes a swap between the snapshot buffer and the current live
 * tracing buffer. You can use this to take snapshots of the live
 * trace when some condition is triggered, but continue to trace.
 *
 * Note, make sure to allocate the snapshot with either
 * a tracing_snapshot_alloc(), or by doing it manually
 * with: echo 1 > /sys/kernel/debug/tracing/snapshot
 *
 * If the snapshot buffer is not allocated, it will stop tracing.
 * Basically making a permanent snapshot.
 */
void tracing_snapshot(void)
{
	struct trace_array *tr = &global_trace;

	tracing_snapshot_instance(tr);
}
EXPORT_SYMBOL_GPL(tracing_snapshot);

static int resize_buffer_duplicate_size(struct trace_buffer *trace_buf,
					struct trace_buffer *size_buf, int cpu_id);
static void set_buffer_entries(struct trace_buffer *buf, unsigned long val);

int tracing_alloc_snapshot_instance(struct trace_array *tr)
{
	int ret;

	if (!tr->allocated_snapshot) {

		/* allocate spare buffer */
		ret = resize_buffer_duplicate_size(&tr->max_buffer,
				   &tr->trace_buffer, RING_BUFFER_ALL_CPUS);
		if (ret < 0)
			return ret;

		tr->allocated_snapshot = true;
	}

	return 0;
}

static void free_snapshot(struct trace_array *tr)
{
	/*
	 * We don't free the ring buffer. instead, resize it because
	 * The max_tr ring buffer has some state (e.g. ring->clock) and
	 * we want preserve it.
	 */
	ring_buffer_resize(tr->max_buffer.buffer, 1, RING_BUFFER_ALL_CPUS);
	set_buffer_entries(&tr->max_buffer, 1);
	tracing_reset_online_cpus(&tr->max_buffer);
	tr->allocated_snapshot = false;
}

/**
 * tracing_alloc_snapshot - allocate snapshot buffer.
 *
 * This only allocates the snapshot buffer if it isn't already
 * allocated - it doesn't also take a snapshot.
 *
 * This is meant to be used in cases where the snapshot buffer needs
 * to be set up for events that can't sleep but need to be able to
 * trigger a snapshot.
 */
int tracing_alloc_snapshot(void)
{
	struct trace_array *tr = &global_trace;
	int ret;

	ret = tracing_alloc_snapshot_instance(tr);
	WARN_ON(ret < 0);

	return ret;
}
EXPORT_SYMBOL_GPL(tracing_alloc_snapshot);

/**
 * trace_snapshot_alloc - allocate and take a snapshot of the current buffer.
 *
 * This is similar to trace_snapshot(), but it will allocate the
 * snapshot buffer if it isn't already allocated. Use this only
 * where it is safe to sleep, as the allocation may sleep.
 *
 * This causes a swap between the snapshot buffer and the current live
 * tracing buffer. You can use this to take snapshots of the live
 * trace when some condition is triggered, but continue to trace.
 */
void tracing_snapshot_alloc(void)
{
	int ret;

	ret = tracing_alloc_snapshot();
	if (ret < 0)
		return;

	tracing_snapshot();
}
EXPORT_SYMBOL_GPL(tracing_snapshot_alloc);
#else
void tracing_snapshot(void)
{
	WARN_ONCE(1, "Snapshot feature not enabled, but internal snapshot used");
}
EXPORT_SYMBOL_GPL(tracing_snapshot);
int tracing_alloc_snapshot(void)
{
	WARN_ONCE(1, "Snapshot feature not enabled, but snapshot allocation used");
	return -ENODEV;
}
EXPORT_SYMBOL_GPL(tracing_alloc_snapshot);
void tracing_snapshot_alloc(void)
{
	/* Give warning */
	tracing_snapshot();
}
EXPORT_SYMBOL_GPL(tracing_snapshot_alloc);
#endif /* CONFIG_TRACER_SNAPSHOT */

void tracer_tracing_off(struct trace_array *tr)
{
	if (tr->trace_buffer.buffer)
		ring_buffer_record_off(tr->trace_buffer.buffer);
	/*
	 * This flag is looked at when buffers haven't been allocated
	 * yet, or by some tracers (like irqsoff), that just want to
	 * know if the ring buffer has been disabled, but it can handle
	 * races of where it gets disabled but we still do a record.
	 * As the check is in the fast path of the tracers, it is more
	 * important to be fast than accurate.
	 */
	tr->buffer_disabled = 1;
	/* Make the flag seen by readers */
	smp_wmb();
}

/**
 * tracing_off - turn off tracing buffers
 *
 * This function stops the tracing buffers from recording data.
 * It does not disable any overhead the tracers themselves may
 * be causing. This function simply causes all recording to
 * the ring buffers to fail.
 */
void tracing_off(void)
{
	tracer_tracing_off(&global_trace);
}
EXPORT_SYMBOL_GPL(tracing_off);

void disable_trace_on_warning(void)
{
	if (__disable_trace_on_warning)
		tracing_off();
}

/**
 * tracer_tracing_is_on - show real state of ring buffer enabled
 * @tr : the trace array to know if ring buffer is enabled
 *
 * Shows real state of the ring buffer if it is enabled or not.
 */
int tracer_tracing_is_on(struct trace_array *tr)
{
	if (tr->trace_buffer.buffer)
		return ring_buffer_record_is_on(tr->trace_buffer.buffer);
	return !tr->buffer_disabled;
}

/**
 * tracing_is_on - show state of ring buffers enabled
 */
int tracing_is_on(void)
{
	return tracer_tracing_is_on(&global_trace);
}
EXPORT_SYMBOL_GPL(tracing_is_on);

static int __init set_buf_size(char *str)
{
	unsigned long buf_size;

	if (!str)
		return 0;
	buf_size = memparse(str, &str);
	/* nr_entries can not be zero */
	if (buf_size == 0)
		return 0;
	trace_buf_size = buf_size;
	return 1;
}
__setup("trace_buf_size=", set_buf_size);

static int __init set_tracing_thresh(char *str)
{
	unsigned long threshold;
	int ret;

	if (!str)
		return 0;
	ret = kstrtoul(str, 0, &threshold);
	if (ret < 0)
		return 0;
	tracing_thresh = threshold * 1000;
	return 1;
}
__setup("tracing_thresh=", set_tracing_thresh);

unsigned long nsecs_to_usecs(unsigned long nsecs)
{
	return nsecs / 1000;
}

/*
 * TRACE_FLAGS is defined as a tuple matching bit masks with strings.
 * It uses C(a, b) where 'a' is the eval (enum) name and 'b' is the string that
 * matches it. By defining "C(a, b) b", TRACE_FLAGS becomes a list
 * of strings in the order that the evals (enum) were defined.
 */
#undef C
#define C(a, b) b

/* These must match the bit postions in trace_iterator_flags */
static const char *trace_options[] = {
	TRACE_FLAGS
	NULL
};

static struct {
	u64 (*func)(void);
	const char *name;
	int in_ns;		/* is this clock in nanoseconds? */
} trace_clocks[] = {
	{ trace_clock_local,		"local",	1 },
	{ trace_clock_global,		"global",	1 },
	{ trace_clock_counter,		"counter",	0 },
	{ trace_clock_jiffies,		"uptime",	0 },
	{ trace_clock,			"perf",		1 },
	{ ktime_get_mono_fast_ns,	"mono",		1 },
	{ ktime_get_raw_fast_ns,	"mono_raw",	1 },
	{ ktime_get_boot_fast_ns,	"boot",		1 },
	ARCH_TRACE_CLOCKS
};

bool trace_clock_in_ns(struct trace_array *tr)
{
	if (trace_clocks[tr->clock_id].in_ns)
		return true;

	return false;
}

/*
 * trace_parser_get_init - gets the buffer for trace parser
 */
int trace_parser_get_init(struct trace_parser *parser, int size)
{
	memset(parser, 0, sizeof(*parser));

	parser->buffer = kmalloc(size, GFP_KERNEL);
	if (!parser->buffer)
		return 1;

	parser->size = size;
	return 0;
}

/*
 * trace_parser_put - frees the buffer for trace parser
 */
void trace_parser_put(struct trace_parser *parser)
{
	kfree(parser->buffer);
	parser->buffer = NULL;
}

/*
 * trace_get_user - reads the user input string separated by  space
 * (matched by isspace(ch))
 *
 * For each string found the 'struct trace_parser' is updated,
 * and the function returns.
 *
 * Returns number of bytes read.
 *
 * See kernel/trace/trace.h for 'struct trace_parser' details.
 */
int trace_get_user(struct trace_parser *parser, const char __user *ubuf,
	size_t cnt, loff_t *ppos)
{
	char ch;
	size_t read = 0;
	ssize_t ret;

	if (!*ppos)
		trace_parser_clear(parser);

	ret = get_user(ch, ubuf++);
	if (ret)
		goto out;

	read++;
	cnt--;

	/*
	 * The parser is not finished with the last write,
	 * continue reading the user input without skipping spaces.
	 */
	if (!parser->cont) {
		/* skip white space */
		while (cnt && isspace(ch)) {
			ret = get_user(ch, ubuf++);
			if (ret)
				goto out;
			read++;
			cnt--;
		}

		/* only spaces were written */
		if (isspace(ch)) {
			*ppos += read;
			ret = read;
			goto out;
		}

		parser->idx = 0;
	}

	/* read the non-space input */
	while (cnt && !isspace(ch)) {
		if (parser->idx < parser->size - 1)
			parser->buffer[parser->idx++] = ch;
		else {
			ret = -EINVAL;
			goto out;
		}
		ret = get_user(ch, ubuf++);
		if (ret)
			goto out;
		read++;
		cnt--;
	}

	/* We either got finished input or we have to wait for another call. */
	if (isspace(ch)) {
		parser->buffer[parser->idx] = 0;
		parser->cont = false;
	} else if (parser->idx < parser->size - 1) {
		parser->cont = true;
		parser->buffer[parser->idx++] = ch;
	} else {
		ret = -EINVAL;
		goto out;
	}

	*ppos += read;
	ret = read;

out:
	return ret;
}

/* TODO add a seq_buf_to_buffer() */
static ssize_t trace_seq_to_buffer(struct trace_seq *s, void *buf, size_t cnt)
{
	int len;

	if (trace_seq_used(s) <= s->seq.readpos)
		return -EBUSY;

	len = trace_seq_used(s) - s->seq.readpos;
	if (cnt > len)
		cnt = len;
	memcpy(buf, s->buffer + s->seq.readpos, cnt);

	s->seq.readpos += cnt;
	return cnt;
}

unsigned long __read_mostly	tracing_thresh;

#ifdef CONFIG_TRACER_MAX_TRACE
/*
 * Copy the new maximum trace into the separate maximum-trace
 * structure. (this way the maximum trace is permanently saved,
 * for later retrieval via /sys/kernel/debug/tracing/latency_trace)
 */
static void
__update_max_tr(struct trace_array *tr, struct task_struct *tsk, int cpu)
{
	struct trace_buffer *trace_buf = &tr->trace_buffer;
	struct trace_buffer *max_buf = &tr->max_buffer;
	struct trace_array_cpu *data = per_cpu_ptr(trace_buf->data, cpu);
	struct trace_array_cpu *max_data = per_cpu_ptr(max_buf->data, cpu);

	max_buf->cpu = cpu;
	max_buf->time_start = data->preempt_timestamp;

	max_data->saved_latency = tr->max_latency;
	max_data->critical_start = data->critical_start;
	max_data->critical_end = data->critical_end;

	memcpy(max_data->comm, tsk->comm, TASK_COMM_LEN);
	max_data->pid = tsk->pid;
	/*
	 * If tsk == current, then use current_uid(), as that does not use
	 * RCU. The irq tracer can be called out of RCU scope.
	 */
	if (tsk == current)
		max_data->uid = current_uid();
	else
		max_data->uid = task_uid(tsk);

	max_data->nice = tsk->static_prio - 20 - MAX_RT_PRIO;
	max_data->policy = tsk->policy;
	max_data->rt_priority = tsk->rt_priority;

	/* record this tasks comm */
	tracing_record_cmdline(tsk);
}

/**
 * update_max_tr - snapshot all trace buffers from global_trace to max_tr
 * @tr: tracer
 * @tsk: the task with the latency
 * @cpu: The cpu that initiated the trace.
 *
 * Flip the buffers between the @tr and the max_tr and record information
 * about which task was the cause of this latency.
 */
void
update_max_tr(struct trace_array *tr, struct task_struct *tsk, int cpu)
{
	struct ring_buffer *buf;

	if (tr->stop_count)
		return;

	WARN_ON_ONCE(!irqs_disabled());

	if (!tr->allocated_snapshot) {
		/* Only the nop tracer should hit this when disabling */
		WARN_ON_ONCE(tr->current_trace != &nop_trace);
		return;
	}

	arch_spin_lock(&tr->max_lock);

	buf = tr->trace_buffer.buffer;
	tr->trace_buffer.buffer = tr->max_buffer.buffer;
	tr->max_buffer.buffer = buf;

	__update_max_tr(tr, tsk, cpu);
	arch_spin_unlock(&tr->max_lock);
}

/**
 * update_max_tr_single - only copy one trace over, and reset the rest
 * @tr - tracer
 * @tsk - task with the latency
 * @cpu - the cpu of the buffer to copy.
 *
 * Flip the trace of a single CPU buffer between the @tr and the max_tr.
 */
void
update_max_tr_single(struct trace_array *tr, struct task_struct *tsk, int cpu)
{
	int ret;

	if (tr->stop_count)
		return;

	WARN_ON_ONCE(!irqs_disabled());
	if (!tr->allocated_snapshot) {
		/* Only the nop tracer should hit this when disabling */
		WARN_ON_ONCE(tr->current_trace != &nop_trace);
		return;
	}

	arch_spin_lock(&tr->max_lock);

	ret = ring_buffer_swap_cpu(tr->max_buffer.buffer, tr->trace_buffer.buffer, cpu);

	if (ret == -EBUSY) {
		/*
		 * We failed to swap the buffer due to a commit taking
		 * place on this CPU. We fail to record, but we reset
		 * the max trace buffer (no one writes directly to it)
		 * and flag that it failed.
		 */
		trace_array_printk_buf(tr->max_buffer.buffer, _THIS_IP_,
			"Failed to swap buffers due to commit in progress\n");
	}

	WARN_ON_ONCE(ret && ret != -EAGAIN && ret != -EBUSY);

	__update_max_tr(tr, tsk, cpu);
	arch_spin_unlock(&tr->max_lock);
}
#endif /* CONFIG_TRACER_MAX_TRACE */

static int wait_on_pipe(struct trace_iterator *iter, bool full)
{
	/* Iterators are static, they should be filled or empty */
	if (trace_buffer_iter(iter, iter->cpu_file))
		return 0;

	return ring_buffer_wait(iter->trace_buffer->buffer, iter->cpu_file,
				full);
}

#ifdef CONFIG_FTRACE_STARTUP_TEST
static bool selftests_can_run;

struct trace_selftests {
	struct list_head		list;
	struct tracer			*type;
};

static LIST_HEAD(postponed_selftests);

static int save_selftest(struct tracer *type)
{
	struct trace_selftests *selftest;

	selftest = kmalloc(sizeof(*selftest), GFP_KERNEL);
	if (!selftest)
		return -ENOMEM;

	selftest->type = type;
	list_add(&selftest->list, &postponed_selftests);
	return 0;
}

static int run_tracer_selftest(struct tracer *type)
{
	struct trace_array *tr = &global_trace;
	struct tracer *saved_tracer = tr->current_trace;
	int ret;

	if (!type->selftest || tracing_selftest_disabled)
		return 0;

	/*
	 * If a tracer registers early in boot up (before scheduling is
	 * initialized and such), then do not run its selftests yet.
	 * Instead, run it a little later in the boot process.
	 */
	if (!selftests_can_run)
		return save_selftest(type);

	/*
	 * Run a selftest on this tracer.
	 * Here we reset the trace buffer, and set the current
	 * tracer to be this tracer. The tracer can then run some
	 * internal tracing to verify that everything is in order.
	 * If we fail, we do not register this tracer.
	 */
	tracing_reset_online_cpus(&tr->trace_buffer);

	tr->current_trace = type;

#ifdef CONFIG_TRACER_MAX_TRACE
	if (type->use_max_tr) {
		/* If we expanded the buffers, make sure the max is expanded too */
		if (ring_buffer_expanded)
			ring_buffer_resize(tr->max_buffer.buffer, trace_buf_size,
					   RING_BUFFER_ALL_CPUS);
		tr->allocated_snapshot = true;
	}
#endif

	/* the test is responsible for initializing and enabling */
	pr_info("Testing tracer %s: ", type->name);
	ret = type->selftest(type, tr);
	/* the test is responsible for resetting too */
	tr->current_trace = saved_tracer;
	if (ret) {
		printk(KERN_CONT "FAILED!\n");
		/* Add the warning after printing 'FAILED' */
		WARN_ON(1);
		return -1;
	}
	/* Only reset on passing, to avoid touching corrupted buffers */
	tracing_reset_online_cpus(&tr->trace_buffer);

#ifdef CONFIG_TRACER_MAX_TRACE
	if (type->use_max_tr) {
		tr->allocated_snapshot = false;

		/* Shrink the max buffer again */
		if (ring_buffer_expanded)
			ring_buffer_resize(tr->max_buffer.buffer, 1,
					   RING_BUFFER_ALL_CPUS);
	}
#endif

	printk(KERN_CONT "PASSED\n");
	return 0;
}

static __init int init_trace_selftests(void)
{
	struct trace_selftests *p, *n;
	struct tracer *t, **last;
	int ret;

	selftests_can_run = true;

	mutex_lock(&trace_types_lock);

	if (list_empty(&postponed_selftests))
		goto out;

	pr_info("Running postponed tracer tests:\n");

	list_for_each_entry_safe(p, n, &postponed_selftests, list) {
		ret = run_tracer_selftest(p->type);
		/* If the test fails, then warn and remove from available_tracers */
		if (ret < 0) {
			WARN(1, "tracer: %s failed selftest, disabling\n",
			     p->type->name);
			last = &trace_types;
			for (t = trace_types; t; t = t->next) {
				if (t == p->type) {
					*last = t->next;
					break;
				}
				last = &t->next;
			}
		}
		list_del(&p->list);
		kfree(p);
	}

 out:
	mutex_unlock(&trace_types_lock);

	return 0;
}
core_initcall(init_trace_selftests);
#else
static inline int run_tracer_selftest(struct tracer *type)
{
	return 0;
}
#endif /* CONFIG_FTRACE_STARTUP_TEST */

static void add_tracer_options(struct trace_array *tr, struct tracer *t);

static void __init apply_trace_boot_options(void);

/**
 * register_tracer - register a tracer with the ftrace system.
 * @type - the plugin for the tracer
 *
 * Register a new plugin tracer.
 */
int __init register_tracer(struct tracer *type)
{
	struct tracer *t;
	int ret = 0;

	if (!type->name) {
		pr_info("Tracer must have a name\n");
		return -1;
	}

	if (strlen(type->name) >= MAX_TRACER_SIZE) {
		pr_info("Tracer has a name longer than %d\n", MAX_TRACER_SIZE);
		return -1;
	}

	mutex_lock(&trace_types_lock);

	tracing_selftest_running = true;

	for (t = trace_types; t; t = t->next) {
		if (strcmp(type->name, t->name) == 0) {
			/* already found */
			pr_info("Tracer %s already registered\n",
				type->name);
			ret = -1;
			goto out;
		}
	}

	if (!type->set_flag)
		type->set_flag = &dummy_set_flag;
	if (!type->flags) {
		/*allocate a dummy tracer_flags*/
		type->flags = kmalloc(sizeof(*type->flags), GFP_KERNEL);
		if (!type->flags) {
			ret = -ENOMEM;
			goto out;
		}
		type->flags->val = 0;
		type->flags->opts = dummy_tracer_opt;
	} else
		if (!type->flags->opts)
			type->flags->opts = dummy_tracer_opt;

	/* store the tracer for __set_tracer_option */
	type->flags->trace = type;

	ret = run_tracer_selftest(type);
	if (ret < 0)
		goto out;

	type->next = trace_types;
	trace_types = type;
	add_tracer_options(&global_trace, type);

 out:
	tracing_selftest_running = false;
	mutex_unlock(&trace_types_lock);

	if (ret || !default_bootup_tracer)
		goto out_unlock;

	if (strncmp(default_bootup_tracer, type->name, MAX_TRACER_SIZE))
		goto out_unlock;

	printk(KERN_INFO "Starting tracer '%s'\n", type->name);
	/* Do we want this tracer to start on bootup? */
	tracing_set_tracer(&global_trace, type->name);
	default_bootup_tracer = NULL;

	apply_trace_boot_options();

	/* disable other selftests, since this will break it. */
	tracing_selftest_disabled = true;
#ifdef CONFIG_FTRACE_STARTUP_TEST
	printk(KERN_INFO "Disabling FTRACE selftests due to running tracer '%s'\n",
	       type->name);
#endif

 out_unlock:
	return ret;
}

void tracing_reset(struct trace_buffer *buf, int cpu)
{
	struct ring_buffer *buffer = buf->buffer;

	if (!buffer)
		return;

	ring_buffer_record_disable(buffer);

	/* Make sure all commits have finished */
	synchronize_sched();
	ring_buffer_reset_cpu(buffer, cpu);

	ring_buffer_record_enable(buffer);
}

void tracing_reset_online_cpus(struct trace_buffer *buf)
{
	struct ring_buffer *buffer = buf->buffer;
	int cpu;

	if (!buffer)
		return;

	ring_buffer_record_disable(buffer);

	/* Make sure all commits have finished */
	synchronize_sched();

	buf->time_start = buffer_ftrace_now(buf, buf->cpu);

	for_each_online_cpu(cpu)
		ring_buffer_reset_cpu(buffer, cpu);

	ring_buffer_record_enable(buffer);
}

/* Must have trace_types_lock held */
void tracing_reset_all_online_cpus(void)
{
	struct trace_array *tr;

	list_for_each_entry(tr, &ftrace_trace_arrays, list) {
		if (!tr->clear_trace)
			continue;
		tr->clear_trace = false;
		tracing_reset_online_cpus(&tr->trace_buffer);
#ifdef CONFIG_TRACER_MAX_TRACE
		tracing_reset_online_cpus(&tr->max_buffer);
#endif
	}
}

static int *tgid_map;

#define SAVED_CMDLINES_DEFAULT 128
#define NO_CMDLINE_MAP UINT_MAX
static arch_spinlock_t trace_cmdline_lock = __ARCH_SPIN_LOCK_UNLOCKED;
struct saved_cmdlines_buffer {
	unsigned map_pid_to_cmdline[PID_MAX_DEFAULT+1];
	unsigned *map_cmdline_to_pid;
	unsigned cmdline_num;
	int cmdline_idx;
	char *saved_cmdlines;
};
static struct saved_cmdlines_buffer *savedcmd;

/* temporary disable recording */
static atomic_t trace_record_taskinfo_disabled __read_mostly;

static inline char *get_saved_cmdlines(int idx)
{
	return &savedcmd->saved_cmdlines[idx * TASK_COMM_LEN];
}

static inline void set_cmdline(int idx, const char *cmdline)
{
	memcpy(get_saved_cmdlines(idx), cmdline, TASK_COMM_LEN);
}

static int allocate_cmdlines_buffer(unsigned int val,
				    struct saved_cmdlines_buffer *s)
{
	s->map_cmdline_to_pid = kmalloc(val * sizeof(*s->map_cmdline_to_pid),
					GFP_KERNEL);
	if (!s->map_cmdline_to_pid)
		return -ENOMEM;

	s->saved_cmdlines = kmalloc(val * TASK_COMM_LEN, GFP_KERNEL);
	if (!s->saved_cmdlines) {
		kfree(s->map_cmdline_to_pid);
		return -ENOMEM;
	}

	s->cmdline_idx = 0;
	s->cmdline_num = val;
	memset(&s->map_pid_to_cmdline, NO_CMDLINE_MAP,
	       sizeof(s->map_pid_to_cmdline));
	memset(s->map_cmdline_to_pid, NO_CMDLINE_MAP,
	       val * sizeof(*s->map_cmdline_to_pid));

	return 0;
}

static int trace_create_savedcmd(void)
{
	int ret;

	savedcmd = kmalloc(sizeof(*savedcmd), GFP_KERNEL);
	if (!savedcmd)
		return -ENOMEM;

	ret = allocate_cmdlines_buffer(SAVED_CMDLINES_DEFAULT, savedcmd);
	if (ret < 0) {
		kfree(savedcmd);
		savedcmd = NULL;
		return -ENOMEM;
	}

	return 0;
}

int is_tracing_stopped(void)
{
	return global_trace.stop_count;
}

/**
 * tracing_start - quick start of the tracer
 *
 * If tracing is enabled but was stopped by tracing_stop,
 * this will start the tracer back up.
 */
void tracing_start(void)
{
	struct ring_buffer *buffer;
	unsigned long flags;

	if (tracing_disabled)
		return;

	raw_spin_lock_irqsave(&global_trace.start_lock, flags);
	if (--global_trace.stop_count) {
		if (global_trace.stop_count < 0) {
			/* Someone screwed up their debugging */
			WARN_ON_ONCE(1);
			global_trace.stop_count = 0;
		}
		goto out;
	}

	/* Prevent the buffers from switching */
	arch_spin_lock(&global_trace.max_lock);

	buffer = global_trace.trace_buffer.buffer;
	if (buffer)
		ring_buffer_record_enable(buffer);

#ifdef CONFIG_TRACER_MAX_TRACE
	buffer = global_trace.max_buffer.buffer;
	if (buffer)
		ring_buffer_record_enable(buffer);
#endif

	arch_spin_unlock(&global_trace.max_lock);

 out:
	raw_spin_unlock_irqrestore(&global_trace.start_lock, flags);
}

static void tracing_start_tr(struct trace_array *tr)
{
	struct ring_buffer *buffer;
	unsigned long flags;

	if (tracing_disabled)
		return;

	/* If global, we need to also start the max tracer */
	if (tr->flags & TRACE_ARRAY_FL_GLOBAL)
		return tracing_start();

	raw_spin_lock_irqsave(&tr->start_lock, flags);

	if (--tr->stop_count) {
		if (tr->stop_count < 0) {
			/* Someone screwed up their debugging */
			WARN_ON_ONCE(1);
			tr->stop_count = 0;
		}
		goto out;
	}

	buffer = tr->trace_buffer.buffer;
	if (buffer)
		ring_buffer_record_enable(buffer);

 out:
	raw_spin_unlock_irqrestore(&tr->start_lock, flags);
}

/**
 * tracing_stop - quick stop of the tracer
 *
 * Light weight way to stop tracing. Use in conjunction with
 * tracing_start.
 */
void tracing_stop(void)
{
	struct ring_buffer *buffer;
	unsigned long flags;

	raw_spin_lock_irqsave(&global_trace.start_lock, flags);
	if (global_trace.stop_count++)
		goto out;

	/* Prevent the buffers from switching */
	arch_spin_lock(&global_trace.max_lock);

	buffer = global_trace.trace_buffer.buffer;
	if (buffer)
		ring_buffer_record_disable(buffer);

#ifdef CONFIG_TRACER_MAX_TRACE
	buffer = global_trace.max_buffer.buffer;
	if (buffer)
		ring_buffer_record_disable(buffer);
#endif

	arch_spin_unlock(&global_trace.max_lock);

 out:
	raw_spin_unlock_irqrestore(&global_trace.start_lock, flags);
}

static void tracing_stop_tr(struct trace_array *tr)
{
	struct ring_buffer *buffer;
	unsigned long flags;

	/* If global, we need to also stop the max tracer */
	if (tr->flags & TRACE_ARRAY_FL_GLOBAL)
		return tracing_stop();

	raw_spin_lock_irqsave(&tr->start_lock, flags);
	if (tr->stop_count++)
		goto out;

	buffer = tr->trace_buffer.buffer;
	if (buffer)
		ring_buffer_record_disable(buffer);

 out:
	raw_spin_unlock_irqrestore(&tr->start_lock, flags);
}

static int trace_save_cmdline(struct task_struct *tsk)
{
	unsigned pid, idx;

	/* treat recording of idle task as a success */
	if (!tsk->pid)
		return 1;

	if (unlikely(tsk->pid > PID_MAX_DEFAULT))
		return 0;

	/*
	 * It's not the end of the world if we don't get
	 * the lock, but we also don't want to spin
	 * nor do we want to disable interrupts,
	 * so if we miss here, then better luck next time.
	 */
	if (!arch_spin_trylock(&trace_cmdline_lock))
		return 0;

	idx = savedcmd->map_pid_to_cmdline[tsk->pid];
	if (idx == NO_CMDLINE_MAP) {
		idx = (savedcmd->cmdline_idx + 1) % savedcmd->cmdline_num;

		/*
		 * Check whether the cmdline buffer at idx has a pid
		 * mapped. We are going to overwrite that entry so we
		 * need to clear the map_pid_to_cmdline. Otherwise we
		 * would read the new comm for the old pid.
		 */
		pid = savedcmd->map_cmdline_to_pid[idx];
		if (pid != NO_CMDLINE_MAP)
			savedcmd->map_pid_to_cmdline[pid] = NO_CMDLINE_MAP;

		savedcmd->map_cmdline_to_pid[idx] = tsk->pid;
		savedcmd->map_pid_to_cmdline[tsk->pid] = idx;

		savedcmd->cmdline_idx = idx;
	}

	set_cmdline(idx, tsk->comm);

	arch_spin_unlock(&trace_cmdline_lock);

	return 1;
}

static void __trace_find_cmdline(int pid, char comm[])
{
	unsigned map;

	if (!pid) {
		strcpy(comm, "<idle>");
		return;
	}

	if (WARN_ON_ONCE(pid < 0)) {
		strcpy(comm, "<XXX>");
		return;
	}

	if (pid > PID_MAX_DEFAULT) {
		strcpy(comm, "<...>");
		return;
	}

	map = savedcmd->map_pid_to_cmdline[pid];
	if (map != NO_CMDLINE_MAP)
		strlcpy(comm, get_saved_cmdlines(map), TASK_COMM_LEN);
	else
		strcpy(comm, "<...>");
}

void trace_find_cmdline(int pid, char comm[])
{
	preempt_disable();
	arch_spin_lock(&trace_cmdline_lock);

	__trace_find_cmdline(pid, comm);

	arch_spin_unlock(&trace_cmdline_lock);
	preempt_enable();
}

int trace_find_tgid(int pid)
{
	if (unlikely(!tgid_map || !pid || pid > PID_MAX_DEFAULT))
		return 0;

	return tgid_map[pid];
}

static int trace_save_tgid(struct task_struct *tsk)
{
	/* treat recording of idle task as a success */
	if (!tsk->pid)
		return 1;

	if (unlikely(!tgid_map || tsk->pid > PID_MAX_DEFAULT))
		return 0;

	tgid_map[tsk->pid] = tsk->tgid;
	return 1;
}

static bool tracing_record_taskinfo_skip(int flags)
{
	if (unlikely(!(flags & (TRACE_RECORD_CMDLINE | TRACE_RECORD_TGID))))
		return true;
	if (atomic_read(&trace_record_taskinfo_disabled) || !tracing_is_on())
		return true;
	if (!__this_cpu_read(trace_taskinfo_save))
		return true;
	return false;
}

/**
 * tracing_record_taskinfo - record the task info of a task
 *
 * @task  - task to record
 * @flags - TRACE_RECORD_CMDLINE for recording comm
 *        - TRACE_RECORD_TGID for recording tgid
 */
void tracing_record_taskinfo(struct task_struct *task, int flags)
{
	bool done;

	if (tracing_record_taskinfo_skip(flags))
		return;

	/*
	 * Record as much task information as possible. If some fail, continue
	 * to try to record the others.
	 */
	done = !(flags & TRACE_RECORD_CMDLINE) || trace_save_cmdline(task);
	done &= !(flags & TRACE_RECORD_TGID) || trace_save_tgid(task);

	/* If recording any information failed, retry again soon. */
	if (!done)
		return;

	__this_cpu_write(trace_taskinfo_save, false);
}

/**
 * tracing_record_taskinfo_sched_switch - record task info for sched_switch
 *
 * @prev - previous task during sched_switch
 * @next - next task during sched_switch
 * @flags - TRACE_RECORD_CMDLINE for recording comm
 *          TRACE_RECORD_TGID for recording tgid
 */
void tracing_record_taskinfo_sched_switch(struct task_struct *prev,
					  struct task_struct *next, int flags)
{
	bool done;

	if (tracing_record_taskinfo_skip(flags))
		return;

	/*
	 * Record as much task information as possible. If some fail, continue
	 * to try to record the others.
	 */
	done  = !(flags & TRACE_RECORD_CMDLINE) || trace_save_cmdline(prev);
	done &= !(flags & TRACE_RECORD_CMDLINE) || trace_save_cmdline(next);
	done &= !(flags & TRACE_RECORD_TGID) || trace_save_tgid(prev);
	done &= !(flags & TRACE_RECORD_TGID) || trace_save_tgid(next);

	/* If recording any information failed, retry again soon. */
	if (!done)
		return;

	__this_cpu_write(trace_taskinfo_save, false);
}

/* Helpers to record a specific task information */
void tracing_record_cmdline(struct task_struct *task)
{
	tracing_record_taskinfo(task, TRACE_RECORD_CMDLINE);
}

void tracing_record_tgid(struct task_struct *task)
{
	tracing_record_taskinfo(task, TRACE_RECORD_TGID);
}

/*
 * Several functions return TRACE_TYPE_PARTIAL_LINE if the trace_seq
 * overflowed, and TRACE_TYPE_HANDLED otherwise. This helper function
 * simplifies those functions and keeps them in sync.
 */
enum print_line_t trace_handle_return(struct trace_seq *s)
{
	return trace_seq_has_overflowed(s) ?
		TRACE_TYPE_PARTIAL_LINE : TRACE_TYPE_HANDLED;
}
EXPORT_SYMBOL_GPL(trace_handle_return);

void
tracing_generic_entry_update(struct trace_entry *entry, unsigned long flags,
			     int pc)
{
	struct task_struct *tsk = current;

	entry->preempt_count		= pc & 0xff;
	entry->preempt_lazy_count	= preempt_lazy_count();
	entry->pid			= (tsk) ? tsk->pid : 0;
	entry->flags =
#ifdef CONFIG_TRACE_IRQFLAGS_SUPPORT
		(irqs_disabled_flags(flags) ? TRACE_FLAG_IRQS_OFF : 0) |
#else
		TRACE_FLAG_IRQS_NOSUPPORT |
#endif
		((pc & NMI_MASK    ) ? TRACE_FLAG_NMI     : 0) |
		((pc & HARDIRQ_MASK) ? TRACE_FLAG_HARDIRQ : 0) |
		((pc & SOFTIRQ_OFFSET) ? TRACE_FLAG_SOFTIRQ : 0) |
		(tif_need_resched_now() ? TRACE_FLAG_NEED_RESCHED : 0) |
		(need_resched_lazy() ? TRACE_FLAG_NEED_RESCHED_LAZY : 0) |
		(test_preempt_need_resched() ? TRACE_FLAG_PREEMPT_RESCHED : 0);

	entry->migrate_disable = (tsk) ? __migrate_disabled(tsk) & 0xFF : 0;
}
EXPORT_SYMBOL_GPL(tracing_generic_entry_update);

struct ring_buffer_event *
trace_buffer_lock_reserve(struct ring_buffer *buffer,
			  int type,
			  unsigned long len,
			  unsigned long flags, int pc)
{
	return __trace_buffer_lock_reserve(buffer, type, len, flags, pc);
}

DEFINE_PER_CPU(struct ring_buffer_event *, trace_buffered_event);
DEFINE_PER_CPU(int, trace_buffered_event_cnt);
static int trace_buffered_event_ref;

/**
 * trace_buffered_event_enable - enable buffering events
 *
 * When events are being filtered, it is quicker to use a temporary
 * buffer to write the event data into if there's a likely chance
 * that it will not be committed. The discard of the ring buffer
 * is not as fast as committing, and is much slower than copying
 * a commit.
 *
 * When an event is to be filtered, allocate per cpu buffers to
 * write the event data into, and if the event is filtered and discarded
 * it is simply dropped, otherwise, the entire data is to be committed
 * in one shot.
 */
void trace_buffered_event_enable(void)
{
	struct ring_buffer_event *event;
	struct page *page;
	int cpu;

	WARN_ON_ONCE(!mutex_is_locked(&event_mutex));

	if (trace_buffered_event_ref++)
		return;

	for_each_tracing_cpu(cpu) {
		page = alloc_pages_node(cpu_to_node(cpu),
					GFP_KERNEL | __GFP_NORETRY, 0);
		if (!page)
			goto failed;

		event = page_address(page);
		memset(event, 0, sizeof(*event));

		per_cpu(trace_buffered_event, cpu) = event;

		preempt_disable();
		if (cpu == smp_processor_id() &&
		    this_cpu_read(trace_buffered_event) !=
		    per_cpu(trace_buffered_event, cpu))
			WARN_ON_ONCE(1);
		preempt_enable();
	}

	return;
 failed:
	trace_buffered_event_disable();
}

static void enable_trace_buffered_event(void *data)
{
	/* Probably not needed, but do it anyway */
	smp_rmb();
	this_cpu_dec(trace_buffered_event_cnt);
}

static void disable_trace_buffered_event(void *data)
{
	this_cpu_inc(trace_buffered_event_cnt);
}

/**
 * trace_buffered_event_disable - disable buffering events
 *
 * When a filter is removed, it is faster to not use the buffered
 * events, and to commit directly into the ring buffer. Free up
 * the temp buffers when there are no more users. This requires
 * special synchronization with current events.
 */
void trace_buffered_event_disable(void)
{
	int cpu;

	WARN_ON_ONCE(!mutex_is_locked(&event_mutex));

	if (WARN_ON_ONCE(!trace_buffered_event_ref))
		return;

	if (--trace_buffered_event_ref)
		return;

	preempt_disable();
	/* For each CPU, set the buffer as used. */
	smp_call_function_many(tracing_buffer_mask,
			       disable_trace_buffered_event, NULL, 1);
	preempt_enable();

	/* Wait for all current users to finish */
	synchronize_sched();

	for_each_tracing_cpu(cpu) {
		free_page((unsigned long)per_cpu(trace_buffered_event, cpu));
		per_cpu(trace_buffered_event, cpu) = NULL;
	}
	/*
	 * Make sure trace_buffered_event is NULL before clearing
	 * trace_buffered_event_cnt.
	 */
	smp_wmb();

	preempt_disable();
	/* Do the work on each cpu */
	smp_call_function_many(tracing_buffer_mask,
			       enable_trace_buffered_event, NULL, 1);
	preempt_enable();
}

static struct ring_buffer *temp_buffer;

struct ring_buffer_event *
trace_event_buffer_lock_reserve(struct ring_buffer **current_rb,
			  struct trace_event_file *trace_file,
			  int type, unsigned long len,
			  unsigned long flags, int pc)
{
	struct ring_buffer_event *entry;
	int val;

	*current_rb = trace_file->tr->trace_buffer.buffer;

	if (!ring_buffer_time_stamp_abs(*current_rb) && (trace_file->flags &
	     (EVENT_FILE_FL_SOFT_DISABLED | EVENT_FILE_FL_FILTERED)) &&
	    (entry = this_cpu_read(trace_buffered_event))) {
		/* Try to use the per cpu buffer first */
		val = this_cpu_inc_return(trace_buffered_event_cnt);
		if (val == 1) {
			trace_event_setup(entry, type, flags, pc);
			entry->array[0] = len;
			return entry;
		}
		this_cpu_dec(trace_buffered_event_cnt);
	}

	entry = __trace_buffer_lock_reserve(*current_rb,
					    type, len, flags, pc);
	/*
	 * If tracing is off, but we have triggers enabled
	 * we still need to look at the event data. Use the temp_buffer
	 * to store the trace event for the tigger to use. It's recusive
	 * safe and will not be recorded anywhere.
	 */
	if (!entry && trace_file->flags & EVENT_FILE_FL_TRIGGER_COND) {
		*current_rb = temp_buffer;
		entry = __trace_buffer_lock_reserve(*current_rb,
						    type, len, flags, pc);
	}
	return entry;
}
EXPORT_SYMBOL_GPL(trace_event_buffer_lock_reserve);

static DEFINE_SPINLOCK(tracepoint_iter_lock);
static DEFINE_MUTEX(tracepoint_printk_mutex);

static void output_printk(struct trace_event_buffer *fbuffer)
{
	struct trace_event_call *event_call;
	struct trace_event *event;
	unsigned long flags;
	struct trace_iterator *iter = tracepoint_print_iter;

	/* We should never get here if iter is NULL */
	if (WARN_ON_ONCE(!iter))
		return;

	event_call = fbuffer->trace_file->event_call;
	if (!event_call || !event_call->event.funcs ||
	    !event_call->event.funcs->trace)
		return;

	event = &fbuffer->trace_file->event_call->event;

	spin_lock_irqsave(&tracepoint_iter_lock, flags);
	trace_seq_init(&iter->seq);
	iter->ent = fbuffer->entry;
	event_call->event.funcs->trace(iter, 0, event);
	trace_seq_putc(&iter->seq, 0);
	printk("%s", iter->seq.buffer);

	spin_unlock_irqrestore(&tracepoint_iter_lock, flags);
}

int tracepoint_printk_sysctl(struct ctl_table *table, int write,
			     void __user *buffer, size_t *lenp,
			     loff_t *ppos)
{
	int save_tracepoint_printk;
	int ret;

	mutex_lock(&tracepoint_printk_mutex);
	save_tracepoint_printk = tracepoint_printk;

	ret = proc_dointvec(table, write, buffer, lenp, ppos);

	/*
	 * This will force exiting early, as tracepoint_printk
	 * is always zero when tracepoint_printk_iter is not allocated
	 */
	if (!tracepoint_print_iter)
		tracepoint_printk = 0;

	if (save_tracepoint_printk == tracepoint_printk)
		goto out;

	if (tracepoint_printk)
		static_key_enable(&tracepoint_printk_key.key);
	else
		static_key_disable(&tracepoint_printk_key.key);

 out:
	mutex_unlock(&tracepoint_printk_mutex);

	return ret;
}

void trace_event_buffer_commit(struct trace_event_buffer *fbuffer)
{
	if (static_key_false(&tracepoint_printk_key.key))
		output_printk(fbuffer);

	event_trigger_unlock_commit(fbuffer->trace_file, fbuffer->buffer,
				    fbuffer->event, fbuffer->entry,
				    fbuffer->flags, fbuffer->pc);
}
EXPORT_SYMBOL_GPL(trace_event_buffer_commit);

void trace_buffer_unlock_commit_regs(struct trace_array *tr,
				     struct ring_buffer *buffer,
				     struct ring_buffer_event *event,
				     unsigned long flags, int pc,
				     struct pt_regs *regs)
{
	__buffer_unlock_commit(buffer, event);

	/*
	 * If regs is not set, then skip the following callers:
	 *   trace_buffer_unlock_commit_regs
	 *   event_trigger_unlock_commit
	 *   trace_event_buffer_commit
	 *   trace_event_raw_event_sched_switch
	 * Note, we can still get here via blktrace, wakeup tracer
	 * and mmiotrace, but that's ok if they lose a function or
	 * two. They are that meaningful.
	 */
	ftrace_trace_stack(tr, buffer, flags, regs ? 0 : 4, pc, regs);
	ftrace_trace_userstack(buffer, flags, pc);
}

/*
 * Similar to trace_buffer_unlock_commit_regs() but do not dump stack.
 */
void
trace_buffer_unlock_commit_nostack(struct ring_buffer *buffer,
				   struct ring_buffer_event *event)
{
	__buffer_unlock_commit(buffer, event);
}

static void
trace_process_export(struct trace_export *export,
	       struct ring_buffer_event *event)
{
	struct trace_entry *entry;
	unsigned int size = 0;

	entry = ring_buffer_event_data(event);
	size = ring_buffer_event_length(event);
	export->write(entry, size);
}

static DEFINE_MUTEX(ftrace_export_lock);

static struct trace_export __rcu *ftrace_exports_list __read_mostly;

static DEFINE_STATIC_KEY_FALSE(ftrace_exports_enabled);

static inline void ftrace_exports_enable(void)
{
	static_branch_enable(&ftrace_exports_enabled);
}

static inline void ftrace_exports_disable(void)
{
	static_branch_disable(&ftrace_exports_enabled);
}

void ftrace_exports(struct ring_buffer_event *event)
{
	struct trace_export *export;

	preempt_disable_notrace();

	export = rcu_dereference_raw_notrace(ftrace_exports_list);
	while (export) {
		trace_process_export(export, event);
		export = rcu_dereference_raw_notrace(export->next);
	}

	preempt_enable_notrace();
}

static inline void
add_trace_export(struct trace_export **list, struct trace_export *export)
{
	rcu_assign_pointer(export->next, *list);
	/*
	 * We are entering export into the list but another
	 * CPU might be walking that list. We need to make sure
	 * the export->next pointer is valid before another CPU sees
	 * the export pointer included into the list.
	 */
	rcu_assign_pointer(*list, export);
}

static inline int
rm_trace_export(struct trace_export **list, struct trace_export *export)
{
	struct trace_export **p;

	for (p = list; *p != NULL; p = &(*p)->next)
		if (*p == export)
			break;

	if (*p != export)
		return -1;

	rcu_assign_pointer(*p, (*p)->next);

	return 0;
}

static inline void
add_ftrace_export(struct trace_export **list, struct trace_export *export)
{
	if (*list == NULL)
		ftrace_exports_enable();

	add_trace_export(list, export);
}

static inline int
rm_ftrace_export(struct trace_export **list, struct trace_export *export)
{
	int ret;

	ret = rm_trace_export(list, export);
	if (*list == NULL)
		ftrace_exports_disable();

	return ret;
}

int register_ftrace_export(struct trace_export *export)
{
	if (WARN_ON_ONCE(!export->write))
		return -1;

	mutex_lock(&ftrace_export_lock);

	add_ftrace_export(&ftrace_exports_list, export);

	mutex_unlock(&ftrace_export_lock);

	return 0;
}
EXPORT_SYMBOL_GPL(register_ftrace_export);

int unregister_ftrace_export(struct trace_export *export)
{
	int ret;

	mutex_lock(&ftrace_export_lock);

	ret = rm_ftrace_export(&ftrace_exports_list, export);

	mutex_unlock(&ftrace_export_lock);

	return ret;
}
EXPORT_SYMBOL_GPL(unregister_ftrace_export);

void
trace_function(struct trace_array *tr,
	       unsigned long ip, unsigned long parent_ip, unsigned long flags,
	       int pc)
{
	struct trace_event_call *call = &event_function;
	struct ring_buffer *buffer = tr->trace_buffer.buffer;
	struct ring_buffer_event *event;
	struct ftrace_entry *entry;

	event = __trace_buffer_lock_reserve(buffer, TRACE_FN, sizeof(*entry),
					    flags, pc);
	if (!event)
		return;
	entry	= ring_buffer_event_data(event);
	entry->ip			= ip;
	entry->parent_ip		= parent_ip;

	if (!call_filter_check_discard(call, entry, buffer, event)) {
		if (static_branch_unlikely(&ftrace_exports_enabled))
			ftrace_exports(event);
		__buffer_unlock_commit(buffer, event);
	}
}

#ifdef CONFIG_STACKTRACE

#define FTRACE_STACK_MAX_ENTRIES (PAGE_SIZE / sizeof(unsigned long))
struct ftrace_stack {
	unsigned long		calls[FTRACE_STACK_MAX_ENTRIES];
};

static DEFINE_PER_CPU(struct ftrace_stack, ftrace_stack);
static DEFINE_PER_CPU(int, ftrace_stack_reserve);

static void __ftrace_trace_stack(struct ring_buffer *buffer,
				 unsigned long flags,
				 int skip, int pc, struct pt_regs *regs)
{
	struct trace_event_call *call = &event_kernel_stack;
	struct ring_buffer_event *event;
	struct stack_entry *entry;
	struct stack_trace trace;
	int use_stack;
	int size = FTRACE_STACK_ENTRIES;

	trace.nr_entries	= 0;
	trace.skip		= skip;

	/*
	 * Add two, for this function and the call to save_stack_trace()
	 * If regs is set, then these functions will not be in the way.
	 */
	if (!regs)
		trace.skip += 2;

	/*
	 * Since events can happen in NMIs there's no safe way to
	 * use the per cpu ftrace_stacks. We reserve it and if an interrupt
	 * or NMI comes in, it will just have to use the default
	 * FTRACE_STACK_SIZE.
	 */
	preempt_disable_notrace();

	use_stack = __this_cpu_inc_return(ftrace_stack_reserve);
	/*
	 * We don't need any atomic variables, just a barrier.
	 * If an interrupt comes in, we don't care, because it would
	 * have exited and put the counter back to what we want.
	 * We just need a barrier to keep gcc from moving things
	 * around.
	 */
	barrier();
	if (use_stack == 1) {
		trace.entries		= this_cpu_ptr(ftrace_stack.calls);
		trace.max_entries	= FTRACE_STACK_MAX_ENTRIES;

		if (regs)
			save_stack_trace_regs(regs, &trace);
		else
			save_stack_trace(&trace);

		if (trace.nr_entries > size)
			size = trace.nr_entries;
	} else
		/* From now on, use_stack is a boolean */
		use_stack = 0;

	size *= sizeof(unsigned long);

	event = __trace_buffer_lock_reserve(buffer, TRACE_STACK,
					    sizeof(*entry) + size, flags, pc);
	if (!event)
		goto out;
	entry = ring_buffer_event_data(event);

	memset(&entry->caller, 0, size);

	if (use_stack)
		memcpy(&entry->caller, trace.entries,
		       trace.nr_entries * sizeof(unsigned long));
	else {
		trace.max_entries	= FTRACE_STACK_ENTRIES;
		trace.entries		= entry->caller;
		if (regs)
			save_stack_trace_regs(regs, &trace);
		else
			save_stack_trace(&trace);
	}

	entry->size = trace.nr_entries;

	if (!call_filter_check_discard(call, entry, buffer, event))
		__buffer_unlock_commit(buffer, event);

 out:
	/* Again, don't let gcc optimize things here */
	barrier();
	__this_cpu_dec(ftrace_stack_reserve);
	preempt_enable_notrace();

}

static inline void ftrace_trace_stack(struct trace_array *tr,
				      struct ring_buffer *buffer,
				      unsigned long flags,
				      int skip, int pc, struct pt_regs *regs)
{
	if (!(tr->trace_flags & TRACE_ITER_STACKTRACE))
		return;

	__ftrace_trace_stack(buffer, flags, skip, pc, regs);
}

void __trace_stack(struct trace_array *tr, unsigned long flags, int skip,
		   int pc)
{
	struct ring_buffer *buffer = tr->trace_buffer.buffer;

	if (rcu_is_watching()) {
		__ftrace_trace_stack(buffer, flags, skip, pc, NULL);
		return;
	}

	/*
	 * When an NMI triggers, RCU is enabled via rcu_nmi_enter(),
	 * but if the above rcu_is_watching() failed, then the NMI
	 * triggered someplace critical, and rcu_irq_enter() should
	 * not be called from NMI.
	 */
	if (unlikely(in_nmi()))
		return;

	/*
	 * It is possible that a function is being traced in a
	 * location that RCU is not watching. A call to
	 * rcu_irq_enter() will make sure that it is, but there's
	 * a few internal rcu functions that could be traced
	 * where that wont work either. In those cases, we just
	 * do nothing.
	 */
	if (unlikely(rcu_irq_enter_disabled()))
		return;

	rcu_irq_enter_irqson();
	__ftrace_trace_stack(buffer, flags, skip, pc, NULL);
	rcu_irq_exit_irqson();
}

/**
 * trace_dump_stack - record a stack back trace in the trace buffer
 * @skip: Number of functions to skip (helper handlers)
 */
void trace_dump_stack(int skip)
{
	unsigned long flags;

	if (tracing_disabled || tracing_selftest_running)
		return;

	local_save_flags(flags);

	/*
	 * Skip 3 more, seems to get us at the caller of
	 * this function.
	 */
	skip += 3;
	__ftrace_trace_stack(global_trace.trace_buffer.buffer,
			     flags, skip, preempt_count(), NULL);
}

static DEFINE_PER_CPU(int, user_stack_count);

void
ftrace_trace_userstack(struct ring_buffer *buffer, unsigned long flags, int pc)
{
	struct trace_event_call *call = &event_user_stack;
	struct ring_buffer_event *event;
	struct userstack_entry *entry;
	struct stack_trace trace;

	if (!(global_trace.trace_flags & TRACE_ITER_USERSTACKTRACE))
		return;

	/*
	 * NMIs can not handle page faults, even with fix ups.
	 * The save user stack can (and often does) fault.
	 */
	if (unlikely(in_nmi()))
		return;

	/*
	 * prevent recursion, since the user stack tracing may
	 * trigger other kernel events.
	 */
	preempt_disable();
	if (__this_cpu_read(user_stack_count))
		goto out;

	__this_cpu_inc(user_stack_count);

	event = __trace_buffer_lock_reserve(buffer, TRACE_USER_STACK,
					    sizeof(*entry), flags, pc);
	if (!event)
		goto out_drop_count;
	entry	= ring_buffer_event_data(event);

	entry->tgid		= current->tgid;
	memset(&entry->caller, 0, sizeof(entry->caller));

	trace.nr_entries	= 0;
	trace.max_entries	= FTRACE_STACK_ENTRIES;
	trace.skip		= 0;
	trace.entries		= entry->caller;

	save_stack_trace_user(&trace);
	if (!call_filter_check_discard(call, entry, buffer, event))
		__buffer_unlock_commit(buffer, event);

 out_drop_count:
	__this_cpu_dec(user_stack_count);
 out:
	preempt_enable();
}

#ifdef UNUSED
static void __trace_userstack(struct trace_array *tr, unsigned long flags)
{
	ftrace_trace_userstack(tr, flags, preempt_count());
}
#endif /* UNUSED */

#endif /* CONFIG_STACKTRACE */

/* created for use with alloc_percpu */
struct trace_buffer_struct {
	int nesting;
	char buffer[4][TRACE_BUF_SIZE];
};

static struct trace_buffer_struct *trace_percpu_buffer;

/*
 * Thise allows for lockless recording.  If we're nested too deeply, then
 * this returns NULL.
 */
static char *get_trace_buf(void)
{
	struct trace_buffer_struct *buffer = this_cpu_ptr(trace_percpu_buffer);

	if (!buffer || buffer->nesting >= 4)
		return NULL;

	buffer->nesting++;

	/* Interrupts must see nesting incremented before we use the buffer */
	barrier();
	return &buffer->buffer[buffer->nesting][0];
}

static void put_trace_buf(void)
{
	/* Don't let the decrement of nesting leak before this */
	barrier();
	this_cpu_dec(trace_percpu_buffer->nesting);
}

static int alloc_percpu_trace_buffer(void)
{
	struct trace_buffer_struct *buffers;

	buffers = alloc_percpu(struct trace_buffer_struct);
	if (WARN(!buffers, "Could not allocate percpu trace_printk buffer"))
		return -ENOMEM;

	trace_percpu_buffer = buffers;
	return 0;
}

static int buffers_allocated;

void trace_printk_init_buffers(void)
{
	if (buffers_allocated)
		return;

	if (alloc_percpu_trace_buffer())
		return;

	/* trace_printk() is for debug use only. Don't use it in production. */

	pr_warn("\n");
	pr_warn("**********************************************************\n");
	pr_warn("**   NOTICE NOTICE NOTICE NOTICE NOTICE NOTICE NOTICE   **\n");
	pr_warn("**                                                      **\n");
	pr_warn("** trace_printk() being used. Allocating extra memory.  **\n");
	pr_warn("**                                                      **\n");
	pr_warn("** This means that this is a DEBUG kernel and it is     **\n");
	pr_warn("** unsafe for production use.                           **\n");
	pr_warn("**                                                      **\n");
	pr_warn("** If you see this message and you are not debugging    **\n");
	pr_warn("** the kernel, report this immediately to your vendor!  **\n");
	pr_warn("**                                                      **\n");
	pr_warn("**   NOTICE NOTICE NOTICE NOTICE NOTICE NOTICE NOTICE   **\n");
	pr_warn("**********************************************************\n");

	/* Expand the buffers to set size */
	tracing_update_buffers();

	buffers_allocated = 1;

	/*
	 * trace_printk_init_buffers() can be called by modules.
	 * If that happens, then we need to start cmdline recording
	 * directly here. If the global_trace.buffer is already
	 * allocated here, then this was called by module code.
	 */
	if (global_trace.trace_buffer.buffer)
		tracing_start_cmdline_record();
}

void trace_printk_start_comm(void)
{
	/* Start tracing comms if trace printk is set */
	if (!buffers_allocated)
		return;
	tracing_start_cmdline_record();
}

static void trace_printk_start_stop_comm(int enabled)
{
	if (!buffers_allocated)
		return;

	if (enabled)
		tracing_start_cmdline_record();
	else
		tracing_stop_cmdline_record();
}

/**
 * trace_vbprintk - write binary msg to tracing buffer
 *
 */
int trace_vbprintk(unsigned long ip, const char *fmt, va_list args)
{
	struct trace_event_call *call = &event_bprint;
	struct ring_buffer_event *event;
	struct ring_buffer *buffer;
	struct trace_array *tr = &global_trace;
	struct bprint_entry *entry;
	unsigned long flags;
	char *tbuffer;
	int len = 0, size, pc;

	if (unlikely(tracing_selftest_running || tracing_disabled))
		return 0;

	/* Don't pollute graph traces with trace_vprintk internals */
	pause_graph_tracing();

	pc = preempt_count();
	preempt_disable_notrace();

	tbuffer = get_trace_buf();
	if (!tbuffer) {
		len = 0;
		goto out_nobuffer;
	}

	len = vbin_printf((u32 *)tbuffer, TRACE_BUF_SIZE/sizeof(int), fmt, args);

	if (len > TRACE_BUF_SIZE/sizeof(int) || len < 0)
		goto out;

	local_save_flags(flags);
	size = sizeof(*entry) + sizeof(u32) * len;
	buffer = tr->trace_buffer.buffer;
	event = __trace_buffer_lock_reserve(buffer, TRACE_BPRINT, size,
					    flags, pc);
	if (!event)
		goto out;
	entry = ring_buffer_event_data(event);
	entry->ip			= ip;
	entry->fmt			= fmt;

	memcpy(entry->buf, tbuffer, sizeof(u32) * len);
	if (!call_filter_check_discard(call, entry, buffer, event)) {
		__buffer_unlock_commit(buffer, event);
		ftrace_trace_stack(tr, buffer, flags, 6, pc, NULL);
	}

out:
	put_trace_buf();

out_nobuffer:
	preempt_enable_notrace();
	unpause_graph_tracing();

	return len;
}
EXPORT_SYMBOL_GPL(trace_vbprintk);

static int
__trace_array_vprintk(struct ring_buffer *buffer,
		      unsigned long ip, const char *fmt, va_list args)
{
	struct trace_event_call *call = &event_print;
	struct ring_buffer_event *event;
	int len = 0, size, pc;
	struct print_entry *entry;
	unsigned long flags;
	char *tbuffer;

	if (tracing_disabled || tracing_selftest_running)
		return 0;

	/* Don't pollute graph traces with trace_vprintk internals */
	pause_graph_tracing();

	pc = preempt_count();
	preempt_disable_notrace();


	tbuffer = get_trace_buf();
	if (!tbuffer) {
		len = 0;
		goto out_nobuffer;
	}

	len = vscnprintf(tbuffer, TRACE_BUF_SIZE, fmt, args);

	local_save_flags(flags);
	size = sizeof(*entry) + len + 1;
	event = __trace_buffer_lock_reserve(buffer, TRACE_PRINT, size,
					    flags, pc);
	if (!event)
		goto out;
	entry = ring_buffer_event_data(event);
	entry->ip = ip;

	memcpy(&entry->buf, tbuffer, len + 1);
	if (!call_filter_check_discard(call, entry, buffer, event)) {
		__buffer_unlock_commit(buffer, event);
		ftrace_trace_stack(&global_trace, buffer, flags, 6, pc, NULL);
	}

out:
	put_trace_buf();

out_nobuffer:
	preempt_enable_notrace();
	unpause_graph_tracing();

	return len;
}

int trace_array_vprintk(struct trace_array *tr,
			unsigned long ip, const char *fmt, va_list args)
{
	return __trace_array_vprintk(tr->trace_buffer.buffer, ip, fmt, args);
}

int trace_array_printk(struct trace_array *tr,
		       unsigned long ip, const char *fmt, ...)
{
	int ret;
	va_list ap;

	if (!(global_trace.trace_flags & TRACE_ITER_PRINTK))
		return 0;

	va_start(ap, fmt);
	ret = trace_array_vprintk(tr, ip, fmt, ap);
	va_end(ap);
	return ret;
}

int trace_array_printk_buf(struct ring_buffer *buffer,
			   unsigned long ip, const char *fmt, ...)
{
	int ret;
	va_list ap;

	if (!(global_trace.trace_flags & TRACE_ITER_PRINTK))
		return 0;

	va_start(ap, fmt);
	ret = __trace_array_vprintk(buffer, ip, fmt, ap);
	va_end(ap);
	return ret;
}

int trace_vprintk(unsigned long ip, const char *fmt, va_list args)
{
	return trace_array_vprintk(&global_trace, ip, fmt, args);
}
EXPORT_SYMBOL_GPL(trace_vprintk);

static void trace_iterator_increment(struct trace_iterator *iter)
{
	struct ring_buffer_iter *buf_iter = trace_buffer_iter(iter, iter->cpu);

	iter->idx++;
	if (buf_iter)
		ring_buffer_read(buf_iter, NULL);
}

static struct trace_entry *
peek_next_entry(struct trace_iterator *iter, int cpu, u64 *ts,
		unsigned long *lost_events)
{
	struct ring_buffer_event *event;
	struct ring_buffer_iter *buf_iter = trace_buffer_iter(iter, cpu);

	if (buf_iter)
		event = ring_buffer_iter_peek(buf_iter, ts);
	else
		event = ring_buffer_peek(iter->trace_buffer->buffer, cpu, ts,
					 lost_events);

	if (event) {
		iter->ent_size = ring_buffer_event_length(event);
		return ring_buffer_event_data(event);
	}
	iter->ent_size = 0;
	return NULL;
}

static struct trace_entry *
__find_next_entry(struct trace_iterator *iter, int *ent_cpu,
		  unsigned long *missing_events, u64 *ent_ts)
{
	struct ring_buffer *buffer = iter->trace_buffer->buffer;
	struct trace_entry *ent, *next = NULL;
	unsigned long lost_events = 0, next_lost = 0;
	int cpu_file = iter->cpu_file;
	u64 next_ts = 0, ts;
	int next_cpu = -1;
	int next_size = 0;
	int cpu;

	/*
	 * If we are in a per_cpu trace file, don't bother by iterating over
	 * all cpu and peek directly.
	 */
	if (cpu_file > RING_BUFFER_ALL_CPUS) {
		if (ring_buffer_empty_cpu(buffer, cpu_file))
			return NULL;
		ent = peek_next_entry(iter, cpu_file, ent_ts, missing_events);
		if (ent_cpu)
			*ent_cpu = cpu_file;

		return ent;
	}

	for_each_tracing_cpu(cpu) {

		if (ring_buffer_empty_cpu(buffer, cpu))
			continue;

		ent = peek_next_entry(iter, cpu, &ts, &lost_events);

		/*
		 * Pick the entry with the smallest timestamp:
		 */
		if (ent && (!next || ts < next_ts)) {
			next = ent;
			next_cpu = cpu;
			next_ts = ts;
			next_lost = lost_events;
			next_size = iter->ent_size;
		}
	}

	iter->ent_size = next_size;

	if (ent_cpu)
		*ent_cpu = next_cpu;

	if (ent_ts)
		*ent_ts = next_ts;

	if (missing_events)
		*missing_events = next_lost;

	return next;
}

/* Find the next real entry, without updating the iterator itself */
struct trace_entry *trace_find_next_entry(struct trace_iterator *iter,
					  int *ent_cpu, u64 *ent_ts)
{
	return __find_next_entry(iter, ent_cpu, NULL, ent_ts);
}

/* Find the next real entry, and increment the iterator to the next entry */
void *trace_find_next_entry_inc(struct trace_iterator *iter)
{
	iter->ent = __find_next_entry(iter, &iter->cpu,
				      &iter->lost_events, &iter->ts);

	if (iter->ent)
		trace_iterator_increment(iter);

	return iter->ent ? iter : NULL;
}

static void trace_consume(struct trace_iterator *iter)
{
	ring_buffer_consume(iter->trace_buffer->buffer, iter->cpu, &iter->ts,
			    &iter->lost_events);
}

static void *s_next(struct seq_file *m, void *v, loff_t *pos)
{
	struct trace_iterator *iter = m->private;
	int i = (int)*pos;
	void *ent;

	WARN_ON_ONCE(iter->leftover);

	(*pos)++;

	/* can't go backwards */
	if (iter->idx > i)
		return NULL;

	if (iter->idx < 0)
		ent = trace_find_next_entry_inc(iter);
	else
		ent = iter;

	while (ent && iter->idx < i)
		ent = trace_find_next_entry_inc(iter);

	iter->pos = *pos;

	return ent;
}

void tracing_iter_reset(struct trace_iterator *iter, int cpu)
{
	struct ring_buffer_event *event;
	struct ring_buffer_iter *buf_iter;
	unsigned long entries = 0;
	u64 ts;

	per_cpu_ptr(iter->trace_buffer->data, cpu)->skipped_entries = 0;

	buf_iter = trace_buffer_iter(iter, cpu);
	if (!buf_iter)
		return;

	ring_buffer_iter_reset(buf_iter);

	/*
	 * We could have the case with the max latency tracers
	 * that a reset never took place on a cpu. This is evident
	 * by the timestamp being before the start of the buffer.
	 */
	while ((event = ring_buffer_iter_peek(buf_iter, &ts))) {
		if (ts >= iter->trace_buffer->time_start)
			break;
		entries++;
		ring_buffer_read(buf_iter, NULL);
	}

	per_cpu_ptr(iter->trace_buffer->data, cpu)->skipped_entries = entries;
}

/*
 * The current tracer is copied to avoid a global locking
 * all around.
 */
static void *s_start(struct seq_file *m, loff_t *pos)
{
	struct trace_iterator *iter = m->private;
	struct trace_array *tr = iter->tr;
	int cpu_file = iter->cpu_file;
	void *p = NULL;
	loff_t l = 0;
	int cpu;

	/*
	 * copy the tracer to avoid using a global lock all around.
	 * iter->trace is a copy of current_trace, the pointer to the
	 * name may be used instead of a strcmp(), as iter->trace->name
	 * will point to the same string as current_trace->name.
	 */
	mutex_lock(&trace_types_lock);
	if (unlikely(tr->current_trace && iter->trace->name != tr->current_trace->name))
		*iter->trace = *tr->current_trace;
	mutex_unlock(&trace_types_lock);

#ifdef CONFIG_TRACER_MAX_TRACE
	if (iter->snapshot && iter->trace->use_max_tr)
		return ERR_PTR(-EBUSY);
#endif

	if (!iter->snapshot)
		atomic_inc(&trace_record_taskinfo_disabled);

	if (*pos != iter->pos) {
		iter->ent = NULL;
		iter->cpu = 0;
		iter->idx = -1;

		if (cpu_file == RING_BUFFER_ALL_CPUS) {
			for_each_tracing_cpu(cpu)
				tracing_iter_reset(iter, cpu);
		} else
			tracing_iter_reset(iter, cpu_file);

		iter->leftover = 0;
		for (p = iter; p && l < *pos; p = s_next(m, p, &l))
			;

	} else {
		/*
		 * If we overflowed the seq_file before, then we want
		 * to just reuse the trace_seq buffer again.
		 */
		if (iter->leftover)
			p = iter;
		else {
			l = *pos - 1;
			p = s_next(m, p, &l);
		}
	}

	trace_event_read_lock();
	trace_access_lock(cpu_file);
	return p;
}

static void s_stop(struct seq_file *m, void *p)
{
	struct trace_iterator *iter = m->private;

#ifdef CONFIG_TRACER_MAX_TRACE
	if (iter->snapshot && iter->trace->use_max_tr)
		return;
#endif

	if (!iter->snapshot)
		atomic_dec(&trace_record_taskinfo_disabled);

	trace_access_unlock(iter->cpu_file);
	trace_event_read_unlock();
}

static void
get_total_entries(struct trace_buffer *buf,
		  unsigned long *total, unsigned long *entries)
{
	unsigned long count;
	int cpu;

	*total = 0;
	*entries = 0;

	for_each_tracing_cpu(cpu) {
		count = ring_buffer_entries_cpu(buf->buffer, cpu);
		/*
		 * If this buffer has skipped entries, then we hold all
		 * entries for the trace and we need to ignore the
		 * ones before the time stamp.
		 */
		if (per_cpu_ptr(buf->data, cpu)->skipped_entries) {
			count -= per_cpu_ptr(buf->data, cpu)->skipped_entries;
			/* total is the same as the entries */
			*total += count;
		} else
			*total += count +
				ring_buffer_overrun_cpu(buf->buffer, cpu);
		*entries += count;
	}
}

static void print_lat_help_header(struct seq_file *m)
{
	seq_puts(m, "#                  _--------=> CPU#              \n"
		    "#                 / _-------=> irqs-off          \n"
		    "#                | / _------=> need-resched      \n"
		    "#                || / _-----=> need-resched_lazy \n"
		    "#                ||| / _----=> hardirq/softirq   \n"
		    "#                |||| / _---=> preempt-depth     \n"
		    "#                ||||| / _--=> preempt-lazy-depth\n"
		    "#                |||||| / _-=> migrate-disable   \n"
		    "#                ||||||| /     delay             \n"
		    "# cmd     pid    |||||||| time   |  caller       \n"
		    "#     \\   /      ||||||||   \\    |  /            \n");
}

static void print_event_info(struct trace_buffer *buf, struct seq_file *m)
{
	unsigned long total;
	unsigned long entries;

	get_total_entries(buf, &total, &entries);
	seq_printf(m, "# entries-in-buffer/entries-written: %lu/%lu   #P:%d\n",
		   entries, total, num_online_cpus());
	seq_puts(m, "#\n");
}

static void print_func_help_header(struct trace_buffer *buf, struct seq_file *m,
				   unsigned int flags)
{
	bool tgid = flags & TRACE_ITER_RECORD_TGID;

	print_event_info(buf, m);

	seq_printf(m, "#           TASK-PID   %s  CPU#   TIMESTAMP  FUNCTION\n", tgid ? "TGID     " : "");
	seq_printf(m, "#              | |     %s    |       |         |\n",	 tgid ? "  |      " : "");
}

static void print_func_help_header_irq(struct trace_buffer *buf, struct seq_file *m,
				       unsigned int flags)
{
	bool tgid = flags & TRACE_ITER_RECORD_TGID;
	const char tgid_space[] = "          ";
	const char space[] = "  ";

	seq_printf(m, "#                          %s  _-----=> irqs-off\n",
		   tgid ? tgid_space : space);
	seq_printf(m, "#                          %s / _----=> need-resched\n",
		   tgid ? tgid_space : space);
	seq_printf(m, "#                          %s| /  _----=> need-resched_lazy\n",
		   tgid ? tgid_space : space);
	seq_printf(m, "#                          %s|| / _---=> hardirq/softirq\n",
		   tgid ? tgid_space : space);
	seq_printf(m, "#                          %s||| / _--=> preempt-depth\n",
		   tgid ? tgid_space : space);
	seq_printf(m, "#                          %s|||| /     delay\n",
		   tgid ? tgid_space : space);
<<<<<<< HEAD
	seq_printf(m, "#           TASK-PID   CPU#%s|||||    TIMESTAMP  FUNCTION\n",
		   tgid ? "   TGID   " : space);
	seq_printf(m, "#              | |       | %s|||||       |         |\n",
=======
	seq_printf(m, "#           TASK-PID %sCPU#  ||||    TIMESTAMP  FUNCTION\n",
		   tgid ? "   TGID   " : space);
	seq_printf(m, "#              | |   %s  |   ||||       |         |\n",
>>>>>>> ad1d85ad
		   tgid ? "     |    " : space);
}

void
print_trace_header(struct seq_file *m, struct trace_iterator *iter)
{
	unsigned long sym_flags = (global_trace.trace_flags & TRACE_ITER_SYM_MASK);
	struct trace_buffer *buf = iter->trace_buffer;
	struct trace_array_cpu *data = per_cpu_ptr(buf->data, buf->cpu);
	struct tracer *type = iter->trace;
	unsigned long entries;
	unsigned long total;
	const char *name = "preemption";

	name = type->name;

	get_total_entries(buf, &total, &entries);

	seq_printf(m, "# %s latency trace v1.1.5 on %s\n",
		   name, UTS_RELEASE);
	seq_puts(m, "# -----------------------------------"
		 "---------------------------------\n");
	seq_printf(m, "# latency: %lu us, #%lu/%lu, CPU#%d |"
		   " (M:%s VP:%d, KP:%d, SP:%d HP:%d",
		   nsecs_to_usecs(data->saved_latency),
		   entries,
		   total,
		   buf->cpu,
#if defined(CONFIG_PREEMPT_NONE)
		   "server",
#elif defined(CONFIG_PREEMPT_VOLUNTARY)
		   "desktop",
#elif defined(CONFIG_PREEMPT)
		   "preempt",
#else
		   "unknown",
#endif
		   /* These are reserved for later use */
		   0, 0, 0, 0);
#ifdef CONFIG_SMP
	seq_printf(m, " #P:%d)\n", num_online_cpus());
#else
	seq_puts(m, ")\n");
#endif
	seq_puts(m, "#    -----------------\n");
	seq_printf(m, "#    | task: %.16s-%d "
		   "(uid:%d nice:%ld policy:%ld rt_prio:%ld)\n",
		   data->comm, data->pid,
		   from_kuid_munged(seq_user_ns(m), data->uid), data->nice,
		   data->policy, data->rt_priority);
	seq_puts(m, "#    -----------------\n");

	if (data->critical_start) {
		seq_puts(m, "#  => started at: ");
		seq_print_ip_sym(&iter->seq, data->critical_start, sym_flags);
		trace_print_seq(m, &iter->seq);
		seq_puts(m, "\n#  => ended at:   ");
		seq_print_ip_sym(&iter->seq, data->critical_end, sym_flags);
		trace_print_seq(m, &iter->seq);
		seq_puts(m, "\n#\n");
	}

	seq_puts(m, "#\n");
}

static void test_cpu_buff_start(struct trace_iterator *iter)
{
	struct trace_seq *s = &iter->seq;
	struct trace_array *tr = iter->tr;

	if (!(tr->trace_flags & TRACE_ITER_ANNOTATE))
		return;

	if (!(iter->iter_flags & TRACE_FILE_ANNOTATE))
		return;

	if (cpumask_available(iter->started) &&
	    cpumask_test_cpu(iter->cpu, iter->started))
		return;

	if (per_cpu_ptr(iter->trace_buffer->data, iter->cpu)->skipped_entries)
		return;

	if (cpumask_available(iter->started))
		cpumask_set_cpu(iter->cpu, iter->started);

	/* Don't print started cpu buffer for the first entry of the trace */
	if (iter->idx > 1)
		trace_seq_printf(s, "##### CPU %u buffer started ####\n",
				iter->cpu);
}

static enum print_line_t print_trace_fmt(struct trace_iterator *iter)
{
	struct trace_array *tr = iter->tr;
	struct trace_seq *s = &iter->seq;
	unsigned long sym_flags = (tr->trace_flags & TRACE_ITER_SYM_MASK);
	struct trace_entry *entry;
	struct trace_event *event;

	entry = iter->ent;

	test_cpu_buff_start(iter);

	event = ftrace_find_event(entry->type);

	if (tr->trace_flags & TRACE_ITER_CONTEXT_INFO) {
		if (iter->iter_flags & TRACE_FILE_LAT_FMT)
			trace_print_lat_context(iter);
		else
			trace_print_context(iter);
	}

	if (trace_seq_has_overflowed(s))
		return TRACE_TYPE_PARTIAL_LINE;

	if (event)
		return event->funcs->trace(iter, sym_flags, event);

	trace_seq_printf(s, "Unknown type %d\n", entry->type);

	return trace_handle_return(s);
}

static enum print_line_t print_raw_fmt(struct trace_iterator *iter)
{
	struct trace_array *tr = iter->tr;
	struct trace_seq *s = &iter->seq;
	struct trace_entry *entry;
	struct trace_event *event;

	entry = iter->ent;

	if (tr->trace_flags & TRACE_ITER_CONTEXT_INFO)
		trace_seq_printf(s, "%d %d %llu ",
				 entry->pid, iter->cpu, iter->ts);

	if (trace_seq_has_overflowed(s))
		return TRACE_TYPE_PARTIAL_LINE;

	event = ftrace_find_event(entry->type);
	if (event)
		return event->funcs->raw(iter, 0, event);

	trace_seq_printf(s, "%d ?\n", entry->type);

	return trace_handle_return(s);
}

static enum print_line_t print_hex_fmt(struct trace_iterator *iter)
{
	struct trace_array *tr = iter->tr;
	struct trace_seq *s = &iter->seq;
	unsigned char newline = '\n';
	struct trace_entry *entry;
	struct trace_event *event;

	entry = iter->ent;

	if (tr->trace_flags & TRACE_ITER_CONTEXT_INFO) {
		SEQ_PUT_HEX_FIELD(s, entry->pid);
		SEQ_PUT_HEX_FIELD(s, iter->cpu);
		SEQ_PUT_HEX_FIELD(s, iter->ts);
		if (trace_seq_has_overflowed(s))
			return TRACE_TYPE_PARTIAL_LINE;
	}

	event = ftrace_find_event(entry->type);
	if (event) {
		enum print_line_t ret = event->funcs->hex(iter, 0, event);
		if (ret != TRACE_TYPE_HANDLED)
			return ret;
	}

	SEQ_PUT_FIELD(s, newline);

	return trace_handle_return(s);
}

static enum print_line_t print_bin_fmt(struct trace_iterator *iter)
{
	struct trace_array *tr = iter->tr;
	struct trace_seq *s = &iter->seq;
	struct trace_entry *entry;
	struct trace_event *event;

	entry = iter->ent;

	if (tr->trace_flags & TRACE_ITER_CONTEXT_INFO) {
		SEQ_PUT_FIELD(s, entry->pid);
		SEQ_PUT_FIELD(s, iter->cpu);
		SEQ_PUT_FIELD(s, iter->ts);
		if (trace_seq_has_overflowed(s))
			return TRACE_TYPE_PARTIAL_LINE;
	}

	event = ftrace_find_event(entry->type);
	return event ? event->funcs->binary(iter, 0, event) :
		TRACE_TYPE_HANDLED;
}

int trace_empty(struct trace_iterator *iter)
{
	struct ring_buffer_iter *buf_iter;
	int cpu;

	/* If we are looking at one CPU buffer, only check that one */
	if (iter->cpu_file != RING_BUFFER_ALL_CPUS) {
		cpu = iter->cpu_file;
		buf_iter = trace_buffer_iter(iter, cpu);
		if (buf_iter) {
			if (!ring_buffer_iter_empty(buf_iter))
				return 0;
		} else {
			if (!ring_buffer_empty_cpu(iter->trace_buffer->buffer, cpu))
				return 0;
		}
		return 1;
	}

	for_each_tracing_cpu(cpu) {
		buf_iter = trace_buffer_iter(iter, cpu);
		if (buf_iter) {
			if (!ring_buffer_iter_empty(buf_iter))
				return 0;
		} else {
			if (!ring_buffer_empty_cpu(iter->trace_buffer->buffer, cpu))
				return 0;
		}
	}

	return 1;
}

/*  Called with trace_event_read_lock() held. */
enum print_line_t print_trace_line(struct trace_iterator *iter)
{
	struct trace_array *tr = iter->tr;
	unsigned long trace_flags = tr->trace_flags;
	enum print_line_t ret;

	if (iter->lost_events) {
		trace_seq_printf(&iter->seq, "CPU:%d [LOST %lu EVENTS]\n",
				 iter->cpu, iter->lost_events);
		if (trace_seq_has_overflowed(&iter->seq))
			return TRACE_TYPE_PARTIAL_LINE;
	}

	if (iter->trace && iter->trace->print_line) {
		ret = iter->trace->print_line(iter);
		if (ret != TRACE_TYPE_UNHANDLED)
			return ret;
	}

	if (iter->ent->type == TRACE_BPUTS &&
			trace_flags & TRACE_ITER_PRINTK &&
			trace_flags & TRACE_ITER_PRINTK_MSGONLY)
		return trace_print_bputs_msg_only(iter);

	if (iter->ent->type == TRACE_BPRINT &&
			trace_flags & TRACE_ITER_PRINTK &&
			trace_flags & TRACE_ITER_PRINTK_MSGONLY)
		return trace_print_bprintk_msg_only(iter);

	if (iter->ent->type == TRACE_PRINT &&
			trace_flags & TRACE_ITER_PRINTK &&
			trace_flags & TRACE_ITER_PRINTK_MSGONLY)
		return trace_print_printk_msg_only(iter);

	if (trace_flags & TRACE_ITER_BIN)
		return print_bin_fmt(iter);

	if (trace_flags & TRACE_ITER_HEX)
		return print_hex_fmt(iter);

	if (trace_flags & TRACE_ITER_RAW)
		return print_raw_fmt(iter);

	return print_trace_fmt(iter);
}

void trace_latency_header(struct seq_file *m)
{
	struct trace_iterator *iter = m->private;
	struct trace_array *tr = iter->tr;

	/* print nothing if the buffers are empty */
	if (trace_empty(iter))
		return;

	if (iter->iter_flags & TRACE_FILE_LAT_FMT)
		print_trace_header(m, iter);

	if (!(tr->trace_flags & TRACE_ITER_VERBOSE))
		print_lat_help_header(m);
}

void trace_default_header(struct seq_file *m)
{
	struct trace_iterator *iter = m->private;
	struct trace_array *tr = iter->tr;
	unsigned long trace_flags = tr->trace_flags;

	if (!(trace_flags & TRACE_ITER_CONTEXT_INFO))
		return;

	if (iter->iter_flags & TRACE_FILE_LAT_FMT) {
		/* print nothing if the buffers are empty */
		if (trace_empty(iter))
			return;
		print_trace_header(m, iter);
		if (!(trace_flags & TRACE_ITER_VERBOSE))
			print_lat_help_header(m);
	} else {
		if (!(trace_flags & TRACE_ITER_VERBOSE)) {
			if (trace_flags & TRACE_ITER_IRQ_INFO)
				print_func_help_header_irq(iter->trace_buffer,
							   m, trace_flags);
			else
				print_func_help_header(iter->trace_buffer, m,
						       trace_flags);
		}
	}
}

static void test_ftrace_alive(struct seq_file *m)
{
	if (!ftrace_is_dead())
		return;
	seq_puts(m, "# WARNING: FUNCTION TRACING IS CORRUPTED\n"
		    "#          MAY BE MISSING FUNCTION EVENTS\n");
}

#ifdef CONFIG_TRACER_MAX_TRACE
static void show_snapshot_main_help(struct seq_file *m)
{
	seq_puts(m, "# echo 0 > snapshot : Clears and frees snapshot buffer\n"
		    "# echo 1 > snapshot : Allocates snapshot buffer, if not already allocated.\n"
		    "#                      Takes a snapshot of the main buffer.\n"
		    "# echo 2 > snapshot : Clears snapshot buffer (but does not allocate or free)\n"
		    "#                      (Doesn't have to be '2' works with any number that\n"
		    "#                       is not a '0' or '1')\n");
}

static void show_snapshot_percpu_help(struct seq_file *m)
{
	seq_puts(m, "# echo 0 > snapshot : Invalid for per_cpu snapshot file.\n");
#ifdef CONFIG_RING_BUFFER_ALLOW_SWAP
	seq_puts(m, "# echo 1 > snapshot : Allocates snapshot buffer, if not already allocated.\n"
		    "#                      Takes a snapshot of the main buffer for this cpu.\n");
#else
	seq_puts(m, "# echo 1 > snapshot : Not supported with this kernel.\n"
		    "#                     Must use main snapshot file to allocate.\n");
#endif
	seq_puts(m, "# echo 2 > snapshot : Clears this cpu's snapshot buffer (but does not allocate)\n"
		    "#                      (Doesn't have to be '2' works with any number that\n"
		    "#                       is not a '0' or '1')\n");
}

static void print_snapshot_help(struct seq_file *m, struct trace_iterator *iter)
{
	if (iter->tr->allocated_snapshot)
		seq_puts(m, "#\n# * Snapshot is allocated *\n#\n");
	else
		seq_puts(m, "#\n# * Snapshot is freed *\n#\n");

	seq_puts(m, "# Snapshot commands:\n");
	if (iter->cpu_file == RING_BUFFER_ALL_CPUS)
		show_snapshot_main_help(m);
	else
		show_snapshot_percpu_help(m);
}
#else
/* Should never be called */
static inline void print_snapshot_help(struct seq_file *m, struct trace_iterator *iter) { }
#endif

static int s_show(struct seq_file *m, void *v)
{
	struct trace_iterator *iter = v;
	int ret;

	if (iter->ent == NULL) {
		if (iter->tr) {
			seq_printf(m, "# tracer: %s\n", iter->trace->name);
			seq_puts(m, "#\n");
			test_ftrace_alive(m);
		}
		if (iter->snapshot && trace_empty(iter))
			print_snapshot_help(m, iter);
		else if (iter->trace && iter->trace->print_header)
			iter->trace->print_header(m);
		else
			trace_default_header(m);

	} else if (iter->leftover) {
		/*
		 * If we filled the seq_file buffer earlier, we
		 * want to just show it now.
		 */
		ret = trace_print_seq(m, &iter->seq);

		/* ret should this time be zero, but you never know */
		iter->leftover = ret;

	} else {
		print_trace_line(iter);
		ret = trace_print_seq(m, &iter->seq);
		/*
		 * If we overflow the seq_file buffer, then it will
		 * ask us for this data again at start up.
		 * Use that instead.
		 *  ret is 0 if seq_file write succeeded.
		 *        -1 otherwise.
		 */
		iter->leftover = ret;
	}

	return 0;
}

/*
 * Should be used after trace_array_get(), trace_types_lock
 * ensures that i_cdev was already initialized.
 */
static inline int tracing_get_cpu(struct inode *inode)
{
	if (inode->i_cdev) /* See trace_create_cpu_file() */
		return (long)inode->i_cdev - 1;
	return RING_BUFFER_ALL_CPUS;
}

static const struct seq_operations tracer_seq_ops = {
	.start		= s_start,
	.next		= s_next,
	.stop		= s_stop,
	.show		= s_show,
};

static struct trace_iterator *
__tracing_open(struct inode *inode, struct file *file, bool snapshot)
{
	struct trace_array *tr = inode->i_private;
	struct trace_iterator *iter;
	int cpu;

	if (tracing_disabled)
		return ERR_PTR(-ENODEV);

	iter = __seq_open_private(file, &tracer_seq_ops, sizeof(*iter));
	if (!iter)
		return ERR_PTR(-ENOMEM);

	iter->buffer_iter = kcalloc(nr_cpu_ids, sizeof(*iter->buffer_iter),
				    GFP_KERNEL);
	if (!iter->buffer_iter)
		goto release;

	/*
	 * We make a copy of the current tracer to avoid concurrent
	 * changes on it while we are reading.
	 */
	mutex_lock(&trace_types_lock);
	iter->trace = kzalloc(sizeof(*iter->trace), GFP_KERNEL);
	if (!iter->trace)
		goto fail;

	*iter->trace = *tr->current_trace;

	if (!zalloc_cpumask_var(&iter->started, GFP_KERNEL))
		goto fail;

	iter->tr = tr;

#ifdef CONFIG_TRACER_MAX_TRACE
	/* Currently only the top directory has a snapshot */
	if (tr->current_trace->print_max || snapshot)
		iter->trace_buffer = &tr->max_buffer;
	else
#endif
		iter->trace_buffer = &tr->trace_buffer;
	iter->snapshot = snapshot;
	iter->pos = -1;
	iter->cpu_file = tracing_get_cpu(inode);
	mutex_init(&iter->mutex);

	/* Notify the tracer early; before we stop tracing. */
	if (iter->trace && iter->trace->open)
		iter->trace->open(iter);

	/* Annotate start of buffers if we had overruns */
	if (ring_buffer_overruns(iter->trace_buffer->buffer))
		iter->iter_flags |= TRACE_FILE_ANNOTATE;

	/* Output in nanoseconds only if we are using a clock in nanoseconds. */
	if (trace_clocks[tr->clock_id].in_ns)
		iter->iter_flags |= TRACE_FILE_TIME_IN_NS;

	/* stop the trace while dumping if we are not opening "snapshot" */
	if (!iter->snapshot)
		tracing_stop_tr(tr);

	if (iter->cpu_file == RING_BUFFER_ALL_CPUS) {
		for_each_tracing_cpu(cpu) {
			iter->buffer_iter[cpu] =
				ring_buffer_read_prepare(iter->trace_buffer->buffer, cpu);
		}
		ring_buffer_read_prepare_sync();
		for_each_tracing_cpu(cpu) {
			ring_buffer_read_start(iter->buffer_iter[cpu]);
			tracing_iter_reset(iter, cpu);
		}
	} else {
		cpu = iter->cpu_file;
		iter->buffer_iter[cpu] =
			ring_buffer_read_prepare(iter->trace_buffer->buffer, cpu);
		ring_buffer_read_prepare_sync();
		ring_buffer_read_start(iter->buffer_iter[cpu]);
		tracing_iter_reset(iter, cpu);
	}

	mutex_unlock(&trace_types_lock);

	return iter;

 fail:
	mutex_unlock(&trace_types_lock);
	kfree(iter->trace);
	kfree(iter->buffer_iter);
release:
	seq_release_private(inode, file);
	return ERR_PTR(-ENOMEM);
}

int tracing_open_generic(struct inode *inode, struct file *filp)
{
	if (tracing_disabled)
		return -ENODEV;

	filp->private_data = inode->i_private;
	return 0;
}

bool tracing_is_disabled(void)
{
	return (tracing_disabled) ? true: false;
}

/*
 * Open and update trace_array ref count.
 * Must have the current trace_array passed to it.
 */
static int tracing_open_generic_tr(struct inode *inode, struct file *filp)
{
	struct trace_array *tr = inode->i_private;

	if (tracing_disabled)
		return -ENODEV;

	if (trace_array_get(tr) < 0)
		return -ENODEV;

	filp->private_data = inode->i_private;

	return 0;
}

static int tracing_release(struct inode *inode, struct file *file)
{
	struct trace_array *tr = inode->i_private;
	struct seq_file *m = file->private_data;
	struct trace_iterator *iter;
	int cpu;

	if (!(file->f_mode & FMODE_READ)) {
		trace_array_put(tr);
		return 0;
	}

	/* Writes do not use seq_file */
	iter = m->private;
	mutex_lock(&trace_types_lock);

	for_each_tracing_cpu(cpu) {
		if (iter->buffer_iter[cpu])
			ring_buffer_read_finish(iter->buffer_iter[cpu]);
	}

	if (iter->trace && iter->trace->close)
		iter->trace->close(iter);

	if (!iter->snapshot)
		/* reenable tracing if it was previously enabled */
		tracing_start_tr(tr);

	__trace_array_put(tr);

	mutex_unlock(&trace_types_lock);

	mutex_destroy(&iter->mutex);
	free_cpumask_var(iter->started);
	kfree(iter->trace);
	kfree(iter->buffer_iter);
	seq_release_private(inode, file);

	return 0;
}

static int tracing_release_generic_tr(struct inode *inode, struct file *file)
{
	struct trace_array *tr = inode->i_private;

	trace_array_put(tr);
	return 0;
}

static int tracing_single_release_tr(struct inode *inode, struct file *file)
{
	struct trace_array *tr = inode->i_private;

	trace_array_put(tr);

	return single_release(inode, file);
}

static int tracing_open(struct inode *inode, struct file *file)
{
	struct trace_array *tr = inode->i_private;
	struct trace_iterator *iter;
	int ret = 0;

	if (trace_array_get(tr) < 0)
		return -ENODEV;

	/* If this file was open for write, then erase contents */
	if ((file->f_mode & FMODE_WRITE) && (file->f_flags & O_TRUNC)) {
		int cpu = tracing_get_cpu(inode);
		struct trace_buffer *trace_buf = &tr->trace_buffer;

#ifdef CONFIG_TRACER_MAX_TRACE
		if (tr->current_trace->print_max)
			trace_buf = &tr->max_buffer;
#endif

		if (cpu == RING_BUFFER_ALL_CPUS)
			tracing_reset_online_cpus(trace_buf);
		else
			tracing_reset(trace_buf, cpu);
	}

	if (file->f_mode & FMODE_READ) {
		iter = __tracing_open(inode, file, false);
		if (IS_ERR(iter))
			ret = PTR_ERR(iter);
		else if (tr->trace_flags & TRACE_ITER_LATENCY_FMT)
			iter->iter_flags |= TRACE_FILE_LAT_FMT;
	}

	if (ret < 0)
		trace_array_put(tr);

	return ret;
}

/*
 * Some tracers are not suitable for instance buffers.
 * A tracer is always available for the global array (toplevel)
 * or if it explicitly states that it is.
 */
static bool
trace_ok_for_array(struct tracer *t, struct trace_array *tr)
{
	return (tr->flags & TRACE_ARRAY_FL_GLOBAL) || t->allow_instances;
}

/* Find the next tracer that this trace array may use */
static struct tracer *
get_tracer_for_array(struct trace_array *tr, struct tracer *t)
{
	while (t && !trace_ok_for_array(t, tr))
		t = t->next;

	return t;
}

static void *
t_next(struct seq_file *m, void *v, loff_t *pos)
{
	struct trace_array *tr = m->private;
	struct tracer *t = v;

	(*pos)++;

	if (t)
		t = get_tracer_for_array(tr, t->next);

	return t;
}

static void *t_start(struct seq_file *m, loff_t *pos)
{
	struct trace_array *tr = m->private;
	struct tracer *t;
	loff_t l = 0;

	mutex_lock(&trace_types_lock);

	t = get_tracer_for_array(tr, trace_types);
	for (; t && l < *pos; t = t_next(m, t, &l))
			;

	return t;
}

static void t_stop(struct seq_file *m, void *p)
{
	mutex_unlock(&trace_types_lock);
}

static int t_show(struct seq_file *m, void *v)
{
	struct tracer *t = v;

	if (!t)
		return 0;

	seq_puts(m, t->name);
	if (t->next)
		seq_putc(m, ' ');
	else
		seq_putc(m, '\n');

	return 0;
}

static const struct seq_operations show_traces_seq_ops = {
	.start		= t_start,
	.next		= t_next,
	.stop		= t_stop,
	.show		= t_show,
};

static int show_traces_open(struct inode *inode, struct file *file)
{
	struct trace_array *tr = inode->i_private;
	struct seq_file *m;
	int ret;

	if (tracing_disabled)
		return -ENODEV;

	ret = seq_open(file, &show_traces_seq_ops);
	if (ret)
		return ret;

	m = file->private_data;
	m->private = tr;

	return 0;
}

static ssize_t
tracing_write_stub(struct file *filp, const char __user *ubuf,
		   size_t count, loff_t *ppos)
{
	return count;
}

loff_t tracing_lseek(struct file *file, loff_t offset, int whence)
{
	int ret;

	if (file->f_mode & FMODE_READ)
		ret = seq_lseek(file, offset, whence);
	else
		file->f_pos = ret = 0;

	return ret;
}

static const struct file_operations tracing_fops = {
	.open		= tracing_open,
	.read		= seq_read,
	.write		= tracing_write_stub,
	.llseek		= tracing_lseek,
	.release	= tracing_release,
};

static const struct file_operations show_traces_fops = {
	.open		= show_traces_open,
	.read		= seq_read,
	.release	= seq_release,
	.llseek		= seq_lseek,
};

static ssize_t
tracing_cpumask_read(struct file *filp, char __user *ubuf,
		     size_t count, loff_t *ppos)
{
	struct trace_array *tr = file_inode(filp)->i_private;
	char *mask_str;
	int len;

	len = snprintf(NULL, 0, "%*pb\n",
		       cpumask_pr_args(tr->tracing_cpumask)) + 1;
	mask_str = kmalloc(len, GFP_KERNEL);
	if (!mask_str)
		return -ENOMEM;

	len = snprintf(mask_str, len, "%*pb\n",
		       cpumask_pr_args(tr->tracing_cpumask));
	if (len >= count) {
		count = -EINVAL;
		goto out_err;
	}
	count = simple_read_from_buffer(ubuf, count, ppos, mask_str, len);

out_err:
	kfree(mask_str);

	return count;
}

static ssize_t
tracing_cpumask_write(struct file *filp, const char __user *ubuf,
		      size_t count, loff_t *ppos)
{
	struct trace_array *tr = file_inode(filp)->i_private;
	cpumask_var_t tracing_cpumask_new;
	int err, cpu;

	if (!alloc_cpumask_var(&tracing_cpumask_new, GFP_KERNEL))
		return -ENOMEM;

	err = cpumask_parse_user(ubuf, count, tracing_cpumask_new);
	if (err)
		goto err_unlock;

	local_irq_disable();
	arch_spin_lock(&tr->max_lock);
	for_each_tracing_cpu(cpu) {
		/*
		 * Increase/decrease the disabled counter if we are
		 * about to flip a bit in the cpumask:
		 */
		if (cpumask_test_cpu(cpu, tr->tracing_cpumask) &&
				!cpumask_test_cpu(cpu, tracing_cpumask_new)) {
			atomic_inc(&per_cpu_ptr(tr->trace_buffer.data, cpu)->disabled);
			ring_buffer_record_disable_cpu(tr->trace_buffer.buffer, cpu);
		}
		if (!cpumask_test_cpu(cpu, tr->tracing_cpumask) &&
				cpumask_test_cpu(cpu, tracing_cpumask_new)) {
			atomic_dec(&per_cpu_ptr(tr->trace_buffer.data, cpu)->disabled);
			ring_buffer_record_enable_cpu(tr->trace_buffer.buffer, cpu);
		}
	}
	arch_spin_unlock(&tr->max_lock);
	local_irq_enable();

	cpumask_copy(tr->tracing_cpumask, tracing_cpumask_new);
	free_cpumask_var(tracing_cpumask_new);

	return count;

err_unlock:
	free_cpumask_var(tracing_cpumask_new);

	return err;
}

static const struct file_operations tracing_cpumask_fops = {
	.open		= tracing_open_generic_tr,
	.read		= tracing_cpumask_read,
	.write		= tracing_cpumask_write,
	.release	= tracing_release_generic_tr,
	.llseek		= generic_file_llseek,
};

static int tracing_trace_options_show(struct seq_file *m, void *v)
{
	struct tracer_opt *trace_opts;
	struct trace_array *tr = m->private;
	u32 tracer_flags;
	int i;

	mutex_lock(&trace_types_lock);
	tracer_flags = tr->current_trace->flags->val;
	trace_opts = tr->current_trace->flags->opts;

	for (i = 0; trace_options[i]; i++) {
		if (tr->trace_flags & (1 << i))
			seq_printf(m, "%s\n", trace_options[i]);
		else
			seq_printf(m, "no%s\n", trace_options[i]);
	}

	for (i = 0; trace_opts[i].name; i++) {
		if (tracer_flags & trace_opts[i].bit)
			seq_printf(m, "%s\n", trace_opts[i].name);
		else
			seq_printf(m, "no%s\n", trace_opts[i].name);
	}
	mutex_unlock(&trace_types_lock);

	return 0;
}

static int __set_tracer_option(struct trace_array *tr,
			       struct tracer_flags *tracer_flags,
			       struct tracer_opt *opts, int neg)
{
	struct tracer *trace = tracer_flags->trace;
	int ret;

	ret = trace->set_flag(tr, tracer_flags->val, opts->bit, !neg);
	if (ret)
		return ret;

	if (neg)
		tracer_flags->val &= ~opts->bit;
	else
		tracer_flags->val |= opts->bit;
	return 0;
}

/* Try to assign a tracer specific option */
static int set_tracer_option(struct trace_array *tr, char *cmp, int neg)
{
	struct tracer *trace = tr->current_trace;
	struct tracer_flags *tracer_flags = trace->flags;
	struct tracer_opt *opts = NULL;
	int i;

	for (i = 0; tracer_flags->opts[i].name; i++) {
		opts = &tracer_flags->opts[i];

		if (strcmp(cmp, opts->name) == 0)
			return __set_tracer_option(tr, trace->flags, opts, neg);
	}

	return -EINVAL;
}

/* Some tracers require overwrite to stay enabled */
int trace_keep_overwrite(struct tracer *tracer, u32 mask, int set)
{
	if (tracer->enabled && (mask & TRACE_ITER_OVERWRITE) && !set)
		return -1;

	return 0;
}

int set_tracer_flag(struct trace_array *tr, unsigned int mask, int enabled)
{
	/* do nothing if flag is already set */
	if (!!(tr->trace_flags & mask) == !!enabled)
		return 0;

	/* Give the tracer a chance to approve the change */
	if (tr->current_trace->flag_changed)
		if (tr->current_trace->flag_changed(tr, mask, !!enabled))
			return -EINVAL;

	if (enabled)
		tr->trace_flags |= mask;
	else
		tr->trace_flags &= ~mask;

	if (mask == TRACE_ITER_RECORD_CMD)
		trace_event_enable_cmd_record(enabled);

	if (mask == TRACE_ITER_RECORD_TGID) {
		if (!tgid_map)
			tgid_map = kzalloc((PID_MAX_DEFAULT + 1) * sizeof(*tgid_map),
					   GFP_KERNEL);
		if (!tgid_map) {
			tr->trace_flags &= ~TRACE_ITER_RECORD_TGID;
			return -ENOMEM;
		}

		trace_event_enable_tgid_record(enabled);
	}

	if (mask == TRACE_ITER_EVENT_FORK)
		trace_event_follow_fork(tr, enabled);

	if (mask == TRACE_ITER_FUNC_FORK)
		ftrace_pid_follow_fork(tr, enabled);

	if (mask == TRACE_ITER_OVERWRITE) {
		ring_buffer_change_overwrite(tr->trace_buffer.buffer, enabled);
#ifdef CONFIG_TRACER_MAX_TRACE
		ring_buffer_change_overwrite(tr->max_buffer.buffer, enabled);
#endif
	}

	if (mask == TRACE_ITER_PRINTK) {
		trace_printk_start_stop_comm(enabled);
		trace_printk_control(enabled);
	}

	return 0;
}

static int trace_set_options(struct trace_array *tr, char *option)
{
	char *cmp;
	int neg = 0;
	int ret = -ENODEV;
	int i;
	size_t orig_len = strlen(option);

	cmp = strstrip(option);

	if (strncmp(cmp, "no", 2) == 0) {
		neg = 1;
		cmp += 2;
	}

	mutex_lock(&trace_types_lock);

	for (i = 0; trace_options[i]; i++) {
		if (strcmp(cmp, trace_options[i]) == 0) {
			ret = set_tracer_flag(tr, 1 << i, !neg);
			break;
		}
	}

	/* If no option could be set, test the specific tracer options */
	if (!trace_options[i])
		ret = set_tracer_option(tr, cmp, neg);

	mutex_unlock(&trace_types_lock);

	/*
	 * If the first trailing whitespace is replaced with '\0' by strstrip,
	 * turn it back into a space.
	 */
	if (orig_len > strlen(option))
		option[strlen(option)] = ' ';

	return ret;
}

static void __init apply_trace_boot_options(void)
{
	char *buf = trace_boot_options_buf;
	char *option;

	while (true) {
		option = strsep(&buf, ",");

		if (!option)
			break;

		if (*option)
			trace_set_options(&global_trace, option);

		/* Put back the comma to allow this to be called again */
		if (buf)
			*(buf - 1) = ',';
	}
}

static ssize_t
tracing_trace_options_write(struct file *filp, const char __user *ubuf,
			size_t cnt, loff_t *ppos)
{
	struct seq_file *m = filp->private_data;
	struct trace_array *tr = m->private;
	char buf[64];
	int ret;

	if (cnt >= sizeof(buf))
		return -EINVAL;

	if (copy_from_user(buf, ubuf, cnt))
		return -EFAULT;

	buf[cnt] = 0;

	ret = trace_set_options(tr, buf);
	if (ret < 0)
		return ret;

	*ppos += cnt;

	return cnt;
}

static int tracing_trace_options_open(struct inode *inode, struct file *file)
{
	struct trace_array *tr = inode->i_private;
	int ret;

	if (tracing_disabled)
		return -ENODEV;

	if (trace_array_get(tr) < 0)
		return -ENODEV;

	ret = single_open(file, tracing_trace_options_show, inode->i_private);
	if (ret < 0)
		trace_array_put(tr);

	return ret;
}

static const struct file_operations tracing_iter_fops = {
	.open		= tracing_trace_options_open,
	.read		= seq_read,
	.llseek		= seq_lseek,
	.release	= tracing_single_release_tr,
	.write		= tracing_trace_options_write,
};

static const char readme_msg[] =
	"tracing mini-HOWTO:\n\n"
	"# echo 0 > tracing_on : quick way to disable tracing\n"
	"# echo 1 > tracing_on : quick way to re-enable tracing\n\n"
	" Important files:\n"
	"  trace\t\t\t- The static contents of the buffer\n"
	"\t\t\t  To clear the buffer write into this file: echo > trace\n"
	"  trace_pipe\t\t- A consuming read to see the contents of the buffer\n"
	"  current_tracer\t- function and latency tracers\n"
	"  available_tracers\t- list of configured tracers for current_tracer\n"
	"  buffer_size_kb\t- view and modify size of per cpu buffer\n"
	"  buffer_total_size_kb  - view total size of all cpu buffers\n\n"
	"  trace_clock\t\t-change the clock used to order events\n"
	"       local:   Per cpu clock but may not be synced across CPUs\n"
	"      global:   Synced across CPUs but slows tracing down.\n"
	"     counter:   Not a clock, but just an increment\n"
	"      uptime:   Jiffy counter from time of boot\n"
	"        perf:   Same clock that perf events use\n"
#ifdef CONFIG_X86_64
	"     x86-tsc:   TSC cycle counter\n"
#endif
	"\n  timestamp_mode\t-view the mode used to timestamp events\n"
	"       delta:   Delta difference against a buffer-wide timestamp\n"
	"    absolute:   Absolute (standalone) timestamp\n"
	"\n  trace_marker\t\t- Writes into this file writes into the kernel buffer\n"
	"\n  trace_marker_raw\t\t- Writes into this file writes binary data into the kernel buffer\n"
	"  tracing_cpumask\t- Limit which CPUs to trace\n"
	"  instances\t\t- Make sub-buffers with: mkdir instances/foo\n"
	"\t\t\t  Remove sub-buffer with rmdir\n"
	"  trace_options\t\t- Set format or modify how tracing happens\n"
	"\t\t\t  Disable an option by adding a suffix 'no' to the\n"
	"\t\t\t  option name\n"
	"  saved_cmdlines_size\t- echo command number in here to store comm-pid list\n"
#ifdef CONFIG_DYNAMIC_FTRACE
	"\n  available_filter_functions - list of functions that can be filtered on\n"
	"  set_ftrace_filter\t- echo function name in here to only trace these\n"
	"\t\t\t  functions\n"
	"\t     accepts: func_full_name or glob-matching-pattern\n"
	"\t     modules: Can select a group via module\n"
	"\t      Format: :mod:<module-name>\n"
	"\t     example: echo :mod:ext3 > set_ftrace_filter\n"
	"\t    triggers: a command to perform when function is hit\n"
	"\t      Format: <function>:<trigger>[:count]\n"
	"\t     trigger: traceon, traceoff\n"
	"\t\t      enable_event:<system>:<event>\n"
	"\t\t      disable_event:<system>:<event>\n"
#ifdef CONFIG_STACKTRACE
	"\t\t      stacktrace\n"
#endif
#ifdef CONFIG_TRACER_SNAPSHOT
	"\t\t      snapshot\n"
#endif
	"\t\t      dump\n"
	"\t\t      cpudump\n"
	"\t     example: echo do_fault:traceoff > set_ftrace_filter\n"
	"\t              echo do_trap:traceoff:3 > set_ftrace_filter\n"
	"\t     The first one will disable tracing every time do_fault is hit\n"
	"\t     The second will disable tracing at most 3 times when do_trap is hit\n"
	"\t       The first time do trap is hit and it disables tracing, the\n"
	"\t       counter will decrement to 2. If tracing is already disabled,\n"
	"\t       the counter will not decrement. It only decrements when the\n"
	"\t       trigger did work\n"
	"\t     To remove trigger without count:\n"
	"\t       echo '!<function>:<trigger> > set_ftrace_filter\n"
	"\t     To remove trigger with a count:\n"
	"\t       echo '!<function>:<trigger>:0 > set_ftrace_filter\n"
	"  set_ftrace_notrace\t- echo function name in here to never trace.\n"
	"\t    accepts: func_full_name, *func_end, func_begin*, *func_middle*\n"
	"\t    modules: Can select a group via module command :mod:\n"
	"\t    Does not accept triggers\n"
#endif /* CONFIG_DYNAMIC_FTRACE */
#ifdef CONFIG_FUNCTION_TRACER
	"  set_ftrace_pid\t- Write pid(s) to only function trace those pids\n"
	"\t\t    (function)\n"
#endif
#ifdef CONFIG_FUNCTION_GRAPH_TRACER
	"  set_graph_function\t- Trace the nested calls of a function (function_graph)\n"
	"  set_graph_notrace\t- Do not trace the nested calls of a function (function_graph)\n"
	"  max_graph_depth\t- Trace a limited depth of nested calls (0 is unlimited)\n"
#endif
#ifdef CONFIG_TRACER_SNAPSHOT
	"\n  snapshot\t\t- Like 'trace' but shows the content of the static\n"
	"\t\t\t  snapshot buffer. Read the contents for more\n"
	"\t\t\t  information\n"
#endif
#ifdef CONFIG_STACK_TRACER
	"  stack_trace\t\t- Shows the max stack trace when active\n"
	"  stack_max_size\t- Shows current max stack size that was traced\n"
	"\t\t\t  Write into this file to reset the max size (trigger a\n"
	"\t\t\t  new trace)\n"
#ifdef CONFIG_DYNAMIC_FTRACE
	"  stack_trace_filter\t- Like set_ftrace_filter but limits what stack_trace\n"
	"\t\t\t  traces\n"
#endif
#endif /* CONFIG_STACK_TRACER */
#ifdef CONFIG_KPROBE_EVENTS
	"  kprobe_events\t\t- Add/remove/show the kernel dynamic events\n"
	"\t\t\t  Write into this file to define/undefine new trace events.\n"
#endif
#ifdef CONFIG_UPROBE_EVENTS
	"  uprobe_events\t\t- Add/remove/show the userspace dynamic events\n"
	"\t\t\t  Write into this file to define/undefine new trace events.\n"
#endif
#if defined(CONFIG_KPROBE_EVENTS) || defined(CONFIG_UPROBE_EVENTS)
	"\t  accepts: event-definitions (one definition per line)\n"
	"\t   Format: p[:[<group>/]<event>] <place> [<args>]\n"
	"\t           r[maxactive][:[<group>/]<event>] <place> [<args>]\n"
	"\t           -:[<group>/]<event>\n"
#ifdef CONFIG_KPROBE_EVENTS
	"\t    place: [<module>:]<symbol>[+<offset>]|<memaddr>\n"
  "place (kretprobe): [<module>:]<symbol>[+<offset>]|<memaddr>\n"
#endif
#ifdef CONFIG_UPROBE_EVENTS
	"\t    place: <path>:<offset>\n"
#endif
	"\t     args: <name>=fetcharg[:type]\n"
	"\t fetcharg: %<register>, @<address>, @<symbol>[+|-<offset>],\n"
	"\t           $stack<index>, $stack, $retval, $comm\n"
	"\t     type: s8/16/32/64, u8/16/32/64, x8/16/32/64, string,\n"
	"\t           b<bit-width>@<bit-offset>/<container-size>\n"
#endif
	"  events/\t\t- Directory containing all trace event subsystems:\n"
	"      enable\t\t- Write 0/1 to enable/disable tracing of all events\n"
	"  events/<system>/\t- Directory containing all trace events for <system>:\n"
	"      enable\t\t- Write 0/1 to enable/disable tracing of all <system>\n"
	"\t\t\t  events\n"
	"      filter\t\t- If set, only events passing filter are traced\n"
	"  events/<system>/<event>/\t- Directory containing control files for\n"
	"\t\t\t  <event>:\n"
	"      enable\t\t- Write 0/1 to enable/disable tracing of <event>\n"
	"      filter\t\t- If set, only events passing filter are traced\n"
	"      trigger\t\t- If set, a command to perform when event is hit\n"
	"\t    Format: <trigger>[:count][if <filter>]\n"
	"\t   trigger: traceon, traceoff\n"
	"\t            enable_event:<system>:<event>\n"
	"\t            disable_event:<system>:<event>\n"
#ifdef CONFIG_HIST_TRIGGERS
	"\t            enable_hist:<system>:<event>\n"
	"\t            disable_hist:<system>:<event>\n"
#endif
#ifdef CONFIG_STACKTRACE
	"\t\t    stacktrace\n"
#endif
#ifdef CONFIG_TRACER_SNAPSHOT
	"\t\t    snapshot\n"
#endif
#ifdef CONFIG_HIST_TRIGGERS
	"\t\t    hist (see below)\n"
#endif
	"\t   example: echo traceoff > events/block/block_unplug/trigger\n"
	"\t            echo traceoff:3 > events/block/block_unplug/trigger\n"
	"\t            echo 'enable_event:kmem:kmalloc:3 if nr_rq > 1' > \\\n"
	"\t                  events/block/block_unplug/trigger\n"
	"\t   The first disables tracing every time block_unplug is hit.\n"
	"\t   The second disables tracing the first 3 times block_unplug is hit.\n"
	"\t   The third enables the kmalloc event the first 3 times block_unplug\n"
	"\t     is hit and has value of greater than 1 for the 'nr_rq' event field.\n"
	"\t   Like function triggers, the counter is only decremented if it\n"
	"\t    enabled or disabled tracing.\n"
	"\t   To remove a trigger without a count:\n"
	"\t     echo '!<trigger> > <system>/<event>/trigger\n"
	"\t   To remove a trigger with a count:\n"
	"\t     echo '!<trigger>:0 > <system>/<event>/trigger\n"
	"\t   Filters can be ignored when removing a trigger.\n"
#ifdef CONFIG_HIST_TRIGGERS
	"      hist trigger\t- If set, event hits are aggregated into a hash table\n"
	"\t    Format: hist:keys=<field1[,field2,...]>\n"
	"\t            [:values=<field1[,field2,...]>]\n"
	"\t            [:sort=<field1[,field2,...]>]\n"
	"\t            [:size=#entries]\n"
	"\t            [:pause][:continue][:clear]\n"
	"\t            [:name=histname1]\n"
	"\t            [if <filter>]\n\n"
	"\t    When a matching event is hit, an entry is added to a hash\n"
	"\t    table using the key(s) and value(s) named, and the value of a\n"
	"\t    sum called 'hitcount' is incremented.  Keys and values\n"
	"\t    correspond to fields in the event's format description.  Keys\n"
	"\t    can be any field, or the special string 'stacktrace'.\n"
	"\t    Compound keys consisting of up to two fields can be specified\n"
	"\t    by the 'keys' keyword.  Values must correspond to numeric\n"
	"\t    fields.  Sort keys consisting of up to two fields can be\n"
	"\t    specified using the 'sort' keyword.  The sort direction can\n"
	"\t    be modified by appending '.descending' or '.ascending' to a\n"
	"\t    sort field.  The 'size' parameter can be used to specify more\n"
	"\t    or fewer than the default 2048 entries for the hashtable size.\n"
	"\t    If a hist trigger is given a name using the 'name' parameter,\n"
	"\t    its histogram data will be shared with other triggers of the\n"
	"\t    same name, and trigger hits will update this common data.\n\n"
	"\t    Reading the 'hist' file for the event will dump the hash\n"
	"\t    table in its entirety to stdout.  If there are multiple hist\n"
	"\t    triggers attached to an event, there will be a table for each\n"
	"\t    trigger in the output.  The table displayed for a named\n"
	"\t    trigger will be the same as any other instance having the\n"
	"\t    same name.  The default format used to display a given field\n"
	"\t    can be modified by appending any of the following modifiers\n"
	"\t    to the field name, as applicable:\n\n"
	"\t            .hex        display a number as a hex value\n"
	"\t            .sym        display an address as a symbol\n"
	"\t            .sym-offset display an address as a symbol and offset\n"
	"\t            .execname   display a common_pid as a program name\n"
	"\t            .syscall    display a syscall id as a syscall name\n"
	"\t            .log2       display log2 value rather than raw number\n"
	"\t            .usecs      display a common_timestamp in microseconds\n\n"
	"\t    The 'pause' parameter can be used to pause an existing hist\n"
	"\t    trigger or to start a hist trigger but not log any events\n"
	"\t    until told to do so.  'continue' can be used to start or\n"
	"\t    restart a paused hist trigger.\n\n"
	"\t    The 'clear' parameter will clear the contents of a running\n"
	"\t    hist trigger and leave its current paused/active state\n"
	"\t    unchanged.\n\n"
	"\t    The enable_hist and disable_hist triggers can be used to\n"
	"\t    have one event conditionally start and stop another event's\n"
	"\t    already-attached hist trigger.  The syntax is analagous to\n"
	"\t    the enable_event and disable_event triggers.\n"
#endif
;

static ssize_t
tracing_readme_read(struct file *filp, char __user *ubuf,
		       size_t cnt, loff_t *ppos)
{
	return simple_read_from_buffer(ubuf, cnt, ppos,
					readme_msg, strlen(readme_msg));
}

static const struct file_operations tracing_readme_fops = {
	.open		= tracing_open_generic,
	.read		= tracing_readme_read,
	.llseek		= generic_file_llseek,
};

static void *saved_tgids_next(struct seq_file *m, void *v, loff_t *pos)
{
	int *ptr = v;

	if (*pos || m->count)
		ptr++;

	(*pos)++;

	for (; ptr <= &tgid_map[PID_MAX_DEFAULT]; ptr++) {
		if (trace_find_tgid(*ptr))
			return ptr;
	}

	return NULL;
}

static void *saved_tgids_start(struct seq_file *m, loff_t *pos)
{
	void *v;
	loff_t l = 0;

	if (!tgid_map)
		return NULL;

	v = &tgid_map[0];
	while (l <= *pos) {
		v = saved_tgids_next(m, v, &l);
		if (!v)
			return NULL;
	}

	return v;
}

static void saved_tgids_stop(struct seq_file *m, void *v)
{
}

static int saved_tgids_show(struct seq_file *m, void *v)
{
	int pid = (int *)v - tgid_map;

	seq_printf(m, "%d %d\n", pid, trace_find_tgid(pid));
	return 0;
}

static const struct seq_operations tracing_saved_tgids_seq_ops = {
	.start		= saved_tgids_start,
	.stop		= saved_tgids_stop,
	.next		= saved_tgids_next,
	.show		= saved_tgids_show,
};

static int tracing_saved_tgids_open(struct inode *inode, struct file *filp)
{
	if (tracing_disabled)
		return -ENODEV;

	return seq_open(filp, &tracing_saved_tgids_seq_ops);
}


static const struct file_operations tracing_saved_tgids_fops = {
	.open		= tracing_saved_tgids_open,
	.read		= seq_read,
	.llseek		= seq_lseek,
	.release	= seq_release,
};

static void *saved_cmdlines_next(struct seq_file *m, void *v, loff_t *pos)
{
	unsigned int *ptr = v;

	if (*pos || m->count)
		ptr++;

	(*pos)++;

	for (; ptr < &savedcmd->map_cmdline_to_pid[savedcmd->cmdline_num];
	     ptr++) {
		if (*ptr == -1 || *ptr == NO_CMDLINE_MAP)
			continue;

		return ptr;
	}

	return NULL;
}

static void *saved_cmdlines_start(struct seq_file *m, loff_t *pos)
{
	void *v;
	loff_t l = 0;

	preempt_disable();
	arch_spin_lock(&trace_cmdline_lock);

	v = &savedcmd->map_cmdline_to_pid[0];
	while (l <= *pos) {
		v = saved_cmdlines_next(m, v, &l);
		if (!v)
			return NULL;
	}

	return v;
}

static void saved_cmdlines_stop(struct seq_file *m, void *v)
{
	arch_spin_unlock(&trace_cmdline_lock);
	preempt_enable();
}

static int saved_cmdlines_show(struct seq_file *m, void *v)
{
	char buf[TASK_COMM_LEN];
	unsigned int *pid = v;

	__trace_find_cmdline(*pid, buf);
	seq_printf(m, "%d %s\n", *pid, buf);
	return 0;
}

static const struct seq_operations tracing_saved_cmdlines_seq_ops = {
	.start		= saved_cmdlines_start,
	.next		= saved_cmdlines_next,
	.stop		= saved_cmdlines_stop,
	.show		= saved_cmdlines_show,
};

static int tracing_saved_cmdlines_open(struct inode *inode, struct file *filp)
{
	if (tracing_disabled)
		return -ENODEV;

	return seq_open(filp, &tracing_saved_cmdlines_seq_ops);
}

static const struct file_operations tracing_saved_cmdlines_fops = {
	.open		= tracing_saved_cmdlines_open,
	.read		= seq_read,
	.llseek		= seq_lseek,
	.release	= seq_release,
};

static ssize_t
tracing_saved_cmdlines_size_read(struct file *filp, char __user *ubuf,
				 size_t cnt, loff_t *ppos)
{
	char buf[64];
	int r;

	arch_spin_lock(&trace_cmdline_lock);
	r = scnprintf(buf, sizeof(buf), "%u\n", savedcmd->cmdline_num);
	arch_spin_unlock(&trace_cmdline_lock);

	return simple_read_from_buffer(ubuf, cnt, ppos, buf, r);
}

static void free_saved_cmdlines_buffer(struct saved_cmdlines_buffer *s)
{
	kfree(s->saved_cmdlines);
	kfree(s->map_cmdline_to_pid);
	kfree(s);
}

static int tracing_resize_saved_cmdlines(unsigned int val)
{
	struct saved_cmdlines_buffer *s, *savedcmd_temp;

	s = kmalloc(sizeof(*s), GFP_KERNEL);
	if (!s)
		return -ENOMEM;

	if (allocate_cmdlines_buffer(val, s) < 0) {
		kfree(s);
		return -ENOMEM;
	}

	arch_spin_lock(&trace_cmdline_lock);
	savedcmd_temp = savedcmd;
	savedcmd = s;
	arch_spin_unlock(&trace_cmdline_lock);
	free_saved_cmdlines_buffer(savedcmd_temp);

	return 0;
}

static ssize_t
tracing_saved_cmdlines_size_write(struct file *filp, const char __user *ubuf,
				  size_t cnt, loff_t *ppos)
{
	unsigned long val;
	int ret;

	ret = kstrtoul_from_user(ubuf, cnt, 10, &val);
	if (ret)
		return ret;

	/* must have at least 1 entry or less than PID_MAX_DEFAULT */
	if (!val || val > PID_MAX_DEFAULT)
		return -EINVAL;

	ret = tracing_resize_saved_cmdlines((unsigned int)val);
	if (ret < 0)
		return ret;

	*ppos += cnt;

	return cnt;
}

static const struct file_operations tracing_saved_cmdlines_size_fops = {
	.open		= tracing_open_generic,
	.read		= tracing_saved_cmdlines_size_read,
	.write		= tracing_saved_cmdlines_size_write,
};

#ifdef CONFIG_TRACE_EVAL_MAP_FILE
static union trace_eval_map_item *
update_eval_map(union trace_eval_map_item *ptr)
{
	if (!ptr->map.eval_string) {
		if (ptr->tail.next) {
			ptr = ptr->tail.next;
			/* Set ptr to the next real item (skip head) */
			ptr++;
		} else
			return NULL;
	}
	return ptr;
}

static void *eval_map_next(struct seq_file *m, void *v, loff_t *pos)
{
	union trace_eval_map_item *ptr = v;

	/*
	 * Paranoid! If ptr points to end, we don't want to increment past it.
	 * This really should never happen.
	 */
	ptr = update_eval_map(ptr);
	if (WARN_ON_ONCE(!ptr))
		return NULL;

	ptr++;

	(*pos)++;

	ptr = update_eval_map(ptr);

	return ptr;
}

static void *eval_map_start(struct seq_file *m, loff_t *pos)
{
	union trace_eval_map_item *v;
	loff_t l = 0;

	mutex_lock(&trace_eval_mutex);

	v = trace_eval_maps;
	if (v)
		v++;

	while (v && l < *pos) {
		v = eval_map_next(m, v, &l);
	}

	return v;
}

static void eval_map_stop(struct seq_file *m, void *v)
{
	mutex_unlock(&trace_eval_mutex);
}

static int eval_map_show(struct seq_file *m, void *v)
{
	union trace_eval_map_item *ptr = v;

	seq_printf(m, "%s %ld (%s)\n",
		   ptr->map.eval_string, ptr->map.eval_value,
		   ptr->map.system);

	return 0;
}

static const struct seq_operations tracing_eval_map_seq_ops = {
	.start		= eval_map_start,
	.next		= eval_map_next,
	.stop		= eval_map_stop,
	.show		= eval_map_show,
};

static int tracing_eval_map_open(struct inode *inode, struct file *filp)
{
	if (tracing_disabled)
		return -ENODEV;

	return seq_open(filp, &tracing_eval_map_seq_ops);
}

static const struct file_operations tracing_eval_map_fops = {
	.open		= tracing_eval_map_open,
	.read		= seq_read,
	.llseek		= seq_lseek,
	.release	= seq_release,
};

static inline union trace_eval_map_item *
trace_eval_jmp_to_tail(union trace_eval_map_item *ptr)
{
	/* Return tail of array given the head */
	return ptr + ptr->head.length + 1;
}

static void
trace_insert_eval_map_file(struct module *mod, struct trace_eval_map **start,
			   int len)
{
	struct trace_eval_map **stop;
	struct trace_eval_map **map;
	union trace_eval_map_item *map_array;
	union trace_eval_map_item *ptr;

	stop = start + len;

	/*
	 * The trace_eval_maps contains the map plus a head and tail item,
	 * where the head holds the module and length of array, and the
	 * tail holds a pointer to the next list.
	 */
	map_array = kmalloc(sizeof(*map_array) * (len + 2), GFP_KERNEL);
	if (!map_array) {
		pr_warn("Unable to allocate trace eval mapping\n");
		return;
	}

	mutex_lock(&trace_eval_mutex);

	if (!trace_eval_maps)
		trace_eval_maps = map_array;
	else {
		ptr = trace_eval_maps;
		for (;;) {
			ptr = trace_eval_jmp_to_tail(ptr);
			if (!ptr->tail.next)
				break;
			ptr = ptr->tail.next;

		}
		ptr->tail.next = map_array;
	}
	map_array->head.mod = mod;
	map_array->head.length = len;
	map_array++;

	for (map = start; (unsigned long)map < (unsigned long)stop; map++) {
		map_array->map = **map;
		map_array++;
	}
	memset(map_array, 0, sizeof(*map_array));

	mutex_unlock(&trace_eval_mutex);
}

static void trace_create_eval_file(struct dentry *d_tracer)
{
	trace_create_file("eval_map", 0444, d_tracer,
			  NULL, &tracing_eval_map_fops);
}

#else /* CONFIG_TRACE_EVAL_MAP_FILE */
static inline void trace_create_eval_file(struct dentry *d_tracer) { }
static inline void trace_insert_eval_map_file(struct module *mod,
			      struct trace_eval_map **start, int len) { }
#endif /* !CONFIG_TRACE_EVAL_MAP_FILE */

static void trace_insert_eval_map(struct module *mod,
				  struct trace_eval_map **start, int len)
{
	struct trace_eval_map **map;

	if (len <= 0)
		return;

	map = start;

	trace_event_eval_update(map, len);

	trace_insert_eval_map_file(mod, start, len);
}

static ssize_t
tracing_set_trace_read(struct file *filp, char __user *ubuf,
		       size_t cnt, loff_t *ppos)
{
	struct trace_array *tr = filp->private_data;
	char buf[MAX_TRACER_SIZE+2];
	int r;

	mutex_lock(&trace_types_lock);
	r = sprintf(buf, "%s\n", tr->current_trace->name);
	mutex_unlock(&trace_types_lock);

	return simple_read_from_buffer(ubuf, cnt, ppos, buf, r);
}

int tracer_init(struct tracer *t, struct trace_array *tr)
{
	tracing_reset_online_cpus(&tr->trace_buffer);
	return t->init(tr);
}

static void set_buffer_entries(struct trace_buffer *buf, unsigned long val)
{
	int cpu;

	for_each_tracing_cpu(cpu)
		per_cpu_ptr(buf->data, cpu)->entries = val;
}

#ifdef CONFIG_TRACER_MAX_TRACE
/* resize @tr's buffer to the size of @size_tr's entries */
static int resize_buffer_duplicate_size(struct trace_buffer *trace_buf,
					struct trace_buffer *size_buf, int cpu_id)
{
	int cpu, ret = 0;

	if (cpu_id == RING_BUFFER_ALL_CPUS) {
		for_each_tracing_cpu(cpu) {
			ret = ring_buffer_resize(trace_buf->buffer,
				 per_cpu_ptr(size_buf->data, cpu)->entries, cpu);
			if (ret < 0)
				break;
			per_cpu_ptr(trace_buf->data, cpu)->entries =
				per_cpu_ptr(size_buf->data, cpu)->entries;
		}
	} else {
		ret = ring_buffer_resize(trace_buf->buffer,
				 per_cpu_ptr(size_buf->data, cpu_id)->entries, cpu_id);
		if (ret == 0)
			per_cpu_ptr(trace_buf->data, cpu_id)->entries =
				per_cpu_ptr(size_buf->data, cpu_id)->entries;
	}

	return ret;
}
#endif /* CONFIG_TRACER_MAX_TRACE */

static int __tracing_resize_ring_buffer(struct trace_array *tr,
					unsigned long size, int cpu)
{
	int ret;

	/*
	 * If kernel or user changes the size of the ring buffer
	 * we use the size that was given, and we can forget about
	 * expanding it later.
	 */
	ring_buffer_expanded = true;

	/* May be called before buffers are initialized */
	if (!tr->trace_buffer.buffer)
		return 0;

	ret = ring_buffer_resize(tr->trace_buffer.buffer, size, cpu);
	if (ret < 0)
		return ret;

#ifdef CONFIG_TRACER_MAX_TRACE
	if (!(tr->flags & TRACE_ARRAY_FL_GLOBAL) ||
	    !tr->current_trace->use_max_tr)
		goto out;

	ret = ring_buffer_resize(tr->max_buffer.buffer, size, cpu);
	if (ret < 0) {
		int r = resize_buffer_duplicate_size(&tr->trace_buffer,
						     &tr->trace_buffer, cpu);
		if (r < 0) {
			/*
			 * AARGH! We are left with different
			 * size max buffer!!!!
			 * The max buffer is our "snapshot" buffer.
			 * When a tracer needs a snapshot (one of the
			 * latency tracers), it swaps the max buffer
			 * with the saved snap shot. We succeeded to
			 * update the size of the main buffer, but failed to
			 * update the size of the max buffer. But when we tried
			 * to reset the main buffer to the original size, we
			 * failed there too. This is very unlikely to
			 * happen, but if it does, warn and kill all
			 * tracing.
			 */
			WARN_ON(1);
			tracing_disabled = 1;
		}
		return ret;
	}

	if (cpu == RING_BUFFER_ALL_CPUS)
		set_buffer_entries(&tr->max_buffer, size);
	else
		per_cpu_ptr(tr->max_buffer.data, cpu)->entries = size;

 out:
#endif /* CONFIG_TRACER_MAX_TRACE */

	if (cpu == RING_BUFFER_ALL_CPUS)
		set_buffer_entries(&tr->trace_buffer, size);
	else
		per_cpu_ptr(tr->trace_buffer.data, cpu)->entries = size;

	return ret;
}

static ssize_t tracing_resize_ring_buffer(struct trace_array *tr,
					  unsigned long size, int cpu_id)
{
	int ret = size;

	mutex_lock(&trace_types_lock);

	if (cpu_id != RING_BUFFER_ALL_CPUS) {
		/* make sure, this cpu is enabled in the mask */
		if (!cpumask_test_cpu(cpu_id, tracing_buffer_mask)) {
			ret = -EINVAL;
			goto out;
		}
	}

	ret = __tracing_resize_ring_buffer(tr, size, cpu_id);
	if (ret < 0)
		ret = -ENOMEM;

out:
	mutex_unlock(&trace_types_lock);

	return ret;
}


/**
 * tracing_update_buffers - used by tracing facility to expand ring buffers
 *
 * To save on memory when the tracing is never used on a system with it
 * configured in. The ring buffers are set to a minimum size. But once
 * a user starts to use the tracing facility, then they need to grow
 * to their default size.
 *
 * This function is to be called when a tracer is about to be used.
 */
int tracing_update_buffers(void)
{
	int ret = 0;

	mutex_lock(&trace_types_lock);
	if (!ring_buffer_expanded)
		ret = __tracing_resize_ring_buffer(&global_trace, trace_buf_size,
						RING_BUFFER_ALL_CPUS);
	mutex_unlock(&trace_types_lock);

	return ret;
}

struct trace_option_dentry;

static void
create_trace_option_files(struct trace_array *tr, struct tracer *tracer);

/*
 * Used to clear out the tracer before deletion of an instance.
 * Must have trace_types_lock held.
 */
static void tracing_set_nop(struct trace_array *tr)
{
	if (tr->current_trace == &nop_trace)
		return;
	
	tr->current_trace->enabled--;

	if (tr->current_trace->reset)
		tr->current_trace->reset(tr);

	tr->current_trace = &nop_trace;
}

static void add_tracer_options(struct trace_array *tr, struct tracer *t)
{
	/* Only enable if the directory has been created already. */
	if (!tr->dir)
		return;

	create_trace_option_files(tr, t);
}

static int tracing_set_tracer(struct trace_array *tr, const char *buf)
{
	struct tracer *t;
#ifdef CONFIG_TRACER_MAX_TRACE
	bool had_max_tr;
#endif
	int ret = 0;

	mutex_lock(&trace_types_lock);

	if (!ring_buffer_expanded) {
		ret = __tracing_resize_ring_buffer(tr, trace_buf_size,
						RING_BUFFER_ALL_CPUS);
		if (ret < 0)
			goto out;
		ret = 0;
	}

	for (t = trace_types; t; t = t->next) {
		if (strcmp(t->name, buf) == 0)
			break;
	}
	if (!t) {
		ret = -EINVAL;
		goto out;
	}
	if (t == tr->current_trace)
		goto out;

	/* Some tracers won't work on kernel command line */
	if (system_state < SYSTEM_RUNNING && t->noboot) {
		pr_warn("Tracer '%s' is not allowed on command line, ignored\n",
			t->name);
		goto out;
	}

	/* Some tracers are only allowed for the top level buffer */
	if (!trace_ok_for_array(t, tr)) {
		ret = -EINVAL;
		goto out;
	}

	/* If trace pipe files are being read, we can't change the tracer */
	if (tr->current_trace->ref) {
		ret = -EBUSY;
		goto out;
	}

	trace_branch_disable();

	tr->current_trace->enabled--;

	if (tr->current_trace->reset)
		tr->current_trace->reset(tr);

	/* Current trace needs to be nop_trace before synchronize_sched */
	tr->current_trace = &nop_trace;

#ifdef CONFIG_TRACER_MAX_TRACE
	had_max_tr = tr->allocated_snapshot;

	if (had_max_tr && !t->use_max_tr) {
		/*
		 * We need to make sure that the update_max_tr sees that
		 * current_trace changed to nop_trace to keep it from
		 * swapping the buffers after we resize it.
		 * The update_max_tr is called from interrupts disabled
		 * so a synchronized_sched() is sufficient.
		 */
		synchronize_sched();
		free_snapshot(tr);
	}
#endif

#ifdef CONFIG_TRACER_MAX_TRACE
	if (t->use_max_tr && !had_max_tr) {
		ret = tracing_alloc_snapshot_instance(tr);
		if (ret < 0)
			goto out;
	}
#endif

	if (t->init) {
		ret = tracer_init(t, tr);
		if (ret)
			goto out;
	}

	tr->current_trace = t;
	tr->current_trace->enabled++;
	trace_branch_enable(tr);
 out:
	mutex_unlock(&trace_types_lock);

	return ret;
}

static ssize_t
tracing_set_trace_write(struct file *filp, const char __user *ubuf,
			size_t cnt, loff_t *ppos)
{
	struct trace_array *tr = filp->private_data;
	char buf[MAX_TRACER_SIZE+1];
	int i;
	size_t ret;
	int err;

	ret = cnt;

	if (cnt > MAX_TRACER_SIZE)
		cnt = MAX_TRACER_SIZE;

	if (copy_from_user(buf, ubuf, cnt))
		return -EFAULT;

	buf[cnt] = 0;

	/* strip ending whitespace. */
	for (i = cnt - 1; i > 0 && isspace(buf[i]); i--)
		buf[i] = 0;

	err = tracing_set_tracer(tr, buf);
	if (err)
		return err;

	*ppos += ret;

	return ret;
}

static ssize_t
tracing_nsecs_read(unsigned long *ptr, char __user *ubuf,
		   size_t cnt, loff_t *ppos)
{
	char buf[64];
	int r;

	r = snprintf(buf, sizeof(buf), "%ld\n",
		     *ptr == (unsigned long)-1 ? -1 : nsecs_to_usecs(*ptr));
	if (r > sizeof(buf))
		r = sizeof(buf);
	return simple_read_from_buffer(ubuf, cnt, ppos, buf, r);
}

static ssize_t
tracing_nsecs_write(unsigned long *ptr, const char __user *ubuf,
		    size_t cnt, loff_t *ppos)
{
	unsigned long val;
	int ret;

	ret = kstrtoul_from_user(ubuf, cnt, 10, &val);
	if (ret)
		return ret;

	*ptr = val * 1000;

	return cnt;
}

static ssize_t
tracing_thresh_read(struct file *filp, char __user *ubuf,
		    size_t cnt, loff_t *ppos)
{
	return tracing_nsecs_read(&tracing_thresh, ubuf, cnt, ppos);
}

static ssize_t
tracing_thresh_write(struct file *filp, const char __user *ubuf,
		     size_t cnt, loff_t *ppos)
{
	struct trace_array *tr = filp->private_data;
	int ret;

	mutex_lock(&trace_types_lock);
	ret = tracing_nsecs_write(&tracing_thresh, ubuf, cnt, ppos);
	if (ret < 0)
		goto out;

	if (tr->current_trace->update_thresh) {
		ret = tr->current_trace->update_thresh(tr);
		if (ret < 0)
			goto out;
	}

	ret = cnt;
out:
	mutex_unlock(&trace_types_lock);

	return ret;
}

#if defined(CONFIG_TRACER_MAX_TRACE) || defined(CONFIG_HWLAT_TRACER)

static ssize_t
tracing_max_lat_read(struct file *filp, char __user *ubuf,
		     size_t cnt, loff_t *ppos)
{
	return tracing_nsecs_read(filp->private_data, ubuf, cnt, ppos);
}

static ssize_t
tracing_max_lat_write(struct file *filp, const char __user *ubuf,
		      size_t cnt, loff_t *ppos)
{
	return tracing_nsecs_write(filp->private_data, ubuf, cnt, ppos);
}

#endif

static int tracing_open_pipe(struct inode *inode, struct file *filp)
{
	struct trace_array *tr = inode->i_private;
	struct trace_iterator *iter;
	int ret = 0;

	if (tracing_disabled)
		return -ENODEV;

	if (trace_array_get(tr) < 0)
		return -ENODEV;

	mutex_lock(&trace_types_lock);

	/* create a buffer to store the information to pass to userspace */
	iter = kzalloc(sizeof(*iter), GFP_KERNEL);
	if (!iter) {
		ret = -ENOMEM;
		__trace_array_put(tr);
		goto out;
	}

	trace_seq_init(&iter->seq);
	iter->trace = tr->current_trace;

	if (!alloc_cpumask_var(&iter->started, GFP_KERNEL)) {
		ret = -ENOMEM;
		goto fail;
	}

	/* trace pipe does not show start of buffer */
	cpumask_setall(iter->started);

	if (tr->trace_flags & TRACE_ITER_LATENCY_FMT)
		iter->iter_flags |= TRACE_FILE_LAT_FMT;

	/* Output in nanoseconds only if we are using a clock in nanoseconds. */
	if (trace_clocks[tr->clock_id].in_ns)
		iter->iter_flags |= TRACE_FILE_TIME_IN_NS;

	iter->tr = tr;
	iter->trace_buffer = &tr->trace_buffer;
	iter->cpu_file = tracing_get_cpu(inode);
	mutex_init(&iter->mutex);
	filp->private_data = iter;

	if (iter->trace->pipe_open)
		iter->trace->pipe_open(iter);

	nonseekable_open(inode, filp);

	tr->current_trace->ref++;
out:
	mutex_unlock(&trace_types_lock);
	return ret;

fail:
	kfree(iter->trace);
	kfree(iter);
	__trace_array_put(tr);
	mutex_unlock(&trace_types_lock);
	return ret;
}

static int tracing_release_pipe(struct inode *inode, struct file *file)
{
	struct trace_iterator *iter = file->private_data;
	struct trace_array *tr = inode->i_private;

	mutex_lock(&trace_types_lock);

	tr->current_trace->ref--;

	if (iter->trace->pipe_close)
		iter->trace->pipe_close(iter);

	mutex_unlock(&trace_types_lock);

	free_cpumask_var(iter->started);
	mutex_destroy(&iter->mutex);
	kfree(iter);

	trace_array_put(tr);

	return 0;
}

static unsigned int
trace_poll(struct trace_iterator *iter, struct file *filp, poll_table *poll_table)
{
	struct trace_array *tr = iter->tr;

	/* Iterators are static, they should be filled or empty */
	if (trace_buffer_iter(iter, iter->cpu_file))
		return POLLIN | POLLRDNORM;

	if (tr->trace_flags & TRACE_ITER_BLOCK)
		/*
		 * Always select as readable when in blocking mode
		 */
		return POLLIN | POLLRDNORM;
	else
		return ring_buffer_poll_wait(iter->trace_buffer->buffer, iter->cpu_file,
					     filp, poll_table);
}

static unsigned int
tracing_poll_pipe(struct file *filp, poll_table *poll_table)
{
	struct trace_iterator *iter = filp->private_data;

	return trace_poll(iter, filp, poll_table);
}

/* Must be called with iter->mutex held. */
static int tracing_wait_pipe(struct file *filp)
{
	struct trace_iterator *iter = filp->private_data;
	int ret;

	while (trace_empty(iter)) {

		if ((filp->f_flags & O_NONBLOCK)) {
			return -EAGAIN;
		}

		/*
		 * We block until we read something and tracing is disabled.
		 * We still block if tracing is disabled, but we have never
		 * read anything. This allows a user to cat this file, and
		 * then enable tracing. But after we have read something,
		 * we give an EOF when tracing is again disabled.
		 *
		 * iter->pos will be 0 if we haven't read anything.
		 */
		if (!tracer_tracing_is_on(iter->tr) && iter->pos)
			break;

		mutex_unlock(&iter->mutex);

		ret = wait_on_pipe(iter, false);

		mutex_lock(&iter->mutex);

		if (ret)
			return ret;
	}

	return 1;
}

/*
 * Consumer reader.
 */
static ssize_t
tracing_read_pipe(struct file *filp, char __user *ubuf,
		  size_t cnt, loff_t *ppos)
{
	struct trace_iterator *iter = filp->private_data;
	ssize_t sret;

	/*
	 * Avoid more than one consumer on a single file descriptor
	 * This is just a matter of traces coherency, the ring buffer itself
	 * is protected.
	 */
	mutex_lock(&iter->mutex);

	/* return any leftover data */
	sret = trace_seq_to_user(&iter->seq, ubuf, cnt);
	if (sret != -EBUSY)
		goto out;

	trace_seq_init(&iter->seq);

	if (iter->trace->read) {
		sret = iter->trace->read(iter, filp, ubuf, cnt, ppos);
		if (sret)
			goto out;
	}

waitagain:
	sret = tracing_wait_pipe(filp);
	if (sret <= 0)
		goto out;

	/* stop when tracing is finished */
	if (trace_empty(iter)) {
		sret = 0;
		goto out;
	}

	if (cnt >= PAGE_SIZE)
		cnt = PAGE_SIZE - 1;

	/* reset all but tr, trace, and overruns */
	memset(&iter->seq, 0,
	       sizeof(struct trace_iterator) -
	       offsetof(struct trace_iterator, seq));
	cpumask_clear(iter->started);
	iter->pos = -1;

	trace_event_read_lock();
	trace_access_lock(iter->cpu_file);
	while (trace_find_next_entry_inc(iter) != NULL) {
		enum print_line_t ret;
		int save_len = iter->seq.seq.len;

		ret = print_trace_line(iter);
		if (ret == TRACE_TYPE_PARTIAL_LINE) {
			/* don't print partial lines */
			iter->seq.seq.len = save_len;
			break;
		}
		if (ret != TRACE_TYPE_NO_CONSUME)
			trace_consume(iter);

		if (trace_seq_used(&iter->seq) >= cnt)
			break;

		/*
		 * Setting the full flag means we reached the trace_seq buffer
		 * size and we should leave by partial output condition above.
		 * One of the trace_seq_* functions is not used properly.
		 */
		WARN_ONCE(iter->seq.full, "full flag set for trace type %d",
			  iter->ent->type);
	}
	trace_access_unlock(iter->cpu_file);
	trace_event_read_unlock();

	/* Now copy what we have to the user */
	sret = trace_seq_to_user(&iter->seq, ubuf, cnt);
	if (iter->seq.seq.readpos >= trace_seq_used(&iter->seq))
		trace_seq_init(&iter->seq);

	/*
	 * If there was nothing to send to user, in spite of consuming trace
	 * entries, go back to wait for more entries.
	 */
	if (sret == -EBUSY)
		goto waitagain;

out:
	mutex_unlock(&iter->mutex);

	return sret;
}

static void tracing_spd_release_pipe(struct splice_pipe_desc *spd,
				     unsigned int idx)
{
	__free_page(spd->pages[idx]);
}

static const struct pipe_buf_operations tracing_pipe_buf_ops = {
	.can_merge		= 0,
	.confirm		= generic_pipe_buf_confirm,
	.release		= generic_pipe_buf_release,
	.steal			= generic_pipe_buf_steal,
	.get			= generic_pipe_buf_get,
};

static size_t
tracing_fill_pipe_page(size_t rem, struct trace_iterator *iter)
{
	size_t count;
	int save_len;
	int ret;

	/* Seq buffer is page-sized, exactly what we need. */
	for (;;) {
		save_len = iter->seq.seq.len;
		ret = print_trace_line(iter);

		if (trace_seq_has_overflowed(&iter->seq)) {
			iter->seq.seq.len = save_len;
			break;
		}

		/*
		 * This should not be hit, because it should only
		 * be set if the iter->seq overflowed. But check it
		 * anyway to be safe.
		 */
		if (ret == TRACE_TYPE_PARTIAL_LINE) {
			iter->seq.seq.len = save_len;
			break;
		}

		count = trace_seq_used(&iter->seq) - save_len;
		if (rem < count) {
			rem = 0;
			iter->seq.seq.len = save_len;
			break;
		}

		if (ret != TRACE_TYPE_NO_CONSUME)
			trace_consume(iter);
		rem -= count;
		if (!trace_find_next_entry_inc(iter))	{
			rem = 0;
			iter->ent = NULL;
			break;
		}
	}

	return rem;
}

static ssize_t tracing_splice_read_pipe(struct file *filp,
					loff_t *ppos,
					struct pipe_inode_info *pipe,
					size_t len,
					unsigned int flags)
{
	struct page *pages_def[PIPE_DEF_BUFFERS];
	struct partial_page partial_def[PIPE_DEF_BUFFERS];
	struct trace_iterator *iter = filp->private_data;
	struct splice_pipe_desc spd = {
		.pages		= pages_def,
		.partial	= partial_def,
		.nr_pages	= 0, /* This gets updated below. */
		.nr_pages_max	= PIPE_DEF_BUFFERS,
		.ops		= &tracing_pipe_buf_ops,
		.spd_release	= tracing_spd_release_pipe,
	};
	ssize_t ret;
	size_t rem;
	unsigned int i;

	if (splice_grow_spd(pipe, &spd))
		return -ENOMEM;

	mutex_lock(&iter->mutex);

	if (iter->trace->splice_read) {
		ret = iter->trace->splice_read(iter, filp,
					       ppos, pipe, len, flags);
		if (ret)
			goto out_err;
	}

	ret = tracing_wait_pipe(filp);
	if (ret <= 0)
		goto out_err;

	if (!iter->ent && !trace_find_next_entry_inc(iter)) {
		ret = -EFAULT;
		goto out_err;
	}

	trace_event_read_lock();
	trace_access_lock(iter->cpu_file);

	/* Fill as many pages as possible. */
	for (i = 0, rem = len; i < spd.nr_pages_max && rem; i++) {
		spd.pages[i] = alloc_page(GFP_KERNEL);
		if (!spd.pages[i])
			break;

		rem = tracing_fill_pipe_page(rem, iter);

		/* Copy the data into the page, so we can start over. */
		ret = trace_seq_to_buffer(&iter->seq,
					  page_address(spd.pages[i]),
					  trace_seq_used(&iter->seq));
		if (ret < 0) {
			__free_page(spd.pages[i]);
			break;
		}
		spd.partial[i].offset = 0;
		spd.partial[i].len = trace_seq_used(&iter->seq);

		trace_seq_init(&iter->seq);
	}

	trace_access_unlock(iter->cpu_file);
	trace_event_read_unlock();
	mutex_unlock(&iter->mutex);

	spd.nr_pages = i;

	if (i)
		ret = splice_to_pipe(pipe, &spd);
	else
		ret = 0;
out:
	splice_shrink_spd(&spd);
	return ret;

out_err:
	mutex_unlock(&iter->mutex);
	goto out;
}

static ssize_t
tracing_entries_read(struct file *filp, char __user *ubuf,
		     size_t cnt, loff_t *ppos)
{
	struct inode *inode = file_inode(filp);
	struct trace_array *tr = inode->i_private;
	int cpu = tracing_get_cpu(inode);
	char buf[64];
	int r = 0;
	ssize_t ret;

	mutex_lock(&trace_types_lock);

	if (cpu == RING_BUFFER_ALL_CPUS) {
		int cpu, buf_size_same;
		unsigned long size;

		size = 0;
		buf_size_same = 1;
		/* check if all cpu sizes are same */
		for_each_tracing_cpu(cpu) {
			/* fill in the size from first enabled cpu */
			if (size == 0)
				size = per_cpu_ptr(tr->trace_buffer.data, cpu)->entries;
			if (size != per_cpu_ptr(tr->trace_buffer.data, cpu)->entries) {
				buf_size_same = 0;
				break;
			}
		}

		if (buf_size_same) {
			if (!ring_buffer_expanded)
				r = sprintf(buf, "%lu (expanded: %lu)\n",
					    size >> 10,
					    trace_buf_size >> 10);
			else
				r = sprintf(buf, "%lu\n", size >> 10);
		} else
			r = sprintf(buf, "X\n");
	} else
		r = sprintf(buf, "%lu\n", per_cpu_ptr(tr->trace_buffer.data, cpu)->entries >> 10);

	mutex_unlock(&trace_types_lock);

	ret = simple_read_from_buffer(ubuf, cnt, ppos, buf, r);
	return ret;
}

static ssize_t
tracing_entries_write(struct file *filp, const char __user *ubuf,
		      size_t cnt, loff_t *ppos)
{
	struct inode *inode = file_inode(filp);
	struct trace_array *tr = inode->i_private;
	unsigned long val;
	int ret;

	ret = kstrtoul_from_user(ubuf, cnt, 10, &val);
	if (ret)
		return ret;

	/* must have at least 1 entry */
	if (!val)
		return -EINVAL;

	/* value is in KB */
	val <<= 10;
	ret = tracing_resize_ring_buffer(tr, val, tracing_get_cpu(inode));
	if (ret < 0)
		return ret;

	*ppos += cnt;

	return cnt;
}

static ssize_t
tracing_total_entries_read(struct file *filp, char __user *ubuf,
				size_t cnt, loff_t *ppos)
{
	struct trace_array *tr = filp->private_data;
	char buf[64];
	int r, cpu;
	unsigned long size = 0, expanded_size = 0;

	mutex_lock(&trace_types_lock);
	for_each_tracing_cpu(cpu) {
		size += per_cpu_ptr(tr->trace_buffer.data, cpu)->entries >> 10;
		if (!ring_buffer_expanded)
			expanded_size += trace_buf_size >> 10;
	}
	if (ring_buffer_expanded)
		r = sprintf(buf, "%lu\n", size);
	else
		r = sprintf(buf, "%lu (expanded: %lu)\n", size, expanded_size);
	mutex_unlock(&trace_types_lock);

	return simple_read_from_buffer(ubuf, cnt, ppos, buf, r);
}

static ssize_t
tracing_free_buffer_write(struct file *filp, const char __user *ubuf,
			  size_t cnt, loff_t *ppos)
{
	/*
	 * There is no need to read what the user has written, this function
	 * is just to make sure that there is no error when "echo" is used
	 */

	*ppos += cnt;

	return cnt;
}

static int
tracing_free_buffer_release(struct inode *inode, struct file *filp)
{
	struct trace_array *tr = inode->i_private;

	/* disable tracing ? */
	if (tr->trace_flags & TRACE_ITER_STOP_ON_FREE)
		tracer_tracing_off(tr);
	/* resize the ring buffer to 0 */
	tracing_resize_ring_buffer(tr, 0, RING_BUFFER_ALL_CPUS);

	trace_array_put(tr);

	return 0;
}

static ssize_t
tracing_mark_write(struct file *filp, const char __user *ubuf,
					size_t cnt, loff_t *fpos)
{
	struct trace_array *tr = filp->private_data;
	struct ring_buffer_event *event;
	struct ring_buffer *buffer;
	struct print_entry *entry;
	unsigned long irq_flags;
	const char faulted[] = "<faulted>";
	ssize_t written;
	int size;
	int len;

/* Used in tracing_mark_raw_write() as well */
#define FAULTED_SIZE (sizeof(faulted) - 1) /* '\0' is already accounted for */

	if (tracing_disabled)
		return -EINVAL;

	if (!(tr->trace_flags & TRACE_ITER_MARKERS))
		return -EINVAL;

	if (cnt > TRACE_BUF_SIZE)
		cnt = TRACE_BUF_SIZE;

	BUILD_BUG_ON(TRACE_BUF_SIZE >= PAGE_SIZE);

	local_save_flags(irq_flags);
	size = sizeof(*entry) + cnt + 2; /* add '\0' and possible '\n' */

	/* If less than "<faulted>", then make sure we can still add that */
	if (cnt < FAULTED_SIZE)
		size += FAULTED_SIZE - cnt;

	buffer = tr->trace_buffer.buffer;
	event = __trace_buffer_lock_reserve(buffer, TRACE_PRINT, size,
					    irq_flags, preempt_count());
	if (unlikely(!event))
		/* Ring buffer disabled, return as if not open for write */
		return -EBADF;

	entry = ring_buffer_event_data(event);
	entry->ip = _THIS_IP_;

	len = __copy_from_user_inatomic(&entry->buf, ubuf, cnt);
	if (len) {
		memcpy(&entry->buf, faulted, FAULTED_SIZE);
		cnt = FAULTED_SIZE;
		written = -EFAULT;
	} else
		written = cnt;
	len = cnt;

	if (entry->buf[cnt - 1] != '\n') {
		entry->buf[cnt] = '\n';
		entry->buf[cnt + 1] = '\0';
	} else
		entry->buf[cnt] = '\0';

	__buffer_unlock_commit(buffer, event);

	if (written > 0)
		*fpos += written;

	return written;
}

/* Limit it for now to 3K (including tag) */
#define RAW_DATA_MAX_SIZE (1024*3)

static ssize_t
tracing_mark_raw_write(struct file *filp, const char __user *ubuf,
					size_t cnt, loff_t *fpos)
{
	struct trace_array *tr = filp->private_data;
	struct ring_buffer_event *event;
	struct ring_buffer *buffer;
	struct raw_data_entry *entry;
	const char faulted[] = "<faulted>";
	unsigned long irq_flags;
	ssize_t written;
	int size;
	int len;

#define FAULT_SIZE_ID (FAULTED_SIZE + sizeof(int))

	if (tracing_disabled)
		return -EINVAL;

	if (!(tr->trace_flags & TRACE_ITER_MARKERS))
		return -EINVAL;

	/* The marker must at least have a tag id */
	if (cnt < sizeof(unsigned int) || cnt > RAW_DATA_MAX_SIZE)
		return -EINVAL;

	if (cnt > TRACE_BUF_SIZE)
		cnt = TRACE_BUF_SIZE;

	BUILD_BUG_ON(TRACE_BUF_SIZE >= PAGE_SIZE);

	local_save_flags(irq_flags);
	size = sizeof(*entry) + cnt;
	if (cnt < FAULT_SIZE_ID)
		size += FAULT_SIZE_ID - cnt;

	buffer = tr->trace_buffer.buffer;
	event = __trace_buffer_lock_reserve(buffer, TRACE_RAW_DATA, size,
					    irq_flags, preempt_count());
	if (!event)
		/* Ring buffer disabled, return as if not open for write */
		return -EBADF;

	entry = ring_buffer_event_data(event);

	len = __copy_from_user_inatomic(&entry->id, ubuf, cnt);
	if (len) {
		entry->id = -1;
		memcpy(&entry->buf, faulted, FAULTED_SIZE);
		written = -EFAULT;
	} else
		written = cnt;

	__buffer_unlock_commit(buffer, event);

	if (written > 0)
		*fpos += written;

	return written;
}

static int tracing_clock_show(struct seq_file *m, void *v)
{
	struct trace_array *tr = m->private;
	int i;

	for (i = 0; i < ARRAY_SIZE(trace_clocks); i++)
		seq_printf(m,
			"%s%s%s%s", i ? " " : "",
			i == tr->clock_id ? "[" : "", trace_clocks[i].name,
			i == tr->clock_id ? "]" : "");
	seq_putc(m, '\n');

	return 0;
}

int tracing_set_clock(struct trace_array *tr, const char *clockstr)
{
	int i;

	for (i = 0; i < ARRAY_SIZE(trace_clocks); i++) {
		if (strcmp(trace_clocks[i].name, clockstr) == 0)
			break;
	}
	if (i == ARRAY_SIZE(trace_clocks))
		return -EINVAL;

	mutex_lock(&trace_types_lock);

	tr->clock_id = i;

	ring_buffer_set_clock(tr->trace_buffer.buffer, trace_clocks[i].func);

	/*
	 * New clock may not be consistent with the previous clock.
	 * Reset the buffer so that it doesn't have incomparable timestamps.
	 */
	tracing_reset_online_cpus(&tr->trace_buffer);

#ifdef CONFIG_TRACER_MAX_TRACE
	if (tr->max_buffer.buffer)
		ring_buffer_set_clock(tr->max_buffer.buffer, trace_clocks[i].func);
	tracing_reset_online_cpus(&tr->max_buffer);
#endif

	mutex_unlock(&trace_types_lock);

	return 0;
}

static ssize_t tracing_clock_write(struct file *filp, const char __user *ubuf,
				   size_t cnt, loff_t *fpos)
{
	struct seq_file *m = filp->private_data;
	struct trace_array *tr = m->private;
	char buf[64];
	const char *clockstr;
	int ret;

	if (cnt >= sizeof(buf))
		return -EINVAL;

	if (copy_from_user(buf, ubuf, cnt))
		return -EFAULT;

	buf[cnt] = 0;

	clockstr = strstrip(buf);

	ret = tracing_set_clock(tr, clockstr);
	if (ret)
		return ret;

	*fpos += cnt;

	return cnt;
}

static int tracing_clock_open(struct inode *inode, struct file *file)
{
	struct trace_array *tr = inode->i_private;
	int ret;

	if (tracing_disabled)
		return -ENODEV;

	if (trace_array_get(tr))
		return -ENODEV;

	ret = single_open(file, tracing_clock_show, inode->i_private);
	if (ret < 0)
		trace_array_put(tr);

	return ret;
}

static int tracing_time_stamp_mode_show(struct seq_file *m, void *v)
{
	struct trace_array *tr = m->private;

	mutex_lock(&trace_types_lock);

	if (ring_buffer_time_stamp_abs(tr->trace_buffer.buffer))
		seq_puts(m, "delta [absolute]\n");
	else
		seq_puts(m, "[delta] absolute\n");

	mutex_unlock(&trace_types_lock);

	return 0;
}

static int tracing_time_stamp_mode_open(struct inode *inode, struct file *file)
{
	struct trace_array *tr = inode->i_private;
	int ret;

	if (tracing_disabled)
		return -ENODEV;

	if (trace_array_get(tr))
		return -ENODEV;

	ret = single_open(file, tracing_time_stamp_mode_show, inode->i_private);
	if (ret < 0)
		trace_array_put(tr);

	return ret;
}

int tracing_set_time_stamp_abs(struct trace_array *tr, bool abs)
{
	int ret = 0;

	mutex_lock(&trace_types_lock);

	if (abs && tr->time_stamp_abs_ref++)
		goto out;

	if (!abs) {
		if (WARN_ON_ONCE(!tr->time_stamp_abs_ref)) {
			ret = -EINVAL;
			goto out;
		}

		if (--tr->time_stamp_abs_ref)
			goto out;
	}

	ring_buffer_set_time_stamp_abs(tr->trace_buffer.buffer, abs);

#ifdef CONFIG_TRACER_MAX_TRACE
	if (tr->max_buffer.buffer)
		ring_buffer_set_time_stamp_abs(tr->max_buffer.buffer, abs);
#endif
 out:
	mutex_unlock(&trace_types_lock);

	return ret;
}

struct ftrace_buffer_info {
	struct trace_iterator	iter;
	void			*spare;
	unsigned int		spare_cpu;
	unsigned int		read;
};

#ifdef CONFIG_TRACER_SNAPSHOT
static int tracing_snapshot_open(struct inode *inode, struct file *file)
{
	struct trace_array *tr = inode->i_private;
	struct trace_iterator *iter;
	struct seq_file *m;
	int ret = 0;

	if (trace_array_get(tr) < 0)
		return -ENODEV;

	if (file->f_mode & FMODE_READ) {
		iter = __tracing_open(inode, file, true);
		if (IS_ERR(iter))
			ret = PTR_ERR(iter);
	} else {
		/* Writes still need the seq_file to hold the private data */
		ret = -ENOMEM;
		m = kzalloc(sizeof(*m), GFP_KERNEL);
		if (!m)
			goto out;
		iter = kzalloc(sizeof(*iter), GFP_KERNEL);
		if (!iter) {
			kfree(m);
			goto out;
		}
		ret = 0;

		iter->tr = tr;
		iter->trace_buffer = &tr->max_buffer;
		iter->cpu_file = tracing_get_cpu(inode);
		m->private = iter;
		file->private_data = m;
	}
out:
	if (ret < 0)
		trace_array_put(tr);

	return ret;
}

static ssize_t
tracing_snapshot_write(struct file *filp, const char __user *ubuf, size_t cnt,
		       loff_t *ppos)
{
	struct seq_file *m = filp->private_data;
	struct trace_iterator *iter = m->private;
	struct trace_array *tr = iter->tr;
	unsigned long val;
	int ret;

	ret = tracing_update_buffers();
	if (ret < 0)
		return ret;

	ret = kstrtoul_from_user(ubuf, cnt, 10, &val);
	if (ret)
		return ret;

	mutex_lock(&trace_types_lock);

	if (tr->current_trace->use_max_tr) {
		ret = -EBUSY;
		goto out;
	}

	switch (val) {
	case 0:
		if (iter->cpu_file != RING_BUFFER_ALL_CPUS) {
			ret = -EINVAL;
			break;
		}
		if (tr->allocated_snapshot)
			free_snapshot(tr);
		break;
	case 1:
/* Only allow per-cpu swap if the ring buffer supports it */
#ifndef CONFIG_RING_BUFFER_ALLOW_SWAP
		if (iter->cpu_file != RING_BUFFER_ALL_CPUS) {
			ret = -EINVAL;
			break;
		}
#endif
		if (!tr->allocated_snapshot) {
			ret = tracing_alloc_snapshot_instance(tr);
			if (ret < 0)
				break;
		}
		local_irq_disable();
		/* Now, we're going to swap */
		if (iter->cpu_file == RING_BUFFER_ALL_CPUS)
			update_max_tr(tr, current, smp_processor_id());
		else
			update_max_tr_single(tr, current, iter->cpu_file);
		local_irq_enable();
		break;
	default:
		if (tr->allocated_snapshot) {
			if (iter->cpu_file == RING_BUFFER_ALL_CPUS)
				tracing_reset_online_cpus(&tr->max_buffer);
			else
				tracing_reset(&tr->max_buffer, iter->cpu_file);
		}
		break;
	}

	if (ret >= 0) {
		*ppos += cnt;
		ret = cnt;
	}
out:
	mutex_unlock(&trace_types_lock);
	return ret;
}

static int tracing_snapshot_release(struct inode *inode, struct file *file)
{
	struct seq_file *m = file->private_data;
	int ret;

	ret = tracing_release(inode, file);

	if (file->f_mode & FMODE_READ)
		return ret;

	/* If write only, the seq_file is just a stub */
	if (m)
		kfree(m->private);
	kfree(m);

	return 0;
}

static int tracing_buffers_open(struct inode *inode, struct file *filp);
static ssize_t tracing_buffers_read(struct file *filp, char __user *ubuf,
				    size_t count, loff_t *ppos);
static int tracing_buffers_release(struct inode *inode, struct file *file);
static ssize_t tracing_buffers_splice_read(struct file *file, loff_t *ppos,
		   struct pipe_inode_info *pipe, size_t len, unsigned int flags);

static int snapshot_raw_open(struct inode *inode, struct file *filp)
{
	struct ftrace_buffer_info *info;
	int ret;

	ret = tracing_buffers_open(inode, filp);
	if (ret < 0)
		return ret;

	info = filp->private_data;

	if (info->iter.trace->use_max_tr) {
		tracing_buffers_release(inode, filp);
		return -EBUSY;
	}

	info->iter.snapshot = true;
	info->iter.trace_buffer = &info->iter.tr->max_buffer;

	return ret;
}

#endif /* CONFIG_TRACER_SNAPSHOT */


static const struct file_operations tracing_thresh_fops = {
	.open		= tracing_open_generic,
	.read		= tracing_thresh_read,
	.write		= tracing_thresh_write,
	.llseek		= generic_file_llseek,
};

#if defined(CONFIG_TRACER_MAX_TRACE) || defined(CONFIG_HWLAT_TRACER)
static const struct file_operations tracing_max_lat_fops = {
	.open		= tracing_open_generic,
	.read		= tracing_max_lat_read,
	.write		= tracing_max_lat_write,
	.llseek		= generic_file_llseek,
};
#endif

static const struct file_operations set_tracer_fops = {
	.open		= tracing_open_generic,
	.read		= tracing_set_trace_read,
	.write		= tracing_set_trace_write,
	.llseek		= generic_file_llseek,
};

static const struct file_operations tracing_pipe_fops = {
	.open		= tracing_open_pipe,
	.poll		= tracing_poll_pipe,
	.read		= tracing_read_pipe,
	.splice_read	= tracing_splice_read_pipe,
	.release	= tracing_release_pipe,
	.llseek		= no_llseek,
};

static const struct file_operations tracing_entries_fops = {
	.open		= tracing_open_generic_tr,
	.read		= tracing_entries_read,
	.write		= tracing_entries_write,
	.llseek		= generic_file_llseek,
	.release	= tracing_release_generic_tr,
};

static const struct file_operations tracing_total_entries_fops = {
	.open		= tracing_open_generic_tr,
	.read		= tracing_total_entries_read,
	.llseek		= generic_file_llseek,
	.release	= tracing_release_generic_tr,
};

static const struct file_operations tracing_free_buffer_fops = {
	.open		= tracing_open_generic_tr,
	.write		= tracing_free_buffer_write,
	.release	= tracing_free_buffer_release,
};

static const struct file_operations tracing_mark_fops = {
	.open		= tracing_open_generic_tr,
	.write		= tracing_mark_write,
	.llseek		= generic_file_llseek,
	.release	= tracing_release_generic_tr,
};

static const struct file_operations tracing_mark_raw_fops = {
	.open		= tracing_open_generic_tr,
	.write		= tracing_mark_raw_write,
	.llseek		= generic_file_llseek,
	.release	= tracing_release_generic_tr,
};

static const struct file_operations trace_clock_fops = {
	.open		= tracing_clock_open,
	.read		= seq_read,
	.llseek		= seq_lseek,
	.release	= tracing_single_release_tr,
	.write		= tracing_clock_write,
};

static const struct file_operations trace_time_stamp_mode_fops = {
	.open		= tracing_time_stamp_mode_open,
	.read		= seq_read,
	.llseek		= seq_lseek,
	.release	= tracing_single_release_tr,
};

#ifdef CONFIG_TRACER_SNAPSHOT
static const struct file_operations snapshot_fops = {
	.open		= tracing_snapshot_open,
	.read		= seq_read,
	.write		= tracing_snapshot_write,
	.llseek		= tracing_lseek,
	.release	= tracing_snapshot_release,
};

static const struct file_operations snapshot_raw_fops = {
	.open		= snapshot_raw_open,
	.read		= tracing_buffers_read,
	.release	= tracing_buffers_release,
	.splice_read	= tracing_buffers_splice_read,
	.llseek		= no_llseek,
};

#endif /* CONFIG_TRACER_SNAPSHOT */

static int tracing_buffers_open(struct inode *inode, struct file *filp)
{
	struct trace_array *tr = inode->i_private;
	struct ftrace_buffer_info *info;
	int ret;

	if (tracing_disabled)
		return -ENODEV;

	if (trace_array_get(tr) < 0)
		return -ENODEV;

	info = kzalloc(sizeof(*info), GFP_KERNEL);
	if (!info) {
		trace_array_put(tr);
		return -ENOMEM;
	}

	mutex_lock(&trace_types_lock);

	info->iter.tr		= tr;
	info->iter.cpu_file	= tracing_get_cpu(inode);
	info->iter.trace	= tr->current_trace;
	info->iter.trace_buffer = &tr->trace_buffer;
	info->spare		= NULL;
	/* Force reading ring buffer for first read */
	info->read		= (unsigned int)-1;

	filp->private_data = info;

	tr->current_trace->ref++;

	mutex_unlock(&trace_types_lock);

	ret = nonseekable_open(inode, filp);
	if (ret < 0)
		trace_array_put(tr);

	return ret;
}

static unsigned int
tracing_buffers_poll(struct file *filp, poll_table *poll_table)
{
	struct ftrace_buffer_info *info = filp->private_data;
	struct trace_iterator *iter = &info->iter;

	return trace_poll(iter, filp, poll_table);
}

static ssize_t
tracing_buffers_read(struct file *filp, char __user *ubuf,
		     size_t count, loff_t *ppos)
{
	struct ftrace_buffer_info *info = filp->private_data;
	struct trace_iterator *iter = &info->iter;
	ssize_t ret = 0;
	ssize_t size;

	if (!count)
		return 0;

#ifdef CONFIG_TRACER_MAX_TRACE
	if (iter->snapshot && iter->tr->current_trace->use_max_tr)
		return -EBUSY;
#endif

	if (!info->spare) {
		info->spare = ring_buffer_alloc_read_page(iter->trace_buffer->buffer,
							  iter->cpu_file);
		if (IS_ERR(info->spare)) {
			ret = PTR_ERR(info->spare);
			info->spare = NULL;
		} else {
			info->spare_cpu = iter->cpu_file;
		}
	}
	if (!info->spare)
		return ret;

	/* Do we have previous read data to read? */
	if (info->read < PAGE_SIZE)
		goto read;

 again:
	trace_access_lock(iter->cpu_file);
	ret = ring_buffer_read_page(iter->trace_buffer->buffer,
				    &info->spare,
				    count,
				    iter->cpu_file, 0);
	trace_access_unlock(iter->cpu_file);

	if (ret < 0) {
		if (trace_empty(iter)) {
			if ((filp->f_flags & O_NONBLOCK))
				return -EAGAIN;

			ret = wait_on_pipe(iter, false);
			if (ret)
				return ret;

			goto again;
		}
		return 0;
	}

	info->read = 0;
 read:
	size = PAGE_SIZE - info->read;
	if (size > count)
		size = count;

	ret = copy_to_user(ubuf, info->spare + info->read, size);
	if (ret == size)
		return -EFAULT;

	size -= ret;

	*ppos += size;
	info->read += size;

	return size;
}

static int tracing_buffers_release(struct inode *inode, struct file *file)
{
	struct ftrace_buffer_info *info = file->private_data;
	struct trace_iterator *iter = &info->iter;

	mutex_lock(&trace_types_lock);

	iter->tr->current_trace->ref--;

	__trace_array_put(iter->tr);

	if (info->spare)
		ring_buffer_free_read_page(iter->trace_buffer->buffer,
					   info->spare_cpu, info->spare);
	kfree(info);

	mutex_unlock(&trace_types_lock);

	return 0;
}

struct buffer_ref {
	struct ring_buffer	*buffer;
	void			*page;
	int			cpu;
	int			ref;
};

static void buffer_pipe_buf_release(struct pipe_inode_info *pipe,
				    struct pipe_buffer *buf)
{
	struct buffer_ref *ref = (struct buffer_ref *)buf->private;

	if (--ref->ref)
		return;

	ring_buffer_free_read_page(ref->buffer, ref->cpu, ref->page);
	kfree(ref);
	buf->private = 0;
}

static void buffer_pipe_buf_get(struct pipe_inode_info *pipe,
				struct pipe_buffer *buf)
{
	struct buffer_ref *ref = (struct buffer_ref *)buf->private;

	ref->ref++;
}

/* Pipe buffer operations for a buffer. */
static const struct pipe_buf_operations buffer_pipe_buf_ops = {
	.can_merge		= 0,
	.confirm		= generic_pipe_buf_confirm,
	.release		= buffer_pipe_buf_release,
	.steal			= generic_pipe_buf_steal,
	.get			= buffer_pipe_buf_get,
};

/*
 * Callback from splice_to_pipe(), if we need to release some pages
 * at the end of the spd in case we error'ed out in filling the pipe.
 */
static void buffer_spd_release(struct splice_pipe_desc *spd, unsigned int i)
{
	struct buffer_ref *ref =
		(struct buffer_ref *)spd->partial[i].private;

	if (--ref->ref)
		return;

	ring_buffer_free_read_page(ref->buffer, ref->cpu, ref->page);
	kfree(ref);
	spd->partial[i].private = 0;
}

static ssize_t
tracing_buffers_splice_read(struct file *file, loff_t *ppos,
			    struct pipe_inode_info *pipe, size_t len,
			    unsigned int flags)
{
	struct ftrace_buffer_info *info = file->private_data;
	struct trace_iterator *iter = &info->iter;
	struct partial_page partial_def[PIPE_DEF_BUFFERS];
	struct page *pages_def[PIPE_DEF_BUFFERS];
	struct splice_pipe_desc spd = {
		.pages		= pages_def,
		.partial	= partial_def,
		.nr_pages_max	= PIPE_DEF_BUFFERS,
		.ops		= &buffer_pipe_buf_ops,
		.spd_release	= buffer_spd_release,
	};
	struct buffer_ref *ref;
	int entries, i;
	ssize_t ret = 0;

#ifdef CONFIG_TRACER_MAX_TRACE
	if (iter->snapshot && iter->tr->current_trace->use_max_tr)
		return -EBUSY;
#endif

	if (*ppos & (PAGE_SIZE - 1))
		return -EINVAL;

	if (len & (PAGE_SIZE - 1)) {
		if (len < PAGE_SIZE)
			return -EINVAL;
		len &= PAGE_MASK;
	}

	if (splice_grow_spd(pipe, &spd))
		return -ENOMEM;

 again:
	trace_access_lock(iter->cpu_file);
	entries = ring_buffer_entries_cpu(iter->trace_buffer->buffer, iter->cpu_file);

	for (i = 0; i < spd.nr_pages_max && len && entries; i++, len -= PAGE_SIZE) {
		struct page *page;
		int r;

		ref = kzalloc(sizeof(*ref), GFP_KERNEL);
		if (!ref) {
			ret = -ENOMEM;
			break;
		}

		ref->ref = 1;
		ref->buffer = iter->trace_buffer->buffer;
		ref->page = ring_buffer_alloc_read_page(ref->buffer, iter->cpu_file);
		if (IS_ERR(ref->page)) {
			ret = PTR_ERR(ref->page);
			ref->page = NULL;
			kfree(ref);
			break;
		}
		ref->cpu = iter->cpu_file;

		r = ring_buffer_read_page(ref->buffer, &ref->page,
					  len, iter->cpu_file, 1);
		if (r < 0) {
			ring_buffer_free_read_page(ref->buffer, ref->cpu,
						   ref->page);
			kfree(ref);
			break;
		}

		page = virt_to_page(ref->page);

		spd.pages[i] = page;
		spd.partial[i].len = PAGE_SIZE;
		spd.partial[i].offset = 0;
		spd.partial[i].private = (unsigned long)ref;
		spd.nr_pages++;
		*ppos += PAGE_SIZE;

		entries = ring_buffer_entries_cpu(iter->trace_buffer->buffer, iter->cpu_file);
	}

	trace_access_unlock(iter->cpu_file);
	spd.nr_pages = i;

	/* did we read anything? */
	if (!spd.nr_pages) {
		if (ret)
			goto out;

		ret = -EAGAIN;
		if ((file->f_flags & O_NONBLOCK) || (flags & SPLICE_F_NONBLOCK))
			goto out;

		ret = wait_on_pipe(iter, true);
		if (ret)
			goto out;

		goto again;
	}

	ret = splice_to_pipe(pipe, &spd);
out:
	splice_shrink_spd(&spd);

	return ret;
}

static const struct file_operations tracing_buffers_fops = {
	.open		= tracing_buffers_open,
	.read		= tracing_buffers_read,
	.poll		= tracing_buffers_poll,
	.release	= tracing_buffers_release,
	.splice_read	= tracing_buffers_splice_read,
	.llseek		= no_llseek,
};

static ssize_t
tracing_stats_read(struct file *filp, char __user *ubuf,
		   size_t count, loff_t *ppos)
{
	struct inode *inode = file_inode(filp);
	struct trace_array *tr = inode->i_private;
	struct trace_buffer *trace_buf = &tr->trace_buffer;
	int cpu = tracing_get_cpu(inode);
	struct trace_seq *s;
	unsigned long cnt;
	unsigned long long t;
	unsigned long usec_rem;

	s = kmalloc(sizeof(*s), GFP_KERNEL);
	if (!s)
		return -ENOMEM;

	trace_seq_init(s);

	cnt = ring_buffer_entries_cpu(trace_buf->buffer, cpu);
	trace_seq_printf(s, "entries: %ld\n", cnt);

	cnt = ring_buffer_overrun_cpu(trace_buf->buffer, cpu);
	trace_seq_printf(s, "overrun: %ld\n", cnt);

	cnt = ring_buffer_commit_overrun_cpu(trace_buf->buffer, cpu);
	trace_seq_printf(s, "commit overrun: %ld\n", cnt);

	cnt = ring_buffer_bytes_cpu(trace_buf->buffer, cpu);
	trace_seq_printf(s, "bytes: %ld\n", cnt);

	if (trace_clocks[tr->clock_id].in_ns) {
		/* local or global for trace_clock */
		t = ns2usecs(ring_buffer_oldest_event_ts(trace_buf->buffer, cpu));
		usec_rem = do_div(t, USEC_PER_SEC);
		trace_seq_printf(s, "oldest event ts: %5llu.%06lu\n",
								t, usec_rem);

		t = ns2usecs(ring_buffer_time_stamp(trace_buf->buffer, cpu));
		usec_rem = do_div(t, USEC_PER_SEC);
		trace_seq_printf(s, "now ts: %5llu.%06lu\n", t, usec_rem);
	} else {
		/* counter or tsc mode for trace_clock */
		trace_seq_printf(s, "oldest event ts: %llu\n",
				ring_buffer_oldest_event_ts(trace_buf->buffer, cpu));

		trace_seq_printf(s, "now ts: %llu\n",
				ring_buffer_time_stamp(trace_buf->buffer, cpu));
	}

	cnt = ring_buffer_dropped_events_cpu(trace_buf->buffer, cpu);
	trace_seq_printf(s, "dropped events: %ld\n", cnt);

	cnt = ring_buffer_read_events_cpu(trace_buf->buffer, cpu);
	trace_seq_printf(s, "read events: %ld\n", cnt);

	count = simple_read_from_buffer(ubuf, count, ppos,
					s->buffer, trace_seq_used(s));

	kfree(s);

	return count;
}

static const struct file_operations tracing_stats_fops = {
	.open		= tracing_open_generic_tr,
	.read		= tracing_stats_read,
	.llseek		= generic_file_llseek,
	.release	= tracing_release_generic_tr,
};

#ifdef CONFIG_DYNAMIC_FTRACE

static ssize_t
tracing_read_dyn_info(struct file *filp, char __user *ubuf,
		  size_t cnt, loff_t *ppos)
{
	unsigned long *p = filp->private_data;
	char buf[64]; /* Not too big for a shallow stack */
	int r;

	r = scnprintf(buf, 63, "%ld", *p);
	buf[r++] = '\n';

	return simple_read_from_buffer(ubuf, cnt, ppos, buf, r);
}

static const struct file_operations tracing_dyn_info_fops = {
	.open		= tracing_open_generic,
	.read		= tracing_read_dyn_info,
	.llseek		= generic_file_llseek,
};
#endif /* CONFIG_DYNAMIC_FTRACE */

#if defined(CONFIG_TRACER_SNAPSHOT) && defined(CONFIG_DYNAMIC_FTRACE)
static void
ftrace_snapshot(unsigned long ip, unsigned long parent_ip,
		struct trace_array *tr, struct ftrace_probe_ops *ops,
		void *data)
{
	tracing_snapshot_instance(tr);
}

static void
ftrace_count_snapshot(unsigned long ip, unsigned long parent_ip,
		      struct trace_array *tr, struct ftrace_probe_ops *ops,
		      void *data)
{
	struct ftrace_func_mapper *mapper = data;
	long *count = NULL;

	if (mapper)
		count = (long *)ftrace_func_mapper_find_ip(mapper, ip);

	if (count) {

		if (*count <= 0)
			return;

		(*count)--;
	}

	tracing_snapshot_instance(tr);
}

static int
ftrace_snapshot_print(struct seq_file *m, unsigned long ip,
		      struct ftrace_probe_ops *ops, void *data)
{
	struct ftrace_func_mapper *mapper = data;
	long *count = NULL;

	seq_printf(m, "%ps:", (void *)ip);

	seq_puts(m, "snapshot");

	if (mapper)
		count = (long *)ftrace_func_mapper_find_ip(mapper, ip);

	if (count)
		seq_printf(m, ":count=%ld\n", *count);
	else
		seq_puts(m, ":unlimited\n");

	return 0;
}

static int
ftrace_snapshot_init(struct ftrace_probe_ops *ops, struct trace_array *tr,
		     unsigned long ip, void *init_data, void **data)
{
	struct ftrace_func_mapper *mapper = *data;

	if (!mapper) {
		mapper = allocate_ftrace_func_mapper();
		if (!mapper)
			return -ENOMEM;
		*data = mapper;
	}

	return ftrace_func_mapper_add_ip(mapper, ip, init_data);
}

static void
ftrace_snapshot_free(struct ftrace_probe_ops *ops, struct trace_array *tr,
		     unsigned long ip, void *data)
{
	struct ftrace_func_mapper *mapper = data;

	if (!ip) {
		if (!mapper)
			return;
		free_ftrace_func_mapper(mapper, NULL);
		return;
	}

	ftrace_func_mapper_remove_ip(mapper, ip);
}

static struct ftrace_probe_ops snapshot_probe_ops = {
	.func			= ftrace_snapshot,
	.print			= ftrace_snapshot_print,
};

static struct ftrace_probe_ops snapshot_count_probe_ops = {
	.func			= ftrace_count_snapshot,
	.print			= ftrace_snapshot_print,
	.init			= ftrace_snapshot_init,
	.free			= ftrace_snapshot_free,
};

static int
ftrace_trace_snapshot_callback(struct trace_array *tr, struct ftrace_hash *hash,
			       char *glob, char *cmd, char *param, int enable)
{
	struct ftrace_probe_ops *ops;
	void *count = (void *)-1;
	char *number;
	int ret;

	if (!tr)
		return -ENODEV;

	/* hash funcs only work with set_ftrace_filter */
	if (!enable)
		return -EINVAL;

	ops = param ? &snapshot_count_probe_ops :  &snapshot_probe_ops;

	if (glob[0] == '!')
		return unregister_ftrace_function_probe_func(glob+1, tr, ops);

	if (!param)
		goto out_reg;

	number = strsep(&param, ":");

	if (!strlen(number))
		goto out_reg;

	/*
	 * We use the callback data field (which is a pointer)
	 * as our counter.
	 */
	ret = kstrtoul(number, 0, (unsigned long *)&count);
	if (ret)
		return ret;

 out_reg:
	ret = tracing_alloc_snapshot_instance(tr);
	if (ret < 0)
		goto out;

	ret = register_ftrace_function_probe(glob, tr, ops, count);

 out:
	return ret < 0 ? ret : 0;
}

static struct ftrace_func_command ftrace_snapshot_cmd = {
	.name			= "snapshot",
	.func			= ftrace_trace_snapshot_callback,
};

static __init int register_snapshot_cmd(void)
{
	return register_ftrace_command(&ftrace_snapshot_cmd);
}
#else
static inline __init int register_snapshot_cmd(void) { return 0; }
#endif /* defined(CONFIG_TRACER_SNAPSHOT) && defined(CONFIG_DYNAMIC_FTRACE) */

static struct dentry *tracing_get_dentry(struct trace_array *tr)
{
	if (WARN_ON(!tr->dir))
		return ERR_PTR(-ENODEV);

	/* Top directory uses NULL as the parent */
	if (tr->flags & TRACE_ARRAY_FL_GLOBAL)
		return NULL;

	/* All sub buffers have a descriptor */
	return tr->dir;
}

static struct dentry *tracing_dentry_percpu(struct trace_array *tr, int cpu)
{
	struct dentry *d_tracer;

	if (tr->percpu_dir)
		return tr->percpu_dir;

	d_tracer = tracing_get_dentry(tr);
	if (IS_ERR(d_tracer))
		return NULL;

	tr->percpu_dir = tracefs_create_dir("per_cpu", d_tracer);

	WARN_ONCE(!tr->percpu_dir,
		  "Could not create tracefs directory 'per_cpu/%d'\n", cpu);

	return tr->percpu_dir;
}

static struct dentry *
trace_create_cpu_file(const char *name, umode_t mode, struct dentry *parent,
		      void *data, long cpu, const struct file_operations *fops)
{
	struct dentry *ret = trace_create_file(name, mode, parent, data, fops);

	if (ret) /* See tracing_get_cpu() */
		d_inode(ret)->i_cdev = (void *)(cpu + 1);
	return ret;
}

static void
tracing_init_tracefs_percpu(struct trace_array *tr, long cpu)
{
	struct dentry *d_percpu = tracing_dentry_percpu(tr, cpu);
	struct dentry *d_cpu;
	char cpu_dir[30]; /* 30 characters should be more than enough */

	if (!d_percpu)
		return;

	snprintf(cpu_dir, 30, "cpu%ld", cpu);
	d_cpu = tracefs_create_dir(cpu_dir, d_percpu);
	if (!d_cpu) {
		pr_warn("Could not create tracefs '%s' entry\n", cpu_dir);
		return;
	}

	/* per cpu trace_pipe */
	trace_create_cpu_file("trace_pipe", 0444, d_cpu,
				tr, cpu, &tracing_pipe_fops);

	/* per cpu trace */
	trace_create_cpu_file("trace", 0644, d_cpu,
				tr, cpu, &tracing_fops);

	trace_create_cpu_file("trace_pipe_raw", 0444, d_cpu,
				tr, cpu, &tracing_buffers_fops);

	trace_create_cpu_file("stats", 0444, d_cpu,
				tr, cpu, &tracing_stats_fops);

	trace_create_cpu_file("buffer_size_kb", 0444, d_cpu,
				tr, cpu, &tracing_entries_fops);

#ifdef CONFIG_TRACER_SNAPSHOT
	trace_create_cpu_file("snapshot", 0644, d_cpu,
				tr, cpu, &snapshot_fops);

	trace_create_cpu_file("snapshot_raw", 0444, d_cpu,
				tr, cpu, &snapshot_raw_fops);
#endif
}

#ifdef CONFIG_FTRACE_SELFTEST
/* Let selftest have access to static functions in this file */
#include "trace_selftest.c"
#endif

static ssize_t
trace_options_read(struct file *filp, char __user *ubuf, size_t cnt,
			loff_t *ppos)
{
	struct trace_option_dentry *topt = filp->private_data;
	char *buf;

	if (topt->flags->val & topt->opt->bit)
		buf = "1\n";
	else
		buf = "0\n";

	return simple_read_from_buffer(ubuf, cnt, ppos, buf, 2);
}

static ssize_t
trace_options_write(struct file *filp, const char __user *ubuf, size_t cnt,
			 loff_t *ppos)
{
	struct trace_option_dentry *topt = filp->private_data;
	unsigned long val;
	int ret;

	ret = kstrtoul_from_user(ubuf, cnt, 10, &val);
	if (ret)
		return ret;

	if (val != 0 && val != 1)
		return -EINVAL;

	if (!!(topt->flags->val & topt->opt->bit) != val) {
		mutex_lock(&trace_types_lock);
		ret = __set_tracer_option(topt->tr, topt->flags,
					  topt->opt, !val);
		mutex_unlock(&trace_types_lock);
		if (ret)
			return ret;
	}

	*ppos += cnt;

	return cnt;
}


static const struct file_operations trace_options_fops = {
	.open = tracing_open_generic,
	.read = trace_options_read,
	.write = trace_options_write,
	.llseek	= generic_file_llseek,
};

/*
 * In order to pass in both the trace_array descriptor as well as the index
 * to the flag that the trace option file represents, the trace_array
 * has a character array of trace_flags_index[], which holds the index
 * of the bit for the flag it represents. index[0] == 0, index[1] == 1, etc.
 * The address of this character array is passed to the flag option file
 * read/write callbacks.
 *
 * In order to extract both the index and the trace_array descriptor,
 * get_tr_index() uses the following algorithm.
 *
 *   idx = *ptr;
 *
 * As the pointer itself contains the address of the index (remember
 * index[1] == 1).
 *
 * Then to get the trace_array descriptor, by subtracting that index
 * from the ptr, we get to the start of the index itself.
 *
 *   ptr - idx == &index[0]
 *
 * Then a simple container_of() from that pointer gets us to the
 * trace_array descriptor.
 */
static void get_tr_index(void *data, struct trace_array **ptr,
			 unsigned int *pindex)
{
	*pindex = *(unsigned char *)data;

	*ptr = container_of(data - *pindex, struct trace_array,
			    trace_flags_index);
}

static ssize_t
trace_options_core_read(struct file *filp, char __user *ubuf, size_t cnt,
			loff_t *ppos)
{
	void *tr_index = filp->private_data;
	struct trace_array *tr;
	unsigned int index;
	char *buf;

	get_tr_index(tr_index, &tr, &index);

	if (tr->trace_flags & (1 << index))
		buf = "1\n";
	else
		buf = "0\n";

	return simple_read_from_buffer(ubuf, cnt, ppos, buf, 2);
}

static ssize_t
trace_options_core_write(struct file *filp, const char __user *ubuf, size_t cnt,
			 loff_t *ppos)
{
	void *tr_index = filp->private_data;
	struct trace_array *tr;
	unsigned int index;
	unsigned long val;
	int ret;

	get_tr_index(tr_index, &tr, &index);

	ret = kstrtoul_from_user(ubuf, cnt, 10, &val);
	if (ret)
		return ret;

	if (val != 0 && val != 1)
		return -EINVAL;

	mutex_lock(&trace_types_lock);
	ret = set_tracer_flag(tr, 1 << index, val);
	mutex_unlock(&trace_types_lock);

	if (ret < 0)
		return ret;

	*ppos += cnt;

	return cnt;
}

static const struct file_operations trace_options_core_fops = {
	.open = tracing_open_generic,
	.read = trace_options_core_read,
	.write = trace_options_core_write,
	.llseek = generic_file_llseek,
};

struct dentry *trace_create_file(const char *name,
				 umode_t mode,
				 struct dentry *parent,
				 void *data,
				 const struct file_operations *fops)
{
	struct dentry *ret;

	ret = tracefs_create_file(name, mode, parent, data, fops);
	if (!ret)
		pr_warn("Could not create tracefs '%s' entry\n", name);

	return ret;
}


static struct dentry *trace_options_init_dentry(struct trace_array *tr)
{
	struct dentry *d_tracer;

	if (tr->options)
		return tr->options;

	d_tracer = tracing_get_dentry(tr);
	if (IS_ERR(d_tracer))
		return NULL;

	tr->options = tracefs_create_dir("options", d_tracer);
	if (!tr->options) {
		pr_warn("Could not create tracefs directory 'options'\n");
		return NULL;
	}

	return tr->options;
}

static void
create_trace_option_file(struct trace_array *tr,
			 struct trace_option_dentry *topt,
			 struct tracer_flags *flags,
			 struct tracer_opt *opt)
{
	struct dentry *t_options;

	t_options = trace_options_init_dentry(tr);
	if (!t_options)
		return;

	topt->flags = flags;
	topt->opt = opt;
	topt->tr = tr;

	topt->entry = trace_create_file(opt->name, 0644, t_options, topt,
				    &trace_options_fops);

}

static void
create_trace_option_files(struct trace_array *tr, struct tracer *tracer)
{
	struct trace_option_dentry *topts;
	struct trace_options *tr_topts;
	struct tracer_flags *flags;
	struct tracer_opt *opts;
	int cnt;
	int i;

	if (!tracer)
		return;

	flags = tracer->flags;

	if (!flags || !flags->opts)
		return;

	/*
	 * If this is an instance, only create flags for tracers
	 * the instance may have.
	 */
	if (!trace_ok_for_array(tracer, tr))
		return;

	for (i = 0; i < tr->nr_topts; i++) {
		/* Make sure there's no duplicate flags. */
		if (WARN_ON_ONCE(tr->topts[i].tracer->flags == tracer->flags))
			return;
	}

	opts = flags->opts;

	for (cnt = 0; opts[cnt].name; cnt++)
		;

	topts = kcalloc(cnt + 1, sizeof(*topts), GFP_KERNEL);
	if (!topts)
		return;

	tr_topts = krealloc(tr->topts, sizeof(*tr->topts) * (tr->nr_topts + 1),
			    GFP_KERNEL);
	if (!tr_topts) {
		kfree(topts);
		return;
	}

	tr->topts = tr_topts;
	tr->topts[tr->nr_topts].tracer = tracer;
	tr->topts[tr->nr_topts].topts = topts;
	tr->nr_topts++;

	for (cnt = 0; opts[cnt].name; cnt++) {
		create_trace_option_file(tr, &topts[cnt], flags,
					 &opts[cnt]);
		WARN_ONCE(topts[cnt].entry == NULL,
			  "Failed to create trace option: %s",
			  opts[cnt].name);
	}
}

static struct dentry *
create_trace_option_core_file(struct trace_array *tr,
			      const char *option, long index)
{
	struct dentry *t_options;

	t_options = trace_options_init_dentry(tr);
	if (!t_options)
		return NULL;

	return trace_create_file(option, 0644, t_options,
				 (void *)&tr->trace_flags_index[index],
				 &trace_options_core_fops);
}

static void create_trace_options_dir(struct trace_array *tr)
{
	struct dentry *t_options;
	bool top_level = tr == &global_trace;
	int i;

	t_options = trace_options_init_dentry(tr);
	if (!t_options)
		return;

	for (i = 0; trace_options[i]; i++) {
		if (top_level ||
		    !((1 << i) & TOP_LEVEL_TRACE_FLAGS))
			create_trace_option_core_file(tr, trace_options[i], i);
	}
}

static ssize_t
rb_simple_read(struct file *filp, char __user *ubuf,
	       size_t cnt, loff_t *ppos)
{
	struct trace_array *tr = filp->private_data;
	char buf[64];
	int r;

	r = tracer_tracing_is_on(tr);
	r = sprintf(buf, "%d\n", r);

	return simple_read_from_buffer(ubuf, cnt, ppos, buf, r);
}

static ssize_t
rb_simple_write(struct file *filp, const char __user *ubuf,
		size_t cnt, loff_t *ppos)
{
	struct trace_array *tr = filp->private_data;
	struct ring_buffer *buffer = tr->trace_buffer.buffer;
	unsigned long val;
	int ret;

	ret = kstrtoul_from_user(ubuf, cnt, 10, &val);
	if (ret)
		return ret;

	if (buffer) {
		mutex_lock(&trace_types_lock);
		if (val) {
			tracer_tracing_on(tr);
			if (tr->current_trace->start)
				tr->current_trace->start(tr);
		} else {
			tracer_tracing_off(tr);
			if (tr->current_trace->stop)
				tr->current_trace->stop(tr);
		}
		mutex_unlock(&trace_types_lock);
	}

	(*ppos)++;

	return cnt;
}

static const struct file_operations rb_simple_fops = {
	.open		= tracing_open_generic_tr,
	.read		= rb_simple_read,
	.write		= rb_simple_write,
	.release	= tracing_release_generic_tr,
	.llseek		= default_llseek,
};

struct dentry *trace_instance_dir;

static void
init_tracer_tracefs(struct trace_array *tr, struct dentry *d_tracer);

static int
allocate_trace_buffer(struct trace_array *tr, struct trace_buffer *buf, int size)
{
	enum ring_buffer_flags rb_flags;

	rb_flags = tr->trace_flags & TRACE_ITER_OVERWRITE ? RB_FL_OVERWRITE : 0;

	buf->tr = tr;

	buf->buffer = ring_buffer_alloc(size, rb_flags);
	if (!buf->buffer)
		return -ENOMEM;

	buf->data = alloc_percpu(struct trace_array_cpu);
	if (!buf->data) {
		ring_buffer_free(buf->buffer);
		buf->buffer = NULL;
		return -ENOMEM;
	}

	/* Allocate the first page for all buffers */
	set_buffer_entries(&tr->trace_buffer,
			   ring_buffer_size(tr->trace_buffer.buffer, 0));

	return 0;
}

static int allocate_trace_buffers(struct trace_array *tr, int size)
{
	int ret;

	ret = allocate_trace_buffer(tr, &tr->trace_buffer, size);
	if (ret)
		return ret;

#ifdef CONFIG_TRACER_MAX_TRACE
	ret = allocate_trace_buffer(tr, &tr->max_buffer,
				    allocate_snapshot ? size : 1);
	if (WARN_ON(ret)) {
		ring_buffer_free(tr->trace_buffer.buffer);
		tr->trace_buffer.buffer = NULL;
		free_percpu(tr->trace_buffer.data);
		tr->trace_buffer.data = NULL;
		return -ENOMEM;
	}
	tr->allocated_snapshot = allocate_snapshot;

	/*
	 * Only the top level trace array gets its snapshot allocated
	 * from the kernel command line.
	 */
	allocate_snapshot = false;
#endif
	return 0;
}

static void free_trace_buffer(struct trace_buffer *buf)
{
	if (buf->buffer) {
		ring_buffer_free(buf->buffer);
		buf->buffer = NULL;
		free_percpu(buf->data);
		buf->data = NULL;
	}
}

static void free_trace_buffers(struct trace_array *tr)
{
	if (!tr)
		return;

	free_trace_buffer(&tr->trace_buffer);

#ifdef CONFIG_TRACER_MAX_TRACE
	free_trace_buffer(&tr->max_buffer);
#endif
}

static void init_trace_flags_index(struct trace_array *tr)
{
	int i;

	/* Used by the trace options files */
	for (i = 0; i < TRACE_FLAGS_MAX_SIZE; i++)
		tr->trace_flags_index[i] = i;
}

static void __update_tracer_options(struct trace_array *tr)
{
	struct tracer *t;

	for (t = trace_types; t; t = t->next)
		add_tracer_options(tr, t);
}

static void update_tracer_options(struct trace_array *tr)
{
	mutex_lock(&trace_types_lock);
	__update_tracer_options(tr);
	mutex_unlock(&trace_types_lock);
}

static int instance_mkdir(const char *name)
{
	struct trace_array *tr;
	int ret;

	mutex_lock(&event_mutex);
	mutex_lock(&trace_types_lock);

	ret = -EEXIST;
	list_for_each_entry(tr, &ftrace_trace_arrays, list) {
		if (tr->name && strcmp(tr->name, name) == 0)
			goto out_unlock;
	}

	ret = -ENOMEM;
	tr = kzalloc(sizeof(*tr), GFP_KERNEL);
	if (!tr)
		goto out_unlock;

	tr->name = kstrdup(name, GFP_KERNEL);
	if (!tr->name)
		goto out_free_tr;

	if (!alloc_cpumask_var(&tr->tracing_cpumask, GFP_KERNEL))
		goto out_free_tr;

	tr->trace_flags = global_trace.trace_flags & ~ZEROED_TRACE_FLAGS;

	cpumask_copy(tr->tracing_cpumask, cpu_all_mask);

	raw_spin_lock_init(&tr->start_lock);

	tr->max_lock = (arch_spinlock_t)__ARCH_SPIN_LOCK_UNLOCKED;

	tr->current_trace = &nop_trace;

	INIT_LIST_HEAD(&tr->systems);
	INIT_LIST_HEAD(&tr->events);
	INIT_LIST_HEAD(&tr->hist_vars);

	if (allocate_trace_buffers(tr, trace_buf_size) < 0)
		goto out_free_tr;

	tr->dir = tracefs_create_dir(name, trace_instance_dir);
	if (!tr->dir)
		goto out_free_tr;

	ret = event_trace_add_tracer(tr->dir, tr);
	if (ret) {
		tracefs_remove_recursive(tr->dir);
		goto out_free_tr;
	}

	ftrace_init_trace_array(tr);

	init_tracer_tracefs(tr, tr->dir);
	init_trace_flags_index(tr);
	__update_tracer_options(tr);

	list_add(&tr->list, &ftrace_trace_arrays);

	mutex_unlock(&trace_types_lock);
	mutex_unlock(&event_mutex);

	return 0;

 out_free_tr:
	free_trace_buffers(tr);
	free_cpumask_var(tr->tracing_cpumask);
	kfree(tr->name);
	kfree(tr);

 out_unlock:
	mutex_unlock(&trace_types_lock);
	mutex_unlock(&event_mutex);

	return ret;

}

static int instance_rmdir(const char *name)
{
	struct trace_array *tr;
	int found = 0;
	int ret;
	int i;

	mutex_lock(&event_mutex);
	mutex_lock(&trace_types_lock);

	ret = -ENODEV;
	list_for_each_entry(tr, &ftrace_trace_arrays, list) {
		if (tr->name && strcmp(tr->name, name) == 0) {
			found = 1;
			break;
		}
	}
	if (!found)
		goto out_unlock;

	ret = -EBUSY;
	if (tr->ref || (tr->current_trace && tr->current_trace->ref))
		goto out_unlock;

	list_del(&tr->list);

	/* Disable all the flags that were enabled coming in */
	for (i = 0; i < TRACE_FLAGS_MAX_SIZE; i++) {
		if ((1 << i) & ZEROED_TRACE_FLAGS)
			set_tracer_flag(tr, 1 << i, 0);
	}

	tracing_set_nop(tr);
	clear_ftrace_function_probes(tr);
	event_trace_del_tracer(tr);
	ftrace_clear_pids(tr);
	ftrace_destroy_function_files(tr);
	tracefs_remove_recursive(tr->dir);
	free_trace_buffers(tr);

	for (i = 0; i < tr->nr_topts; i++) {
		kfree(tr->topts[i].topts);
	}
	kfree(tr->topts);

	free_cpumask_var(tr->tracing_cpumask);
	kfree(tr->name);
	kfree(tr);

	ret = 0;

 out_unlock:
	mutex_unlock(&trace_types_lock);
	mutex_unlock(&event_mutex);

	return ret;
}

static __init void create_trace_instances(struct dentry *d_tracer)
{
	trace_instance_dir = tracefs_create_instance_dir("instances", d_tracer,
							 instance_mkdir,
							 instance_rmdir);
	if (WARN_ON(!trace_instance_dir))
		return;
}

static void
init_tracer_tracefs(struct trace_array *tr, struct dentry *d_tracer)
{
	int cpu;

	trace_create_file("available_tracers", 0444, d_tracer,
			tr, &show_traces_fops);

	trace_create_file("current_tracer", 0644, d_tracer,
			tr, &set_tracer_fops);

	trace_create_file("tracing_cpumask", 0644, d_tracer,
			  tr, &tracing_cpumask_fops);

	trace_create_file("trace_options", 0644, d_tracer,
			  tr, &tracing_iter_fops);

	trace_create_file("trace", 0644, d_tracer,
			  tr, &tracing_fops);

	trace_create_file("trace_pipe", 0444, d_tracer,
			  tr, &tracing_pipe_fops);

	trace_create_file("buffer_size_kb", 0644, d_tracer,
			  tr, &tracing_entries_fops);

	trace_create_file("buffer_total_size_kb", 0444, d_tracer,
			  tr, &tracing_total_entries_fops);

	trace_create_file("free_buffer", 0200, d_tracer,
			  tr, &tracing_free_buffer_fops);

	trace_create_file("trace_marker", 0220, d_tracer,
			  tr, &tracing_mark_fops);

	trace_create_file("trace_marker_raw", 0220, d_tracer,
			  tr, &tracing_mark_raw_fops);

	trace_create_file("trace_clock", 0644, d_tracer, tr,
			  &trace_clock_fops);

	trace_create_file("tracing_on", 0644, d_tracer,
			  tr, &rb_simple_fops);

	trace_create_file("timestamp_mode", 0444, d_tracer, tr,
			  &trace_time_stamp_mode_fops);

	create_trace_options_dir(tr);

#if defined(CONFIG_TRACER_MAX_TRACE) || defined(CONFIG_HWLAT_TRACER)
	trace_create_file("tracing_max_latency", 0644, d_tracer,
			&tr->max_latency, &tracing_max_lat_fops);
#endif

	if (ftrace_create_function_files(tr, d_tracer))
		WARN(1, "Could not allocate function filter files");

#ifdef CONFIG_TRACER_SNAPSHOT
	trace_create_file("snapshot", 0644, d_tracer,
			  tr, &snapshot_fops);
#endif

	for_each_tracing_cpu(cpu)
		tracing_init_tracefs_percpu(tr, cpu);

	ftrace_init_tracefs(tr, d_tracer);
}

static struct vfsmount *trace_automount(struct dentry *mntpt, void *ingore)
{
	struct vfsmount *mnt;
	struct file_system_type *type;

	/*
	 * To maintain backward compatibility for tools that mount
	 * debugfs to get to the tracing facility, tracefs is automatically
	 * mounted to the debugfs/tracing directory.
	 */
	type = get_fs_type("tracefs");
	if (!type)
		return NULL;
	mnt = vfs_submount(mntpt, type, "tracefs", NULL);
	put_filesystem(type);
	if (IS_ERR(mnt))
		return NULL;
	mntget(mnt);

	return mnt;
}

/**
 * tracing_init_dentry - initialize top level trace array
 *
 * This is called when creating files or directories in the tracing
 * directory. It is called via fs_initcall() by any of the boot up code
 * and expects to return the dentry of the top level tracing directory.
 */
struct dentry *tracing_init_dentry(void)
{
	struct trace_array *tr = &global_trace;

	/* The top level trace array uses  NULL as parent */
	if (tr->dir)
		return NULL;

	if (WARN_ON(!tracefs_initialized()) ||
		(IS_ENABLED(CONFIG_DEBUG_FS) &&
		 WARN_ON(!debugfs_initialized())))
		return ERR_PTR(-ENODEV);

	/*
	 * As there may still be users that expect the tracing
	 * files to exist in debugfs/tracing, we must automount
	 * the tracefs file system there, so older tools still
	 * work with the newer kerenl.
	 */
	tr->dir = debugfs_create_automount("tracing", NULL,
					   trace_automount, NULL);
	if (!tr->dir) {
		pr_warn_once("Could not create debugfs directory 'tracing'\n");
		return ERR_PTR(-ENOMEM);
	}

	return NULL;
}

extern struct trace_eval_map *__start_ftrace_eval_maps[];
extern struct trace_eval_map *__stop_ftrace_eval_maps[];

static void __init trace_eval_init(void)
{
	int len;

	len = __stop_ftrace_eval_maps - __start_ftrace_eval_maps;
	trace_insert_eval_map(NULL, __start_ftrace_eval_maps, len);
}

#ifdef CONFIG_MODULES
static void trace_module_add_evals(struct module *mod)
{
	if (!mod->num_trace_evals)
		return;

	/*
	 * Modules with bad taint do not have events created, do
	 * not bother with enums either.
	 */
	if (trace_module_has_bad_taint(mod))
		return;

	trace_insert_eval_map(mod, mod->trace_evals, mod->num_trace_evals);
}

#ifdef CONFIG_TRACE_EVAL_MAP_FILE
static void trace_module_remove_evals(struct module *mod)
{
	union trace_eval_map_item *map;
	union trace_eval_map_item **last = &trace_eval_maps;

	if (!mod->num_trace_evals)
		return;

	mutex_lock(&trace_eval_mutex);

	map = trace_eval_maps;

	while (map) {
		if (map->head.mod == mod)
			break;
		map = trace_eval_jmp_to_tail(map);
		last = &map->tail.next;
		map = map->tail.next;
	}
	if (!map)
		goto out;

	*last = trace_eval_jmp_to_tail(map)->tail.next;
	kfree(map);
 out:
	mutex_unlock(&trace_eval_mutex);
}
#else
static inline void trace_module_remove_evals(struct module *mod) { }
#endif /* CONFIG_TRACE_EVAL_MAP_FILE */

static int trace_module_notify(struct notifier_block *self,
			       unsigned long val, void *data)
{
	struct module *mod = data;

	switch (val) {
	case MODULE_STATE_COMING:
		trace_module_add_evals(mod);
		break;
	case MODULE_STATE_GOING:
		trace_module_remove_evals(mod);
		break;
	}

	return 0;
}

static struct notifier_block trace_module_nb = {
	.notifier_call = trace_module_notify,
	.priority = 0,
};
#endif /* CONFIG_MODULES */

static __init int tracer_init_tracefs(void)
{
	struct dentry *d_tracer;

	trace_access_lock_init();

	d_tracer = tracing_init_dentry();
	if (IS_ERR(d_tracer))
		return 0;

	init_tracer_tracefs(&global_trace, d_tracer);
	ftrace_init_tracefs_toplevel(&global_trace, d_tracer);

	trace_create_file("tracing_thresh", 0644, d_tracer,
			&global_trace, &tracing_thresh_fops);

	trace_create_file("README", 0444, d_tracer,
			NULL, &tracing_readme_fops);

	trace_create_file("saved_cmdlines", 0444, d_tracer,
			NULL, &tracing_saved_cmdlines_fops);

	trace_create_file("saved_cmdlines_size", 0644, d_tracer,
			  NULL, &tracing_saved_cmdlines_size_fops);

	trace_create_file("saved_tgids", 0444, d_tracer,
			NULL, &tracing_saved_tgids_fops);

	trace_eval_init();

	trace_create_eval_file(d_tracer);

#ifdef CONFIG_MODULES
	register_module_notifier(&trace_module_nb);
#endif

#ifdef CONFIG_DYNAMIC_FTRACE
	trace_create_file("dyn_ftrace_total_info", 0444, d_tracer,
			&ftrace_update_tot_cnt, &tracing_dyn_info_fops);
#endif

	create_trace_instances(d_tracer);

	update_tracer_options(&global_trace);

	return 0;
}

static int trace_panic_handler(struct notifier_block *this,
			       unsigned long event, void *unused)
{
	if (ftrace_dump_on_oops)
		ftrace_dump(ftrace_dump_on_oops);
	return NOTIFY_OK;
}

static struct notifier_block trace_panic_notifier = {
	.notifier_call  = trace_panic_handler,
	.next           = NULL,
	.priority       = 150   /* priority: INT_MAX >= x >= 0 */
};

static int trace_die_handler(struct notifier_block *self,
			     unsigned long val,
			     void *data)
{
	switch (val) {
	case DIE_OOPS:
		if (ftrace_dump_on_oops)
			ftrace_dump(ftrace_dump_on_oops);
		break;
	default:
		break;
	}
	return NOTIFY_OK;
}

static struct notifier_block trace_die_notifier = {
	.notifier_call = trace_die_handler,
	.priority = 200
};

/*
 * printk is set to max of 1024, we really don't need it that big.
 * Nothing should be printing 1000 characters anyway.
 */
#define TRACE_MAX_PRINT		1000

/*
 * Define here KERN_TRACE so that we have one place to modify
 * it if we decide to change what log level the ftrace dump
 * should be at.
 */
#define KERN_TRACE		KERN_EMERG

void
trace_printk_seq(struct trace_seq *s)
{
	/* Probably should print a warning here. */
	if (s->seq.len >= TRACE_MAX_PRINT)
		s->seq.len = TRACE_MAX_PRINT;

	/*
	 * More paranoid code. Although the buffer size is set to
	 * PAGE_SIZE, and TRACE_MAX_PRINT is 1000, this is just
	 * an extra layer of protection.
	 */
	if (WARN_ON_ONCE(s->seq.len >= s->seq.size))
		s->seq.len = s->seq.size - 1;

	/* should be zero ended, but we are paranoid. */
	s->buffer[s->seq.len] = 0;

	printk(KERN_TRACE "%s", s->buffer);

	trace_seq_init(s);
}

void trace_init_global_iter(struct trace_iterator *iter)
{
	iter->tr = &global_trace;
	iter->trace = iter->tr->current_trace;
	iter->cpu_file = RING_BUFFER_ALL_CPUS;
	iter->trace_buffer = &global_trace.trace_buffer;

	if (iter->trace && iter->trace->open)
		iter->trace->open(iter);

	/* Annotate start of buffers if we had overruns */
	if (ring_buffer_overruns(iter->trace_buffer->buffer))
		iter->iter_flags |= TRACE_FILE_ANNOTATE;

	/* Output in nanoseconds only if we are using a clock in nanoseconds. */
	if (trace_clocks[iter->tr->clock_id].in_ns)
		iter->iter_flags |= TRACE_FILE_TIME_IN_NS;
}

void ftrace_dump(enum ftrace_dump_mode oops_dump_mode)
{
	/* use static because iter can be a bit big for the stack */
	static struct trace_iterator iter;
	static atomic_t dump_running;
	struct trace_array *tr = &global_trace;
	unsigned int old_userobj;
	unsigned long flags;
	int cnt = 0, cpu;

	/* Only allow one dump user at a time. */
	if (atomic_inc_return(&dump_running) != 1) {
		atomic_dec(&dump_running);
		return;
	}

	/*
	 * Always turn off tracing when we dump.
	 * We don't need to show trace output of what happens
	 * between multiple crashes.
	 *
	 * If the user does a sysrq-z, then they can re-enable
	 * tracing with echo 1 > tracing_on.
	 */
	tracing_off();

	local_irq_save(flags);

	/* Simulate the iterator */
	trace_init_global_iter(&iter);

	for_each_tracing_cpu(cpu) {
		atomic_inc(&per_cpu_ptr(iter.trace_buffer->data, cpu)->disabled);
	}

	old_userobj = tr->trace_flags & TRACE_ITER_SYM_USEROBJ;

	/* don't look at user memory in panic mode */
	tr->trace_flags &= ~TRACE_ITER_SYM_USEROBJ;

	switch (oops_dump_mode) {
	case DUMP_ALL:
		iter.cpu_file = RING_BUFFER_ALL_CPUS;
		break;
	case DUMP_ORIG:
		iter.cpu_file = raw_smp_processor_id();
		break;
	case DUMP_NONE:
		goto out_enable;
	default:
		printk(KERN_TRACE "Bad dumping mode, switching to all CPUs dump\n");
		iter.cpu_file = RING_BUFFER_ALL_CPUS;
	}

	printk(KERN_TRACE "Dumping ftrace buffer:\n");

	/* Did function tracer already get disabled? */
	if (ftrace_is_dead()) {
		printk("# WARNING: FUNCTION TRACING IS CORRUPTED\n");
		printk("#          MAY BE MISSING FUNCTION EVENTS\n");
	}

	/*
	 * We need to stop all tracing on all CPUS to read the
	 * the next buffer. This is a bit expensive, but is
	 * not done often. We fill all what we can read,
	 * and then release the locks again.
	 */

	while (!trace_empty(&iter)) {

		if (!cnt)
			printk(KERN_TRACE "---------------------------------\n");

		cnt++;

		/* reset all but tr, trace, and overruns */
		memset(&iter.seq, 0,
		       sizeof(struct trace_iterator) -
		       offsetof(struct trace_iterator, seq));
		iter.iter_flags |= TRACE_FILE_LAT_FMT;
		iter.pos = -1;

		if (trace_find_next_entry_inc(&iter) != NULL) {
			int ret;

			ret = print_trace_line(&iter);
			if (ret != TRACE_TYPE_NO_CONSUME)
				trace_consume(&iter);
		}
		touch_nmi_watchdog();

		trace_printk_seq(&iter.seq);
	}

	if (!cnt)
		printk(KERN_TRACE "   (ftrace buffer empty)\n");
	else
		printk(KERN_TRACE "---------------------------------\n");

 out_enable:
	tr->trace_flags |= old_userobj;

	for_each_tracing_cpu(cpu) {
		atomic_dec(&per_cpu_ptr(iter.trace_buffer->data, cpu)->disabled);
	}
 	atomic_dec(&dump_running);
	local_irq_restore(flags);
}
EXPORT_SYMBOL_GPL(ftrace_dump);

int trace_run_command(const char *buf, int (*createfn)(int, char **))
{
	char **argv;
	int argc, ret;

	argc = 0;
	ret = 0;
	argv = argv_split(GFP_KERNEL, buf, &argc);
	if (!argv)
		return -ENOMEM;

	if (argc)
		ret = createfn(argc, argv);

	argv_free(argv);

	return ret;
}

#define WRITE_BUFSIZE  4096

ssize_t trace_parse_run_command(struct file *file, const char __user *buffer,
				size_t count, loff_t *ppos,
				int (*createfn)(int, char **))
{
	char *kbuf, *buf, *tmp;
	int ret = 0;
	size_t done = 0;
	size_t size;

	kbuf = kmalloc(WRITE_BUFSIZE, GFP_KERNEL);
	if (!kbuf)
		return -ENOMEM;

	while (done < count) {
		size = count - done;

		if (size >= WRITE_BUFSIZE)
			size = WRITE_BUFSIZE - 1;

		if (copy_from_user(kbuf, buffer + done, size)) {
			ret = -EFAULT;
			goto out;
		}
		kbuf[size] = '\0';
		buf = kbuf;
		do {
			tmp = strchr(buf, '\n');
			if (tmp) {
				*tmp = '\0';
				size = tmp - buf + 1;
			} else {
				size = strlen(buf);
				if (done + size < count) {
					if (buf != kbuf)
						break;
					/* This can accept WRITE_BUFSIZE - 2 ('\n' + '\0') */
					pr_warn("Line length is too long: Should be less than %d\n",
						WRITE_BUFSIZE - 2);
					ret = -EINVAL;
					goto out;
				}
			}
			done += size;

			/* Remove comments */
			tmp = strchr(buf, '#');

			if (tmp)
				*tmp = '\0';

			ret = trace_run_command(buf, createfn);
			if (ret)
				goto out;
			buf += size;

		} while (done < count);
	}
	ret = done;

out:
	kfree(kbuf);

	return ret;
}

__init static int tracer_alloc_buffers(void)
{
	int ring_buf_size;
	int ret = -ENOMEM;

	/*
	 * Make sure we don't accidently add more trace options
	 * than we have bits for.
	 */
	BUILD_BUG_ON(TRACE_ITER_LAST_BIT > TRACE_FLAGS_MAX_SIZE);

	if (!alloc_cpumask_var(&tracing_buffer_mask, GFP_KERNEL))
		goto out;

	if (!alloc_cpumask_var(&global_trace.tracing_cpumask, GFP_KERNEL))
		goto out_free_buffer_mask;

	/* Only allocate trace_printk buffers if a trace_printk exists */
	if (__stop___trace_bprintk_fmt != __start___trace_bprintk_fmt)
		/* Must be called before global_trace.buffer is allocated */
		trace_printk_init_buffers();

	/* To save memory, keep the ring buffer size to its minimum */
	if (ring_buffer_expanded)
		ring_buf_size = trace_buf_size;
	else
		ring_buf_size = 1;

	cpumask_copy(tracing_buffer_mask, cpu_possible_mask);
	cpumask_copy(global_trace.tracing_cpumask, cpu_all_mask);

	raw_spin_lock_init(&global_trace.start_lock);

	/*
	 * The prepare callbacks allocates some memory for the ring buffer. We
	 * don't free the buffer if the if the CPU goes down. If we were to free
	 * the buffer, then the user would lose any trace that was in the
	 * buffer. The memory will be removed once the "instance" is removed.
	 */
	ret = cpuhp_setup_state_multi(CPUHP_TRACE_RB_PREPARE,
				      "trace/RB:preapre", trace_rb_cpu_prepare,
				      NULL);
	if (ret < 0)
		goto out_free_cpumask;
	/* Used for event triggers */
	ret = -ENOMEM;
	temp_buffer = ring_buffer_alloc(PAGE_SIZE, RB_FL_OVERWRITE);
	if (!temp_buffer)
		goto out_rm_hp_state;

	if (trace_create_savedcmd() < 0)
		goto out_free_temp_buffer;

	/* TODO: make the number of buffers hot pluggable with CPUS */
	if (allocate_trace_buffers(&global_trace, ring_buf_size) < 0) {
		printk(KERN_ERR "tracer: failed to allocate ring buffer!\n");
		WARN_ON(1);
		goto out_free_savedcmd;
	}

	if (global_trace.buffer_disabled)
		tracing_off();

	if (trace_boot_clock) {
		ret = tracing_set_clock(&global_trace, trace_boot_clock);
		if (ret < 0)
			pr_warn("Trace clock %s not defined, going back to default\n",
				trace_boot_clock);
	}

	/*
	 * register_tracer() might reference current_trace, so it
	 * needs to be set before we register anything. This is
	 * just a bootstrap of current_trace anyway.
	 */
	global_trace.current_trace = &nop_trace;

	global_trace.max_lock = (arch_spinlock_t)__ARCH_SPIN_LOCK_UNLOCKED;

	ftrace_init_global_array_ops(&global_trace);

	init_trace_flags_index(&global_trace);

	register_tracer(&nop_trace);

	/* Function tracing may start here (via kernel command line) */
	init_function_trace();

	/* All seems OK, enable tracing */
	tracing_disabled = 0;

	atomic_notifier_chain_register(&panic_notifier_list,
				       &trace_panic_notifier);

	register_die_notifier(&trace_die_notifier);

	global_trace.flags = TRACE_ARRAY_FL_GLOBAL;

	INIT_LIST_HEAD(&global_trace.systems);
	INIT_LIST_HEAD(&global_trace.events);
	INIT_LIST_HEAD(&global_trace.hist_vars);
	list_add(&global_trace.list, &ftrace_trace_arrays);

	apply_trace_boot_options();

	register_snapshot_cmd();

	return 0;

out_free_savedcmd:
	free_saved_cmdlines_buffer(savedcmd);
out_free_temp_buffer:
	ring_buffer_free(temp_buffer);
out_rm_hp_state:
	cpuhp_remove_multi_state(CPUHP_TRACE_RB_PREPARE);
out_free_cpumask:
	free_cpumask_var(global_trace.tracing_cpumask);
out_free_buffer_mask:
	free_cpumask_var(tracing_buffer_mask);
out:
	return ret;
}

void __init early_trace_init(void)
{
	if (tracepoint_printk) {
		tracepoint_print_iter =
			kmalloc(sizeof(*tracepoint_print_iter), GFP_KERNEL);
		if (WARN_ON(!tracepoint_print_iter))
			tracepoint_printk = 0;
		else
			static_key_enable(&tracepoint_printk_key.key);
	}
	tracer_alloc_buffers();
}

void __init trace_init(void)
{
	trace_event_init();
}

__init static int clear_boot_tracer(void)
{
	/*
	 * The default tracer at boot buffer is an init section.
	 * This function is called in lateinit. If we did not
	 * find the boot tracer, then clear it out, to prevent
	 * later registration from accessing the buffer that is
	 * about to be freed.
	 */
	if (!default_bootup_tracer)
		return 0;

	printk(KERN_INFO "ftrace bootup tracer '%s' not registered.\n",
	       default_bootup_tracer);
	default_bootup_tracer = NULL;

	return 0;
}

fs_initcall(tracer_init_tracefs);
late_initcall_sync(clear_boot_tracer);<|MERGE_RESOLUTION|>--- conflicted
+++ resolved
@@ -3397,15 +3397,9 @@
 		   tgid ? tgid_space : space);
 	seq_printf(m, "#                          %s|||| /     delay\n",
 		   tgid ? tgid_space : space);
-<<<<<<< HEAD
 	seq_printf(m, "#           TASK-PID   CPU#%s|||||    TIMESTAMP  FUNCTION\n",
 		   tgid ? "   TGID   " : space);
 	seq_printf(m, "#              | |       | %s|||||       |         |\n",
-=======
-	seq_printf(m, "#           TASK-PID %sCPU#  ||||    TIMESTAMP  FUNCTION\n",
-		   tgid ? "   TGID   " : space);
-	seq_printf(m, "#              | |   %s  |   ||||       |         |\n",
->>>>>>> ad1d85ad
 		   tgid ? "     |    " : space);
 }
 
