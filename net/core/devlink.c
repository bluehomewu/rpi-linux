--- conflicted
+++ resolved
@@ -2926,11 +2926,7 @@
 		if (nla_put_u32(msg, DEVLINK_ATTR_PORT_INDEX, port_index))
 			goto genlmsg_cancel;
 
-<<<<<<< HEAD
-	param_attr = nla_nest_start(msg, DEVLINK_ATTR_PARAM);
-=======
 	param_attr = nla_nest_start_noflag(msg, DEVLINK_ATTR_PARAM);
->>>>>>> 0ecfebd2
 	if (!param_attr)
 		goto genlmsg_cancel;
 	if (nla_put_string(msg, DEVLINK_ATTR_PARAM_NAME, param->name))
@@ -3660,10 +3656,6 @@
 					     struct netlink_callback *cb)
 {
 	u64 ret_offset, start_offset, end_offset = 0;
-<<<<<<< HEAD
-	const struct genl_ops *ops = cb->data;
-=======
->>>>>>> 0ecfebd2
 	struct devlink_region *region;
 	struct nlattr *chunks_attr;
 	const char *region_name;
@@ -3679,15 +3671,10 @@
 	if (!attrs)
 		return -ENOMEM;
 
-<<<<<<< HEAD
-	err = nlmsg_parse(cb->nlh, GENL_HDRLEN + devlink_nl_family.hdrsize,
-			  attrs, DEVLINK_ATTR_MAX, ops->policy, cb->extack);
-=======
 	err = nlmsg_parse_deprecated(cb->nlh,
 				     GENL_HDRLEN + devlink_nl_family.hdrsize,
 				     attrs, DEVLINK_ATTR_MAX,
 				     devlink_nl_family.policy, cb->extack);
->>>>>>> 0ecfebd2
 	if (err)
 		goto out_free;
 
@@ -3729,11 +3716,7 @@
 	if (err)
 		goto nla_put_failure;
 
-<<<<<<< HEAD
-	chunks_attr = nla_nest_start(skb, DEVLINK_ATTR_REGION_CHUNKS);
-=======
 	chunks_attr = nla_nest_start_noflag(skb, DEVLINK_ATTR_REGION_CHUNKS);
->>>>>>> 0ecfebd2
 	if (!chunks_attr) {
 		err = -EMSGSIZE;
 		goto nla_put_failure;
@@ -3809,11 +3792,7 @@
 	struct nlattr *nest;
 	int err;
 
-<<<<<<< HEAD
-	nest = nla_nest_start(req->msg, attr);
-=======
 	nest = nla_nest_start_noflag(req->msg, attr);
->>>>>>> 0ecfebd2
 	if (!nest)
 		return -EMSGSIZE;
 
@@ -4341,11 +4320,7 @@
 	int i = 0;
 	int err;
 
-<<<<<<< HEAD
-	fmsg_nlattr = nla_nest_start(skb, DEVLINK_ATTR_FMSG);
-=======
 	fmsg_nlattr = nla_nest_start_noflag(skb, DEVLINK_ATTR_FMSG);
->>>>>>> 0ecfebd2
 	if (!fmsg_nlattr)
 		return -EMSGSIZE;
 
@@ -4454,10 +4429,7 @@
 	u64 error_count;
 	u64 recovery_count;
 	u64 last_recovery_ts;
-<<<<<<< HEAD
-=======
 	refcount_t refcount;
->>>>>>> 0ecfebd2
 };
 
 void *
@@ -4473,10 +4445,7 @@
 {
 	struct devlink_health_reporter *reporter;
 
-<<<<<<< HEAD
-=======
 	lockdep_assert_held(&devlink->reporters_lock);
->>>>>>> 0ecfebd2
 	list_for_each_entry(reporter, &devlink->reporter_list, list)
 		if (!strcmp(reporter->ops->name, reporter_name))
 			return reporter;
@@ -4500,11 +4469,7 @@
 {
 	struct devlink_health_reporter *reporter;
 
-<<<<<<< HEAD
-	mutex_lock(&devlink->lock);
-=======
 	mutex_lock(&devlink->reporters_lock);
->>>>>>> 0ecfebd2
 	if (devlink_health_reporter_find_by_name(devlink, ops->name)) {
 		reporter = ERR_PTR(-EEXIST);
 		goto unlock;
@@ -4528,16 +4493,10 @@
 	reporter->graceful_period = graceful_period;
 	reporter->auto_recover = auto_recover;
 	mutex_init(&reporter->dump_lock);
-<<<<<<< HEAD
-	list_add_tail(&reporter->list, &devlink->reporter_list);
-unlock:
-	mutex_unlock(&devlink->lock);
-=======
 	refcount_set(&reporter->refcount, 1);
 	list_add_tail(&reporter->list, &devlink->reporter_list);
 unlock:
 	mutex_unlock(&devlink->reporters_lock);
->>>>>>> 0ecfebd2
 	return reporter;
 }
 EXPORT_SYMBOL_GPL(devlink_health_reporter_create);
@@ -4550,18 +4509,12 @@
 void
 devlink_health_reporter_destroy(struct devlink_health_reporter *reporter)
 {
-<<<<<<< HEAD
-	mutex_lock(&reporter->devlink->lock);
-	list_del(&reporter->list);
-	mutex_unlock(&reporter->devlink->lock);
-=======
 	mutex_lock(&reporter->devlink->reporters_lock);
 	list_del(&reporter->list);
 	mutex_unlock(&reporter->devlink->reporters_lock);
 	while (refcount_read(&reporter->refcount) > 1)
 		msleep(100);
 	mutex_destroy(&reporter->dump_lock);
->>>>>>> 0ecfebd2
 	if (reporter->dump_fmsg)
 		devlink_fmsg_free(reporter->dump_fmsg);
 	kfree(reporter);
@@ -4697,10 +4650,7 @@
 devlink_health_reporter_get_from_info(struct devlink *devlink,
 				      struct genl_info *info)
 {
-<<<<<<< HEAD
-=======
 	struct devlink_health_reporter *reporter;
->>>>>>> 0ecfebd2
 	char *reporter_name;
 
 	if (!info->attrs[DEVLINK_ATTR_HEALTH_REPORTER_NAME])
@@ -4708,9 +4658,6 @@
 
 	reporter_name =
 		nla_data(info->attrs[DEVLINK_ATTR_HEALTH_REPORTER_NAME]);
-<<<<<<< HEAD
-	return devlink_health_reporter_find_by_name(devlink, reporter_name);
-=======
 	mutex_lock(&devlink->reporters_lock);
 	reporter = devlink_health_reporter_find_by_name(devlink, reporter_name);
 	if (reporter)
@@ -4723,7 +4670,6 @@
 devlink_health_reporter_put(struct devlink_health_reporter *reporter)
 {
 	refcount_dec(&reporter->refcount);
->>>>>>> 0ecfebd2
 }
 
 static int
@@ -4743,12 +4689,8 @@
 	if (devlink_nl_put_handle(msg, devlink))
 		goto genlmsg_cancel;
 
-<<<<<<< HEAD
-	reporter_attr = nla_nest_start(msg, DEVLINK_ATTR_HEALTH_REPORTER);
-=======
 	reporter_attr = nla_nest_start_noflag(msg,
 					      DEVLINK_ATTR_HEALTH_REPORTER);
->>>>>>> 0ecfebd2
 	if (!reporter_attr)
 		goto genlmsg_cancel;
 	if (nla_put_string(msg, DEVLINK_ATTR_HEALTH_REPORTER_NAME,
@@ -4802,15 +4744,10 @@
 		return -EINVAL;
 
 	msg = nlmsg_new(NLMSG_DEFAULT_SIZE, GFP_KERNEL);
-<<<<<<< HEAD
-	if (!msg)
-		return -ENOMEM;
-=======
 	if (!msg) {
 		err = -ENOMEM;
 		goto out;
 	}
->>>>>>> 0ecfebd2
 
 	err = devlink_nl_health_reporter_fill(msg, devlink, reporter,
 					      DEVLINK_CMD_HEALTH_REPORTER_GET,
@@ -4818,12 +4755,6 @@
 					      0);
 	if (err) {
 		nlmsg_free(msg);
-<<<<<<< HEAD
-		return err;
-	}
-
-	return genlmsg_reply(msg, info);
-=======
 		goto out;
 	}
 
@@ -4831,7 +4762,6 @@
 out:
 	devlink_health_reporter_put(reporter);
 	return err;
->>>>>>> 0ecfebd2
 }
 
 static int
@@ -4848,11 +4778,7 @@
 	list_for_each_entry(devlink, &devlink_list, list) {
 		if (!net_eq(devlink_net(devlink), sock_net(msg->sk)))
 			continue;
-<<<<<<< HEAD
-		mutex_lock(&devlink->lock);
-=======
 		mutex_lock(&devlink->reporters_lock);
->>>>>>> 0ecfebd2
 		list_for_each_entry(reporter, &devlink->reporter_list,
 				    list) {
 			if (idx < start) {
@@ -4866,20 +4792,12 @@
 							      cb->nlh->nlmsg_seq,
 							      NLM_F_MULTI);
 			if (err) {
-<<<<<<< HEAD
-				mutex_unlock(&devlink->lock);
-=======
 				mutex_unlock(&devlink->reporters_lock);
->>>>>>> 0ecfebd2
 				goto out;
 			}
 			idx++;
 		}
-<<<<<<< HEAD
-		mutex_unlock(&devlink->lock);
-=======
 		mutex_unlock(&devlink->reporters_lock);
->>>>>>> 0ecfebd2
 	}
 out:
 	mutex_unlock(&devlink_mutex);
@@ -4894,10 +4812,7 @@
 {
 	struct devlink *devlink = info->user_ptr[0];
 	struct devlink_health_reporter *reporter;
-<<<<<<< HEAD
-=======
-	int err;
->>>>>>> 0ecfebd2
+	int err;
 
 	reporter = devlink_health_reporter_get_from_info(devlink, info);
 	if (!reporter)
@@ -4905,15 +4820,10 @@
 
 	if (!reporter->ops->recover &&
 	    (info->attrs[DEVLINK_ATTR_HEALTH_REPORTER_GRACEFUL_PERIOD] ||
-<<<<<<< HEAD
-	     info->attrs[DEVLINK_ATTR_HEALTH_REPORTER_AUTO_RECOVER]))
-		return -EOPNOTSUPP;
-=======
 	     info->attrs[DEVLINK_ATTR_HEALTH_REPORTER_AUTO_RECOVER])) {
 		err = -EOPNOTSUPP;
 		goto out;
 	}
->>>>>>> 0ecfebd2
 
 	if (info->attrs[DEVLINK_ATTR_HEALTH_REPORTER_GRACEFUL_PERIOD])
 		reporter->graceful_period =
@@ -4923,15 +4833,11 @@
 		reporter->auto_recover =
 			nla_get_u8(info->attrs[DEVLINK_ATTR_HEALTH_REPORTER_AUTO_RECOVER]);
 
-<<<<<<< HEAD
-	return 0;
-=======
 	devlink_health_reporter_put(reporter);
 	return 0;
 out:
 	devlink_health_reporter_put(reporter);
 	return err;
->>>>>>> 0ecfebd2
 }
 
 static int devlink_nl_cmd_health_reporter_recover_doit(struct sk_buff *skb,
@@ -4939,23 +4845,16 @@
 {
 	struct devlink *devlink = info->user_ptr[0];
 	struct devlink_health_reporter *reporter;
-<<<<<<< HEAD
-=======
-	int err;
->>>>>>> 0ecfebd2
+	int err;
 
 	reporter = devlink_health_reporter_get_from_info(devlink, info);
 	if (!reporter)
 		return -EINVAL;
 
-<<<<<<< HEAD
-	return devlink_health_reporter_recover(reporter, NULL);
-=======
 	err = devlink_health_reporter_recover(reporter, NULL);
 
 	devlink_health_reporter_put(reporter);
 	return err;
->>>>>>> 0ecfebd2
 }
 
 static int devlink_nl_cmd_health_reporter_diagnose_doit(struct sk_buff *skb,
@@ -4970,14 +4869,6 @@
 	if (!reporter)
 		return -EINVAL;
 
-<<<<<<< HEAD
-	if (!reporter->ops->diagnose)
-		return -EOPNOTSUPP;
-
-	fmsg = devlink_fmsg_alloc();
-	if (!fmsg)
-		return -ENOMEM;
-=======
 	if (!reporter->ops->diagnose) {
 		devlink_health_reporter_put(reporter);
 		return -EOPNOTSUPP;
@@ -4988,7 +4879,6 @@
 		devlink_health_reporter_put(reporter);
 		return -ENOMEM;
 	}
->>>>>>> 0ecfebd2
 
 	err = devlink_fmsg_obj_nest_start(fmsg);
 	if (err)
@@ -5007,10 +4897,7 @@
 
 out:
 	devlink_fmsg_free(fmsg);
-<<<<<<< HEAD
-=======
 	devlink_health_reporter_put(reporter);
->>>>>>> 0ecfebd2
 	return err;
 }
 
@@ -5025,15 +4912,10 @@
 	if (!reporter)
 		return -EINVAL;
 
-<<<<<<< HEAD
-	if (!reporter->ops->dump)
-		return -EOPNOTSUPP;
-=======
 	if (!reporter->ops->dump) {
 		devlink_health_reporter_put(reporter);
 		return -EOPNOTSUPP;
 	}
->>>>>>> 0ecfebd2
 
 	mutex_lock(&reporter->dump_lock);
 	err = devlink_health_do_dump(reporter, NULL);
@@ -5045,10 +4927,7 @@
 
 out:
 	mutex_unlock(&reporter->dump_lock);
-<<<<<<< HEAD
-=======
 	devlink_health_reporter_put(reporter);
->>>>>>> 0ecfebd2
 	return err;
 }
 
@@ -5063,23 +4942,15 @@
 	if (!reporter)
 		return -EINVAL;
 
-<<<<<<< HEAD
-	if (!reporter->ops->dump)
-		return -EOPNOTSUPP;
-=======
 	if (!reporter->ops->dump) {
 		devlink_health_reporter_put(reporter);
 		return -EOPNOTSUPP;
 	}
->>>>>>> 0ecfebd2
 
 	mutex_lock(&reporter->dump_lock);
 	devlink_health_dump_clear(reporter);
 	mutex_unlock(&reporter->dump_lock);
-<<<<<<< HEAD
-=======
 	devlink_health_reporter_put(reporter);
->>>>>>> 0ecfebd2
 	return 0;
 }
 
@@ -5118,29 +4989,17 @@
 static const struct genl_ops devlink_nl_ops[] = {
 	{
 		.cmd = DEVLINK_CMD_GET,
-<<<<<<< HEAD
-		.doit = devlink_nl_cmd_get_doit,
-		.dumpit = devlink_nl_cmd_get_dumpit,
-		.policy = devlink_nl_policy,
-=======
 		.validate = GENL_DONT_VALIDATE_STRICT | GENL_DONT_VALIDATE_DUMP,
 		.doit = devlink_nl_cmd_get_doit,
 		.dumpit = devlink_nl_cmd_get_dumpit,
->>>>>>> 0ecfebd2
 		.internal_flags = DEVLINK_NL_FLAG_NEED_DEVLINK,
 		/* can be retrieved by unprivileged users */
 	},
 	{
 		.cmd = DEVLINK_CMD_PORT_GET,
-<<<<<<< HEAD
-		.doit = devlink_nl_cmd_port_get_doit,
-		.dumpit = devlink_nl_cmd_port_get_dumpit,
-		.policy = devlink_nl_policy,
-=======
 		.validate = GENL_DONT_VALIDATE_STRICT | GENL_DONT_VALIDATE_DUMP,
 		.doit = devlink_nl_cmd_port_get_doit,
 		.dumpit = devlink_nl_cmd_port_get_dumpit,
->>>>>>> 0ecfebd2
 		.internal_flags = DEVLINK_NL_FLAG_NEED_PORT,
 		/* can be retrieved by unprivileged users */
 	},
@@ -5302,125 +5161,28 @@
 	},
 	{
 		.cmd = DEVLINK_CMD_RELOAD,
-<<<<<<< HEAD
+		.validate = GENL_DONT_VALIDATE_STRICT | GENL_DONT_VALIDATE_DUMP,
 		.doit = devlink_nl_cmd_reload,
-		.policy = devlink_nl_policy,
 		.flags = GENL_ADMIN_PERM,
 		.internal_flags = DEVLINK_NL_FLAG_NEED_DEVLINK |
 				  DEVLINK_NL_FLAG_NO_LOCK,
 	},
 	{
 		.cmd = DEVLINK_CMD_PARAM_GET,
+		.validate = GENL_DONT_VALIDATE_STRICT | GENL_DONT_VALIDATE_DUMP,
 		.doit = devlink_nl_cmd_param_get_doit,
 		.dumpit = devlink_nl_cmd_param_get_dumpit,
-		.policy = devlink_nl_policy,
 		.internal_flags = DEVLINK_NL_FLAG_NEED_DEVLINK,
 		/* can be retrieved by unprivileged users */
 	},
 	{
 		.cmd = DEVLINK_CMD_PARAM_SET,
+		.validate = GENL_DONT_VALIDATE_STRICT | GENL_DONT_VALIDATE_DUMP,
 		.doit = devlink_nl_cmd_param_set_doit,
-		.policy = devlink_nl_policy,
 		.flags = GENL_ADMIN_PERM,
 		.internal_flags = DEVLINK_NL_FLAG_NEED_DEVLINK,
 	},
 	{
-		.cmd = DEVLINK_CMD_PORT_PARAM_GET,
-		.doit = devlink_nl_cmd_port_param_get_doit,
-		.dumpit = devlink_nl_cmd_port_param_get_dumpit,
-		.policy = devlink_nl_policy,
-		.internal_flags = DEVLINK_NL_FLAG_NEED_PORT,
-		/* can be retrieved by unprivileged users */
-	},
-	{
-		.cmd = DEVLINK_CMD_PORT_PARAM_SET,
-		.doit = devlink_nl_cmd_port_param_set_doit,
-		.policy = devlink_nl_policy,
-		.flags = GENL_ADMIN_PERM,
-		.internal_flags = DEVLINK_NL_FLAG_NEED_PORT,
-	},
-	{
-		.cmd = DEVLINK_CMD_REGION_GET,
-		.doit = devlink_nl_cmd_region_get_doit,
-		.dumpit = devlink_nl_cmd_region_get_dumpit,
-		.policy = devlink_nl_policy,
-		.flags = GENL_ADMIN_PERM,
-		.internal_flags = DEVLINK_NL_FLAG_NEED_DEVLINK,
-	},
-	{
-		.cmd = DEVLINK_CMD_REGION_DEL,
-		.doit = devlink_nl_cmd_region_del,
-		.policy = devlink_nl_policy,
-		.flags = GENL_ADMIN_PERM,
-		.internal_flags = DEVLINK_NL_FLAG_NEED_DEVLINK,
-	},
-	{
-		.cmd = DEVLINK_CMD_REGION_READ,
-		.dumpit = devlink_nl_cmd_region_read_dumpit,
-		.policy = devlink_nl_policy,
-		.flags = GENL_ADMIN_PERM,
-		.internal_flags = DEVLINK_NL_FLAG_NEED_DEVLINK,
-	},
-	{
-		.cmd = DEVLINK_CMD_INFO_GET,
-		.doit = devlink_nl_cmd_info_get_doit,
-		.dumpit = devlink_nl_cmd_info_get_dumpit,
-		.policy = devlink_nl_policy,
-		.internal_flags = DEVLINK_NL_FLAG_NEED_DEVLINK,
-		/* can be retrieved by unprivileged users */
-	},
-	{
-		.cmd = DEVLINK_CMD_HEALTH_REPORTER_GET,
-		.doit = devlink_nl_cmd_health_reporter_get_doit,
-		.dumpit = devlink_nl_cmd_health_reporter_get_dumpit,
-		.policy = devlink_nl_policy,
-		.internal_flags = DEVLINK_NL_FLAG_NEED_DEVLINK,
-		/* can be retrieved by unprivileged users */
-	},
-	{
-		.cmd = DEVLINK_CMD_HEALTH_REPORTER_SET,
-		.doit = devlink_nl_cmd_health_reporter_set_doit,
-		.policy = devlink_nl_policy,
-=======
-		.validate = GENL_DONT_VALIDATE_STRICT | GENL_DONT_VALIDATE_DUMP,
-		.doit = devlink_nl_cmd_reload,
->>>>>>> 0ecfebd2
-		.flags = GENL_ADMIN_PERM,
-		.internal_flags = DEVLINK_NL_FLAG_NEED_DEVLINK,
-	},
-	{
-<<<<<<< HEAD
-		.cmd = DEVLINK_CMD_HEALTH_REPORTER_RECOVER,
-		.doit = devlink_nl_cmd_health_reporter_recover_doit,
-		.policy = devlink_nl_policy,
-		.flags = GENL_ADMIN_PERM,
-=======
-		.cmd = DEVLINK_CMD_PARAM_GET,
-		.validate = GENL_DONT_VALIDATE_STRICT | GENL_DONT_VALIDATE_DUMP,
-		.doit = devlink_nl_cmd_param_get_doit,
-		.dumpit = devlink_nl_cmd_param_get_dumpit,
->>>>>>> 0ecfebd2
-		.internal_flags = DEVLINK_NL_FLAG_NEED_DEVLINK,
-	},
-	{
-<<<<<<< HEAD
-		.cmd = DEVLINK_CMD_HEALTH_REPORTER_DIAGNOSE,
-		.doit = devlink_nl_cmd_health_reporter_diagnose_doit,
-		.policy = devlink_nl_policy,
-=======
-		.cmd = DEVLINK_CMD_PARAM_SET,
-		.validate = GENL_DONT_VALIDATE_STRICT | GENL_DONT_VALIDATE_DUMP,
-		.doit = devlink_nl_cmd_param_set_doit,
->>>>>>> 0ecfebd2
-		.flags = GENL_ADMIN_PERM,
-		.internal_flags = DEVLINK_NL_FLAG_NEED_DEVLINK,
-	},
-	{
-<<<<<<< HEAD
-		.cmd = DEVLINK_CMD_HEALTH_REPORTER_DUMP_GET,
-		.doit = devlink_nl_cmd_health_reporter_dump_get_doit,
-		.policy = devlink_nl_policy,
-=======
 		.cmd = DEVLINK_CMD_PORT_PARAM_GET,
 		.validate = GENL_DONT_VALIDATE_STRICT | GENL_DONT_VALIDATE_DUMP,
 		.doit = devlink_nl_cmd_port_param_get_doit,
@@ -5440,31 +5202,17 @@
 		.validate = GENL_DONT_VALIDATE_STRICT | GENL_DONT_VALIDATE_DUMP,
 		.doit = devlink_nl_cmd_region_get_doit,
 		.dumpit = devlink_nl_cmd_region_get_dumpit,
->>>>>>> 0ecfebd2
 		.flags = GENL_ADMIN_PERM,
-		.internal_flags = DEVLINK_NL_FLAG_NEED_DEVLINK |
-				  DEVLINK_NL_FLAG_NO_LOCK,
+		.internal_flags = DEVLINK_NL_FLAG_NEED_DEVLINK,
 	},
 	{
-<<<<<<< HEAD
-		.cmd = DEVLINK_CMD_HEALTH_REPORTER_DUMP_CLEAR,
-		.doit = devlink_nl_cmd_health_reporter_dump_clear_doit,
-		.policy = devlink_nl_policy,
-=======
 		.cmd = DEVLINK_CMD_REGION_DEL,
 		.validate = GENL_DONT_VALIDATE_STRICT | GENL_DONT_VALIDATE_DUMP,
 		.doit = devlink_nl_cmd_region_del,
->>>>>>> 0ecfebd2
 		.flags = GENL_ADMIN_PERM,
-		.internal_flags = DEVLINK_NL_FLAG_NEED_DEVLINK |
-				  DEVLINK_NL_FLAG_NO_LOCK,
+		.internal_flags = DEVLINK_NL_FLAG_NEED_DEVLINK,
 	},
 	{
-<<<<<<< HEAD
-		.cmd = DEVLINK_CMD_FLASH_UPDATE,
-		.doit = devlink_nl_cmd_flash_update,
-		.policy = devlink_nl_policy,
-=======
 		.cmd = DEVLINK_CMD_REGION_READ,
 		.validate = GENL_DONT_VALIDATE_STRICT | GENL_DONT_VALIDATE_DUMP,
 		.dumpit = devlink_nl_cmd_region_read_dumpit,
@@ -5532,7 +5280,6 @@
 		.cmd = DEVLINK_CMD_FLASH_UPDATE,
 		.validate = GENL_DONT_VALIDATE_STRICT | GENL_DONT_VALIDATE_DUMP,
 		.doit = devlink_nl_cmd_flash_update,
->>>>>>> 0ecfebd2
 		.flags = GENL_ADMIN_PERM,
 		.internal_flags = DEVLINK_NL_FLAG_NEED_DEVLINK,
 	},
@@ -5625,11 +5372,8 @@
  */
 void devlink_free(struct devlink *devlink)
 {
-<<<<<<< HEAD
-=======
 	mutex_destroy(&devlink->reporters_lock);
 	mutex_destroy(&devlink->lock);
->>>>>>> 0ecfebd2
 	WARN_ON(!list_empty(&devlink->reporter_list));
 	WARN_ON(!list_empty(&devlink->region_list));
 	WARN_ON(!list_empty(&devlink->param_list));
@@ -6822,52 +6566,13 @@
 	dev_hold(dev);
 	rtnl_unlock();
 
-<<<<<<< HEAD
-	mutex_lock(&devlink_mutex);
-	devlink = netdev_to_devlink(dev);
-	if (!devlink || !devlink->ops->info_get)
-		goto unlock_list;
-=======
 	devlink = netdev_to_devlink(dev);
 	if (!devlink || !devlink->ops->info_get)
 		goto out;
->>>>>>> 0ecfebd2
 
 	mutex_lock(&devlink->lock);
 	__devlink_compat_running_version(devlink, buf, len);
 	mutex_unlock(&devlink->lock);
-<<<<<<< HEAD
-unlock_list:
-	mutex_unlock(&devlink_mutex);
-
-	rtnl_lock();
-	dev_put(dev);
-}
-
-int devlink_compat_flash_update(struct net_device *dev, const char *file_name)
-{
-	struct devlink *devlink;
-	int ret = -EOPNOTSUPP;
-
-	dev_hold(dev);
-	rtnl_unlock();
-
-	mutex_lock(&devlink_mutex);
-	devlink = netdev_to_devlink(dev);
-	if (!devlink || !devlink->ops->flash_update)
-		goto unlock_list;
-
-	mutex_lock(&devlink->lock);
-	ret = devlink->ops->flash_update(devlink, file_name, NULL, NULL);
-	mutex_unlock(&devlink->lock);
-unlock_list:
-	mutex_unlock(&devlink_mutex);
-
-	rtnl_lock();
-	dev_put(dev);
-
-	return ret;
-=======
 
 out:
 	rtnl_lock();
@@ -6934,7 +6639,6 @@
 	memcpy(ppid, &devlink_port->attrs.switch_id, sizeof(*ppid));
 
 	return 0;
->>>>>>> 0ecfebd2
 }
 
 static int __init devlink_init(void)
