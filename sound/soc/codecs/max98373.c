// SPDX-License-Identifier: GPL-2.0
// Copyright (c) 2017, Maxim Integrated

#include <linux/acpi.h>
#include <linux/delay.h>
#include <linux/i2c.h>
#include <linux/module.h>
#include <linux/regmap.h>
#include <linux/slab.h>
#include <linux/cdev.h>
#include <sound/pcm.h>
#include <sound/pcm_params.h>
#include <sound/soc.h>
#include <linux/gpio.h>
#include <linux/of.h>
#include <linux/of_gpio.h>
#include <sound/tlv.h>
#include "max98373.h"

static int max98373_dac_event(struct snd_soc_dapm_widget *w,
	struct snd_kcontrol *kcontrol, int event)
{
	struct snd_soc_component *component = snd_soc_dapm_to_component(w->dapm);
	struct max98373_priv *max98373 = snd_soc_component_get_drvdata(component);

	switch (event) {
	case SND_SOC_DAPM_POST_PMU:
		regmap_update_bits(max98373->regmap,
			MAX98373_R20FF_GLOBAL_SHDN,
			MAX98373_GLOBAL_EN_MASK, 1);
		break;
	case SND_SOC_DAPM_POST_PMD:
		regmap_update_bits(max98373->regmap,
			MAX98373_R20FF_GLOBAL_SHDN,
			MAX98373_GLOBAL_EN_MASK, 0);
		max98373->tdm_mode = false;
		break;
	default:
		return 0;
	}
	return 0;
}

static const char * const max98373_switch_text[] = {
	"Left", "Right", "LeftRight"};

static const struct soc_enum dai_sel_enum =
	SOC_ENUM_SINGLE(MAX98373_R2029_PCM_TO_SPK_MONO_MIX_1,
		MAX98373_PCM_TO_SPK_MONOMIX_CFG_SHIFT,
		3, max98373_switch_text);

static const struct snd_kcontrol_new max98373_dai_controls =
	SOC_DAPM_ENUM("DAI Sel", dai_sel_enum);

static const struct snd_kcontrol_new max98373_vi_control =
	SOC_DAPM_SINGLE("Switch", MAX98373_R202C_PCM_TX_EN, 0, 1, 0);

static const struct snd_kcontrol_new max98373_spkfb_control =
	SOC_DAPM_SINGLE("Switch", MAX98373_R2043_AMP_EN, 1, 1, 0);

static const struct snd_soc_dapm_widget max98373_dapm_widgets[] = {
SND_SOC_DAPM_DAC_E("Amp Enable", "HiFi Playback",
	MAX98373_R202B_PCM_RX_EN, 0, 0, max98373_dac_event,
	SND_SOC_DAPM_POST_PMU | SND_SOC_DAPM_POST_PMD),
SND_SOC_DAPM_MUX("DAI Sel Mux", SND_SOC_NOPM, 0, 0,
	&max98373_dai_controls),
SND_SOC_DAPM_OUTPUT("BE_OUT"),
SND_SOC_DAPM_AIF_OUT("Voltage Sense", "HiFi Capture", 0,
	MAX98373_R2047_IV_SENSE_ADC_EN, 0, 0),
SND_SOC_DAPM_AIF_OUT("Current Sense", "HiFi Capture", 0,
	MAX98373_R2047_IV_SENSE_ADC_EN, 1, 0),
SND_SOC_DAPM_AIF_OUT("Speaker FB Sense", "HiFi Capture", 0,
	SND_SOC_NOPM, 0, 0),
SND_SOC_DAPM_SWITCH("VI Sense", SND_SOC_NOPM, 0, 0,
	&max98373_vi_control),
SND_SOC_DAPM_SWITCH("SpkFB Sense", SND_SOC_NOPM, 0, 0,
	&max98373_spkfb_control),
SND_SOC_DAPM_SIGGEN("VMON"),
SND_SOC_DAPM_SIGGEN("IMON"),
SND_SOC_DAPM_SIGGEN("FBMON"),
};

static DECLARE_TLV_DB_SCALE(max98373_digital_tlv, -6350, 50, 1);
static const DECLARE_TLV_DB_RANGE(max98373_spk_tlv,
	0, 8, TLV_DB_SCALE_ITEM(0, 50, 0),
	9, 10, TLV_DB_SCALE_ITEM(500, 100, 0),
);
static const DECLARE_TLV_DB_RANGE(max98373_spkgain_max_tlv,
	0, 9, TLV_DB_SCALE_ITEM(800, 100, 0),
);
static const DECLARE_TLV_DB_RANGE(max98373_dht_step_size_tlv,
	0, 1, TLV_DB_SCALE_ITEM(25, 25, 0),
	2, 4, TLV_DB_SCALE_ITEM(100, 100, 0),
);
static const DECLARE_TLV_DB_RANGE(max98373_dht_spkgain_min_tlv,
	0, 9, TLV_DB_SCALE_ITEM(800, 100, 0),
);
static const DECLARE_TLV_DB_RANGE(max98373_dht_rotation_point_tlv,
	0, 1, TLV_DB_SCALE_ITEM(-3000, 500, 0),
	2, 4, TLV_DB_SCALE_ITEM(-2200, 200, 0),
	5, 6, TLV_DB_SCALE_ITEM(-1500, 300, 0),
	7, 9, TLV_DB_SCALE_ITEM(-1000, 200, 0),
	10, 13, TLV_DB_SCALE_ITEM(-500, 100, 0),
	14, 15, TLV_DB_SCALE_ITEM(-100, 50, 0),
);
static const DECLARE_TLV_DB_RANGE(max98373_limiter_thresh_tlv,
	0, 15, TLV_DB_SCALE_ITEM(-1500, 100, 0),
);

static const DECLARE_TLV_DB_RANGE(max98373_bde_gain_tlv,
	0, 60, TLV_DB_SCALE_ITEM(-1500, 25, 0),
);

static const char * const max98373_output_voltage_lvl_text[] = {
	"5.43V", "6.09V", "6.83V", "7.67V", "8.60V",
	"9.65V", "10.83V", "12.15V", "13.63V", "15.29V"
};

static SOC_ENUM_SINGLE_DECL(max98373_out_volt_enum,
			    MAX98373_R203E_AMP_PATH_GAIN, 0,
			    max98373_output_voltage_lvl_text);

static const char * const max98373_dht_attack_rate_text[] = {
	"17.5us", "35us", "70us", "140us",
	"280us", "560us", "1120us", "2240us"
};

static SOC_ENUM_SINGLE_DECL(max98373_dht_attack_rate_enum,
			    MAX98373_R20D2_DHT_ATTACK_CFG, 0,
			    max98373_dht_attack_rate_text);

static const char * const max98373_dht_release_rate_text[] = {
	"45ms", "225ms", "450ms", "1150ms",
	"2250ms", "3100ms", "4500ms", "6750ms"
};

static SOC_ENUM_SINGLE_DECL(max98373_dht_release_rate_enum,
			    MAX98373_R20D3_DHT_RELEASE_CFG, 0,
			    max98373_dht_release_rate_text);

static const char * const max98373_limiter_attack_rate_text[] = {
	"10us", "20us", "40us", "80us",
	"160us", "320us", "640us", "1.28ms",
	"2.56ms", "5.12ms", "10.24ms", "20.48ms",
	"40.96ms", "81.92ms", "16.384ms", "32.768ms"
};

static SOC_ENUM_SINGLE_DECL(max98373_limiter_attack_rate_enum,
			    MAX98373_R20E1_LIMITER_ATK_REL_RATES, 4,
			    max98373_limiter_attack_rate_text);

static const char * const max98373_limiter_release_rate_text[] = {
	"40us", "80us", "160us", "320us",
	"640us", "1.28ms", "2.56ms", "5.120ms",
	"10.24ms", "20.48ms", "40.96ms", "81.92ms",
	"163.84ms", "327.68ms", "655.36ms", "1310.72ms"
};

static SOC_ENUM_SINGLE_DECL(max98373_limiter_release_rate_enum,
			    MAX98373_R20E1_LIMITER_ATK_REL_RATES, 0,
			    max98373_limiter_release_rate_text);

static const char * const max98373_ADC_samplerate_text[] = {
	"333kHz", "192kHz", "64kHz", "48kHz"
};

static SOC_ENUM_SINGLE_DECL(max98373_adc_samplerate_enum,
			    MAX98373_R2051_MEAS_ADC_SAMPLING_RATE, 0,
			    max98373_ADC_samplerate_text);

static int max98373_feedback_get(struct snd_kcontrol *kcontrol,
				 struct snd_ctl_elem_value *ucontrol)
{
	struct snd_soc_component *component = snd_kcontrol_chip(kcontrol);
	struct soc_mixer_control *mc =
		(struct soc_mixer_control *)kcontrol->private_value;
	struct max98373_priv *max98373 = snd_soc_component_get_drvdata(component);
	int i;

	if (snd_soc_component_get_bias_level(component) == SND_SOC_BIAS_OFF) {
		/*
		 * Register values will be cached before suspend. The cached value
		 * will be a valid value and userspace will happy with that.
		 */
		for (i = 0; i < max98373->cache_num; i++) {
			if (mc->reg == max98373->cache[i].reg) {
				ucontrol->value.integer.value[0] = max98373->cache[i].val;
				return 0;
			}
		}
	}

<<<<<<< HEAD
	return snd_soc_put_volsw(kcontrol, ucontrol);
=======
	return snd_soc_get_volsw(kcontrol, ucontrol);
>>>>>>> b976a5ad
}

static const struct snd_kcontrol_new max98373_snd_controls[] = {
SOC_SINGLE("Digital Vol Sel Switch", MAX98373_R203F_AMP_DSP_CFG,
	MAX98373_AMP_VOL_SEL_SHIFT, 1, 0),
SOC_SINGLE("Volume Location Switch", MAX98373_R203F_AMP_DSP_CFG,
	MAX98373_AMP_VOL_SEL_SHIFT, 1, 0),
SOC_SINGLE("Ramp Up Switch", MAX98373_R203F_AMP_DSP_CFG,
	MAX98373_AMP_DSP_CFG_RMP_UP_SHIFT, 1, 0),
SOC_SINGLE("Ramp Down Switch", MAX98373_R203F_AMP_DSP_CFG,
	MAX98373_AMP_DSP_CFG_RMP_DN_SHIFT, 1, 0),
SOC_SINGLE("CLK Monitor Switch", MAX98373_R20FE_DEVICE_AUTO_RESTART_CFG,
	MAX98373_CLOCK_MON_SHIFT, 1, 0),
SOC_SINGLE("Dither Switch", MAX98373_R203F_AMP_DSP_CFG,
	MAX98373_AMP_DSP_CFG_DITH_SHIFT, 1, 0),
SOC_SINGLE("DC Blocker Switch", MAX98373_R203F_AMP_DSP_CFG,
	MAX98373_AMP_DSP_CFG_DCBLK_SHIFT, 1, 0),
SOC_SINGLE_TLV("Digital Volume", MAX98373_R203D_AMP_DIG_VOL_CTRL,
	0, 0x7F, 1, max98373_digital_tlv),
SOC_SINGLE_TLV("Speaker Volume", MAX98373_R203E_AMP_PATH_GAIN,
	MAX98373_SPK_DIGI_GAIN_SHIFT, 10, 0, max98373_spk_tlv),
SOC_SINGLE_TLV("FS Max Volume", MAX98373_R203E_AMP_PATH_GAIN,
	MAX98373_FS_GAIN_MAX_SHIFT, 9, 0, max98373_spkgain_max_tlv),
SOC_ENUM("Output Voltage", max98373_out_volt_enum),
/* Dynamic Headroom Tracking */
SOC_SINGLE("DHT Switch", MAX98373_R20D4_DHT_EN,
	MAX98373_DHT_EN_SHIFT, 1, 0),
SOC_SINGLE_TLV("DHT Min Volume", MAX98373_R20D1_DHT_CFG,
	MAX98373_DHT_SPK_GAIN_MIN_SHIFT, 9, 0, max98373_dht_spkgain_min_tlv),
SOC_SINGLE_TLV("DHT Rot Pnt Volume", MAX98373_R20D1_DHT_CFG,
	MAX98373_DHT_ROT_PNT_SHIFT, 15, 1, max98373_dht_rotation_point_tlv),
SOC_SINGLE_TLV("DHT Attack Step Volume", MAX98373_R20D2_DHT_ATTACK_CFG,
	MAX98373_DHT_ATTACK_STEP_SHIFT, 4, 0, max98373_dht_step_size_tlv),
SOC_SINGLE_TLV("DHT Release Step Volume", MAX98373_R20D3_DHT_RELEASE_CFG,
	MAX98373_DHT_RELEASE_STEP_SHIFT, 4, 0, max98373_dht_step_size_tlv),
SOC_ENUM("DHT Attack Rate", max98373_dht_attack_rate_enum),
SOC_ENUM("DHT Release Rate", max98373_dht_release_rate_enum),
/* ADC configuration */
SOC_SINGLE("ADC PVDD CH Switch", MAX98373_R2056_MEAS_ADC_PVDD_CH_EN, 0, 1, 0),
SOC_SINGLE("ADC PVDD FLT Switch", MAX98373_R2052_MEAS_ADC_PVDD_FLT_CFG,
	MAX98373_FLT_EN_SHIFT, 1, 0),
SOC_SINGLE("ADC TEMP FLT Switch", MAX98373_R2053_MEAS_ADC_THERM_FLT_CFG,
	MAX98373_FLT_EN_SHIFT, 1, 0),
SOC_SINGLE_EXT("ADC PVDD", MAX98373_R2054_MEAS_ADC_PVDD_CH_READBACK, 0, 0xFF, 0,
	max98373_feedback_get, NULL),
SOC_SINGLE_EXT("ADC TEMP", MAX98373_R2055_MEAS_ADC_THERM_CH_READBACK, 0, 0xFF, 0,
	max98373_feedback_get, NULL),
SOC_SINGLE("ADC PVDD FLT Coeff", MAX98373_R2052_MEAS_ADC_PVDD_FLT_CFG,
	0, 0x3, 0),
SOC_SINGLE("ADC TEMP FLT Coeff", MAX98373_R2053_MEAS_ADC_THERM_FLT_CFG,
	0, 0x3, 0),
SOC_ENUM("ADC SampleRate", max98373_adc_samplerate_enum),
/* Brownout Detection Engine */
SOC_SINGLE("BDE Switch", MAX98373_R20B5_BDE_EN, MAX98373_BDE_EN_SHIFT, 1, 0),
SOC_SINGLE("BDE LVL4 Mute Switch", MAX98373_R20B2_BDE_L4_CFG_2,
	MAX98373_LVL4_MUTE_EN_SHIFT, 1, 0),
SOC_SINGLE("BDE LVL4 Hold Switch", MAX98373_R20B2_BDE_L4_CFG_2,
	MAX98373_LVL4_HOLD_EN_SHIFT, 1, 0),
SOC_SINGLE("BDE LVL1 Thresh", MAX98373_R2097_BDE_L1_THRESH, 0, 0xFF, 0),
SOC_SINGLE("BDE LVL2 Thresh", MAX98373_R2098_BDE_L2_THRESH, 0, 0xFF, 0),
SOC_SINGLE("BDE LVL3 Thresh", MAX98373_R2099_BDE_L3_THRESH, 0, 0xFF, 0),
SOC_SINGLE("BDE LVL4 Thresh", MAX98373_R209A_BDE_L4_THRESH, 0, 0xFF, 0),
SOC_SINGLE_EXT("BDE Active Level", MAX98373_R20B6_BDE_CUR_STATE_READBACK, 0, 8, 0,
	max98373_feedback_get, NULL),
SOC_SINGLE("BDE Clip Mode Switch", MAX98373_R2092_BDE_CLIPPER_MODE, 0, 1, 0),
SOC_SINGLE("BDE Thresh Hysteresis", MAX98373_R209B_BDE_THRESH_HYST, 0, 0xFF, 0),
SOC_SINGLE("BDE Hold Time", MAX98373_R2090_BDE_LVL_HOLD, 0, 0xFF, 0),
SOC_SINGLE("BDE Attack Rate", MAX98373_R2091_BDE_GAIN_ATK_REL_RATE, 4, 0xF, 0),
SOC_SINGLE("BDE Release Rate", MAX98373_R2091_BDE_GAIN_ATK_REL_RATE, 0, 0xF, 0),
SOC_SINGLE_TLV("BDE LVL1 Clip Thresh Volume", MAX98373_R20A9_BDE_L1_CFG_2,
	0, 0x3C, 1, max98373_bde_gain_tlv),
SOC_SINGLE_TLV("BDE LVL2 Clip Thresh Volume", MAX98373_R20AC_BDE_L2_CFG_2,
	0, 0x3C, 1, max98373_bde_gain_tlv),
SOC_SINGLE_TLV("BDE LVL3 Clip Thresh Volume", MAX98373_R20AF_BDE_L3_CFG_2,
	0, 0x3C, 1, max98373_bde_gain_tlv),
SOC_SINGLE_TLV("BDE LVL4 Clip Thresh Volume", MAX98373_R20B2_BDE_L4_CFG_2,
	0, 0x3C, 1, max98373_bde_gain_tlv),
SOC_SINGLE_TLV("BDE LVL1 Clip Reduction Volume", MAX98373_R20AA_BDE_L1_CFG_3,
	0, 0x3C, 1, max98373_bde_gain_tlv),
SOC_SINGLE_TLV("BDE LVL2 Clip Reduction Volume", MAX98373_R20AD_BDE_L2_CFG_3,
	0, 0x3C, 1, max98373_bde_gain_tlv),
SOC_SINGLE_TLV("BDE LVL3 Clip Reduction Volume", MAX98373_R20B0_BDE_L3_CFG_3,
	0, 0x3C, 1, max98373_bde_gain_tlv),
SOC_SINGLE_TLV("BDE LVL4 Clip Reduction Volume", MAX98373_R20B3_BDE_L4_CFG_3,
	0, 0x3C, 1, max98373_bde_gain_tlv),
SOC_SINGLE_TLV("BDE LVL1 Limiter Thresh Volume", MAX98373_R20A8_BDE_L1_CFG_1,
	0, 0xF, 1, max98373_limiter_thresh_tlv),
SOC_SINGLE_TLV("BDE LVL2 Limiter Thresh Volume", MAX98373_R20AB_BDE_L2_CFG_1,
	0, 0xF, 1, max98373_limiter_thresh_tlv),
SOC_SINGLE_TLV("BDE LVL3 Limiter Thresh Volume", MAX98373_R20AE_BDE_L3_CFG_1,
	0, 0xF, 1, max98373_limiter_thresh_tlv),
SOC_SINGLE_TLV("BDE LVL4 Limiter Thresh Volume", MAX98373_R20B1_BDE_L4_CFG_1,
	0, 0xF, 1, max98373_limiter_thresh_tlv),
/* Limiter */
SOC_SINGLE("Limiter Switch", MAX98373_R20E2_LIMITER_EN,
	MAX98373_LIMITER_EN_SHIFT, 1, 0),
SOC_SINGLE("Limiter Src Switch", MAX98373_R20E0_LIMITER_THRESH_CFG,
	MAX98373_LIMITER_THRESH_SRC_SHIFT, 1, 0),
SOC_SINGLE_TLV("Limiter Thresh Volume", MAX98373_R20E0_LIMITER_THRESH_CFG,
	MAX98373_LIMITER_THRESH_SHIFT, 15, 0, max98373_limiter_thresh_tlv),
SOC_ENUM("Limiter Attack Rate", max98373_limiter_attack_rate_enum),
SOC_ENUM("Limiter Release Rate", max98373_limiter_release_rate_enum),
};

static const struct snd_soc_dapm_route max98373_audio_map[] = {
	/* Plabyack */
	{"DAI Sel Mux", "Left", "Amp Enable"},
	{"DAI Sel Mux", "Right", "Amp Enable"},
	{"DAI Sel Mux", "LeftRight", "Amp Enable"},
	{"BE_OUT", NULL, "DAI Sel Mux"},
	/* Capture */
	{ "VI Sense", "Switch", "VMON" },
	{ "VI Sense", "Switch", "IMON" },
	{ "SpkFB Sense", "Switch", "FBMON" },
	{ "Voltage Sense", NULL, "VI Sense" },
	{ "Current Sense", NULL, "VI Sense" },
	{ "Speaker FB Sense", NULL, "SpkFB Sense" },
};

void max98373_reset(struct max98373_priv *max98373, struct device *dev)
{
	int ret, reg, count;

	/* Software Reset */
	ret = regmap_update_bits(max98373->regmap,
		MAX98373_R2000_SW_RESET,
		MAX98373_SOFT_RESET,
		MAX98373_SOFT_RESET);
	if (ret)
		dev_err(dev, "Reset command failed. (ret:%d)\n", ret);

	count = 0;
	while (count < 3) {
		usleep_range(10000, 11000);
		/* Software Reset Verification */
		ret = regmap_read(max98373->regmap,
			MAX98373_R21FF_REV_ID, &reg);
		if (!ret) {
			dev_info(dev, "Reset completed (retry:%d)\n", count);
			return;
		}
		count++;
	}
	dev_err(dev, "Reset failed. (ret:%d)\n", ret);
}
EXPORT_SYMBOL_GPL(max98373_reset);

static int max98373_probe(struct snd_soc_component *component)
{
	struct max98373_priv *max98373 = snd_soc_component_get_drvdata(component);

	/* Software Reset */
	max98373_reset(max98373, component->dev);

	/* IV default slot configuration */
	regmap_write(max98373->regmap,
		MAX98373_R2020_PCM_TX_HIZ_EN_1,
		0xFF);
	regmap_write(max98373->regmap,
		MAX98373_R2021_PCM_TX_HIZ_EN_2,
		0xFF);
	/* L/R mix configuration */
	regmap_write(max98373->regmap,
		MAX98373_R2029_PCM_TO_SPK_MONO_MIX_1,
		0x80);
	regmap_write(max98373->regmap,
		MAX98373_R202A_PCM_TO_SPK_MONO_MIX_2,
		0x1);
	/* Enable DC blocker */
	regmap_write(max98373->regmap,
		MAX98373_R203F_AMP_DSP_CFG,
		0x3);
	/* Enable IMON VMON DC blocker */
	regmap_write(max98373->regmap,
		MAX98373_R2046_IV_SENSE_ADC_DSP_CFG,
		0x7);
	/* voltage, current slot configuration */
	regmap_write(max98373->regmap,
		MAX98373_R2022_PCM_TX_SRC_1,
		(max98373->i_slot << MAX98373_PCM_TX_CH_SRC_A_I_SHIFT |
		max98373->v_slot) & 0xFF);
	if (max98373->v_slot < 8)
		regmap_update_bits(max98373->regmap,
			MAX98373_R2020_PCM_TX_HIZ_EN_1,
			1 << max98373->v_slot, 0);
	else
		regmap_update_bits(max98373->regmap,
			MAX98373_R2021_PCM_TX_HIZ_EN_2,
			1 << (max98373->v_slot - 8), 0);

	if (max98373->i_slot < 8)
		regmap_update_bits(max98373->regmap,
			MAX98373_R2020_PCM_TX_HIZ_EN_1,
			1 << max98373->i_slot, 0);
	else
		regmap_update_bits(max98373->regmap,
			MAX98373_R2021_PCM_TX_HIZ_EN_2,
			1 << (max98373->i_slot - 8), 0);

	/* speaker feedback slot configuration */
	regmap_write(max98373->regmap,
		MAX98373_R2023_PCM_TX_SRC_2,
		max98373->spkfb_slot & 0xFF);

	/* Set interleave mode */
	if (max98373->interleave_mode)
		regmap_update_bits(max98373->regmap,
			MAX98373_R2024_PCM_DATA_FMT_CFG,
			MAX98373_PCM_TX_CH_INTERLEAVE_MASK,
			MAX98373_PCM_TX_CH_INTERLEAVE_MASK);

	/* Speaker enable */
	regmap_update_bits(max98373->regmap,
		MAX98373_R2043_AMP_EN,
		MAX98373_SPK_EN_MASK, 1);

	return 0;
}

const struct snd_soc_component_driver soc_codec_dev_max98373 = {
	.probe			= max98373_probe,
	.controls		= max98373_snd_controls,
	.num_controls		= ARRAY_SIZE(max98373_snd_controls),
	.dapm_widgets		= max98373_dapm_widgets,
	.num_dapm_widgets	= ARRAY_SIZE(max98373_dapm_widgets),
	.dapm_routes		= max98373_audio_map,
	.num_dapm_routes	= ARRAY_SIZE(max98373_audio_map),
	.use_pmdown_time	= 1,
	.endianness		= 1,
	.non_legacy_dai_naming	= 1,
};
EXPORT_SYMBOL_GPL(soc_codec_dev_max98373);

const struct snd_soc_component_driver soc_codec_dev_max98373_sdw = {
	.probe			= NULL,
	.controls		= max98373_snd_controls,
	.num_controls		= ARRAY_SIZE(max98373_snd_controls),
	.dapm_widgets		= max98373_dapm_widgets,
	.num_dapm_widgets	= ARRAY_SIZE(max98373_dapm_widgets),
	.dapm_routes		= max98373_audio_map,
	.num_dapm_routes	= ARRAY_SIZE(max98373_audio_map),
	.use_pmdown_time	= 1,
	.endianness		= 1,
	.non_legacy_dai_naming	= 1,
};
EXPORT_SYMBOL_GPL(soc_codec_dev_max98373_sdw);

void max98373_slot_config(struct device *dev,
			  struct max98373_priv *max98373)
{
	int value;

	if (!device_property_read_u32(dev, "maxim,vmon-slot-no", &value))
		max98373->v_slot = value & 0xF;
	else
		max98373->v_slot = 0;

	if (!device_property_read_u32(dev, "maxim,imon-slot-no", &value))
		max98373->i_slot = value & 0xF;
	else
		max98373->i_slot = 1;
	if (dev->of_node) {
		max98373->reset_gpio = of_get_named_gpio(dev->of_node,
						"maxim,reset-gpio", 0);
		if (!gpio_is_valid(max98373->reset_gpio)) {
			dev_err(dev, "Looking up %s property in node %s failed %d\n",
				"maxim,reset-gpio", dev->of_node->full_name,
				max98373->reset_gpio);
		} else {
			dev_dbg(dev, "maxim,reset-gpio=%d",
				max98373->reset_gpio);
		}
	} else {
		/* this makes reset_gpio as invalid */
		max98373->reset_gpio = -1;
	}

	if (!device_property_read_u32(dev, "maxim,spkfb-slot-no", &value))
		max98373->spkfb_slot = value & 0xF;
	else
		max98373->spkfb_slot = 2;
}
EXPORT_SYMBOL_GPL(max98373_slot_config);

MODULE_DESCRIPTION("ALSA SoC MAX98373 driver");
MODULE_AUTHOR("Ryan Lee <ryans.lee@maximintegrated.com>");
MODULE_LICENSE("GPL");<|MERGE_RESOLUTION|>--- conflicted
+++ resolved
@@ -190,11 +190,7 @@
 		}
 	}
 
-<<<<<<< HEAD
-	return snd_soc_put_volsw(kcontrol, ucontrol);
-=======
 	return snd_soc_get_volsw(kcontrol, ucontrol);
->>>>>>> b976a5ad
 }
 
 static const struct snd_kcontrol_new max98373_snd_controls[] = {
