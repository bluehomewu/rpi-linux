// SPDX-License-Identifier: GPL-2.0-or-later
/*
 */

#include <linux/init.h>
#include <linux/slab.h>
#include <linux/usb.h>
#include <linux/usb/audio.h>
#include <linux/usb/midi.h>
#include <linux/bits.h>

#include <sound/control.h>
#include <sound/core.h>
#include <sound/info.h>
#include <sound/pcm.h>

#include "usbaudio.h"
#include "card.h"
#include "mixer.h"
#include "mixer_quirks.h"
#include "midi.h"
#include "quirks.h"
#include "helper.h"
#include "endpoint.h"
#include "pcm.h"
#include "clock.h"
#include "stream.h"

/*
 * handle the quirks for the contained interfaces
 */
static int create_composite_quirk(struct snd_usb_audio *chip,
				  struct usb_interface *iface,
				  struct usb_driver *driver,
				  const struct snd_usb_audio_quirk *quirk_comp)
{
	int probed_ifnum = get_iface_desc(iface->altsetting)->bInterfaceNumber;
	const struct snd_usb_audio_quirk *quirk;
	int err;

	for (quirk = quirk_comp->data; quirk->ifnum >= 0; ++quirk) {
		iface = usb_ifnum_to_if(chip->dev, quirk->ifnum);
		if (!iface)
			continue;
		if (quirk->ifnum != probed_ifnum &&
		    usb_interface_claimed(iface))
			continue;
		err = snd_usb_create_quirk(chip, iface, driver, quirk);
		if (err < 0)
			return err;
	}

	for (quirk = quirk_comp->data; quirk->ifnum >= 0; ++quirk) {
		iface = usb_ifnum_to_if(chip->dev, quirk->ifnum);
		if (!iface)
			continue;
		if (quirk->ifnum != probed_ifnum &&
		    !usb_interface_claimed(iface))
			usb_driver_claim_interface(driver, iface, (void *)-1L);
	}

	return 0;
}

static int ignore_interface_quirk(struct snd_usb_audio *chip,
				  struct usb_interface *iface,
				  struct usb_driver *driver,
				  const struct snd_usb_audio_quirk *quirk)
{
	return 0;
}


/*
 * Allow alignment on audio sub-slot (channel samples) rather than
 * on audio slots (audio frames)
 */
static int create_align_transfer_quirk(struct snd_usb_audio *chip,
				       struct usb_interface *iface,
				       struct usb_driver *driver,
				       const struct snd_usb_audio_quirk *quirk)
{
	chip->txfr_quirk = 1;
	return 1;	/* Continue with creating streams and mixer */
}

static int create_any_midi_quirk(struct snd_usb_audio *chip,
				 struct usb_interface *intf,
				 struct usb_driver *driver,
				 const struct snd_usb_audio_quirk *quirk)
{
	return snd_usbmidi_create(chip->card, intf, &chip->midi_list, quirk);
}

/*
 * create a stream for an interface with proper descriptors
 */
static int create_standard_audio_quirk(struct snd_usb_audio *chip,
				       struct usb_interface *iface,
				       struct usb_driver *driver,
				       const struct snd_usb_audio_quirk *quirk)
{
	struct usb_host_interface *alts;
	struct usb_interface_descriptor *altsd;
	int err;

	if (chip->usb_id == USB_ID(0x1686, 0x00dd)) /* Zoom R16/24 */
		chip->tx_length_quirk = 1;

	alts = &iface->altsetting[0];
	altsd = get_iface_desc(alts);
	err = snd_usb_parse_audio_interface(chip, altsd->bInterfaceNumber);
	if (err < 0) {
		usb_audio_err(chip, "cannot setup if %d: error %d\n",
			   altsd->bInterfaceNumber, err);
		return err;
	}
	/* reset the current interface */
	usb_set_interface(chip->dev, altsd->bInterfaceNumber, 0);
	return 0;
}

/*
 * create a stream for an endpoint/altsetting without proper descriptors
 */
static int create_fixed_stream_quirk(struct snd_usb_audio *chip,
				     struct usb_interface *iface,
				     struct usb_driver *driver,
				     const struct snd_usb_audio_quirk *quirk)
{
	struct audioformat *fp;
	struct usb_host_interface *alts;
	struct usb_interface_descriptor *altsd;
	int stream, err;
	unsigned *rate_table = NULL;

	fp = kmemdup(quirk->data, sizeof(*fp), GFP_KERNEL);
	if (!fp)
		return -ENOMEM;

	INIT_LIST_HEAD(&fp->list);
	if (fp->nr_rates > MAX_NR_RATES) {
		kfree(fp);
		return -EINVAL;
	}
	if (fp->nr_rates > 0) {
		rate_table = kmemdup(fp->rate_table,
				     sizeof(int) * fp->nr_rates, GFP_KERNEL);
		if (!rate_table) {
			kfree(fp);
			return -ENOMEM;
		}
		fp->rate_table = rate_table;
	}

	stream = (fp->endpoint & USB_DIR_IN)
		? SNDRV_PCM_STREAM_CAPTURE : SNDRV_PCM_STREAM_PLAYBACK;
	err = snd_usb_add_audio_stream(chip, stream, fp);
	if (err < 0)
		goto error;
	if (fp->iface != get_iface_desc(&iface->altsetting[0])->bInterfaceNumber ||
	    fp->altset_idx >= iface->num_altsetting) {
		err = -EINVAL;
		goto error;
	}
	alts = &iface->altsetting[fp->altset_idx];
	altsd = get_iface_desc(alts);
	if (altsd->bNumEndpoints < 1) {
		err = -EINVAL;
		goto error;
	}

	fp->protocol = altsd->bInterfaceProtocol;

	if (fp->datainterval == 0)
		fp->datainterval = snd_usb_parse_datainterval(chip, alts);
	if (fp->maxpacksize == 0)
		fp->maxpacksize = le16_to_cpu(get_endpoint(alts, 0)->wMaxPacketSize);
	usb_set_interface(chip->dev, fp->iface, 0);
	snd_usb_init_pitch(chip, fp->iface, alts, fp);
	snd_usb_init_sample_rate(chip, fp->iface, alts, fp, fp->rate_max);
	return 0;

 error:
	list_del(&fp->list); /* unlink for avoiding double-free */
	kfree(fp);
	kfree(rate_table);
	return err;
}

static int create_auto_pcm_quirk(struct snd_usb_audio *chip,
				 struct usb_interface *iface,
				 struct usb_driver *driver)
{
	struct usb_host_interface *alts;
	struct usb_interface_descriptor *altsd;
	struct usb_endpoint_descriptor *epd;
	struct uac1_as_header_descriptor *ashd;
	struct uac_format_type_i_discrete_descriptor *fmtd;

	/*
	 * Most Roland/Yamaha audio streaming interfaces have more or less
	 * standard descriptors, but older devices might lack descriptors, and
	 * future ones might change, so ensure that we fail silently if the
	 * interface doesn't look exactly right.
	 */

	/* must have a non-zero altsetting for streaming */
	if (iface->num_altsetting < 2)
		return -ENODEV;
	alts = &iface->altsetting[1];
	altsd = get_iface_desc(alts);

	/* must have an isochronous endpoint for streaming */
	if (altsd->bNumEndpoints < 1)
		return -ENODEV;
	epd = get_endpoint(alts, 0);
	if (!usb_endpoint_xfer_isoc(epd))
		return -ENODEV;

	/* must have format descriptors */
	ashd = snd_usb_find_csint_desc(alts->extra, alts->extralen, NULL,
				       UAC_AS_GENERAL);
	fmtd = snd_usb_find_csint_desc(alts->extra, alts->extralen, NULL,
				       UAC_FORMAT_TYPE);
	if (!ashd || ashd->bLength < 7 ||
	    !fmtd || fmtd->bLength < 8)
		return -ENODEV;

	return create_standard_audio_quirk(chip, iface, driver, NULL);
}

static int create_yamaha_midi_quirk(struct snd_usb_audio *chip,
				    struct usb_interface *iface,
				    struct usb_driver *driver,
				    struct usb_host_interface *alts)
{
	static const struct snd_usb_audio_quirk yamaha_midi_quirk = {
		.type = QUIRK_MIDI_YAMAHA
	};
	struct usb_midi_in_jack_descriptor *injd;
	struct usb_midi_out_jack_descriptor *outjd;

	/* must have some valid jack descriptors */
	injd = snd_usb_find_csint_desc(alts->extra, alts->extralen,
				       NULL, USB_MS_MIDI_IN_JACK);
	outjd = snd_usb_find_csint_desc(alts->extra, alts->extralen,
					NULL, USB_MS_MIDI_OUT_JACK);
	if (!injd && !outjd)
		return -ENODEV;
	if ((injd && !snd_usb_validate_midi_desc(injd)) ||
	    (outjd && !snd_usb_validate_midi_desc(outjd)))
		return -ENODEV;
	if (injd && (injd->bLength < 5 ||
		     (injd->bJackType != USB_MS_EMBEDDED &&
		      injd->bJackType != USB_MS_EXTERNAL)))
		return -ENODEV;
	if (outjd && (outjd->bLength < 6 ||
		      (outjd->bJackType != USB_MS_EMBEDDED &&
		       outjd->bJackType != USB_MS_EXTERNAL)))
		return -ENODEV;
	return create_any_midi_quirk(chip, iface, driver, &yamaha_midi_quirk);
}

static int create_roland_midi_quirk(struct snd_usb_audio *chip,
				    struct usb_interface *iface,
				    struct usb_driver *driver,
				    struct usb_host_interface *alts)
{
	static const struct snd_usb_audio_quirk roland_midi_quirk = {
		.type = QUIRK_MIDI_ROLAND
	};
	u8 *roland_desc = NULL;

	/* might have a vendor-specific descriptor <06 24 F1 02 ...> */
	for (;;) {
		roland_desc = snd_usb_find_csint_desc(alts->extra,
						      alts->extralen,
						      roland_desc, 0xf1);
		if (!roland_desc)
			return -ENODEV;
		if (roland_desc[0] < 6 || roland_desc[3] != 2)
			continue;
		return create_any_midi_quirk(chip, iface, driver,
					     &roland_midi_quirk);
	}
}

static int create_std_midi_quirk(struct snd_usb_audio *chip,
				 struct usb_interface *iface,
				 struct usb_driver *driver,
				 struct usb_host_interface *alts)
{
	struct usb_ms_header_descriptor *mshd;
	struct usb_ms_endpoint_descriptor *msepd;

	/* must have the MIDIStreaming interface header descriptor*/
	mshd = (struct usb_ms_header_descriptor *)alts->extra;
	if (alts->extralen < 7 ||
	    mshd->bLength < 7 ||
	    mshd->bDescriptorType != USB_DT_CS_INTERFACE ||
	    mshd->bDescriptorSubtype != USB_MS_HEADER)
		return -ENODEV;
	/* must have the MIDIStreaming endpoint descriptor*/
	msepd = (struct usb_ms_endpoint_descriptor *)alts->endpoint[0].extra;
	if (alts->endpoint[0].extralen < 4 ||
	    msepd->bLength < 4 ||
	    msepd->bDescriptorType != USB_DT_CS_ENDPOINT ||
	    msepd->bDescriptorSubtype != UAC_MS_GENERAL ||
	    msepd->bNumEmbMIDIJack < 1 ||
	    msepd->bNumEmbMIDIJack > 16)
		return -ENODEV;

	return create_any_midi_quirk(chip, iface, driver, NULL);
}

static int create_auto_midi_quirk(struct snd_usb_audio *chip,
				  struct usb_interface *iface,
				  struct usb_driver *driver)
{
	struct usb_host_interface *alts;
	struct usb_interface_descriptor *altsd;
	struct usb_endpoint_descriptor *epd;
	int err;

	alts = &iface->altsetting[0];
	altsd = get_iface_desc(alts);

	/* must have at least one bulk/interrupt endpoint for streaming */
	if (altsd->bNumEndpoints < 1)
		return -ENODEV;
	epd = get_endpoint(alts, 0);
	if (!usb_endpoint_xfer_bulk(epd) &&
	    !usb_endpoint_xfer_int(epd))
		return -ENODEV;

	switch (USB_ID_VENDOR(chip->usb_id)) {
	case 0x0499: /* Yamaha */
		err = create_yamaha_midi_quirk(chip, iface, driver, alts);
		if (err != -ENODEV)
			return err;
		break;
	case 0x0582: /* Roland */
		err = create_roland_midi_quirk(chip, iface, driver, alts);
		if (err != -ENODEV)
			return err;
		break;
	}

	return create_std_midi_quirk(chip, iface, driver, alts);
}

static int create_autodetect_quirk(struct snd_usb_audio *chip,
				   struct usb_interface *iface,
				   struct usb_driver *driver)
{
	int err;

	err = create_auto_pcm_quirk(chip, iface, driver);
	if (err == -ENODEV)
		err = create_auto_midi_quirk(chip, iface, driver);
	return err;
}

static int create_autodetect_quirks(struct snd_usb_audio *chip,
				    struct usb_interface *iface,
				    struct usb_driver *driver,
				    const struct snd_usb_audio_quirk *quirk)
{
	int probed_ifnum = get_iface_desc(iface->altsetting)->bInterfaceNumber;
	int ifcount, ifnum, err;

	err = create_autodetect_quirk(chip, iface, driver);
	if (err < 0)
		return err;

	/*
	 * ALSA PCM playback/capture devices cannot be registered in two steps,
	 * so we have to claim the other corresponding interface here.
	 */
	ifcount = chip->dev->actconfig->desc.bNumInterfaces;
	for (ifnum = 0; ifnum < ifcount; ifnum++) {
		if (ifnum == probed_ifnum || quirk->ifnum >= 0)
			continue;
		iface = usb_ifnum_to_if(chip->dev, ifnum);
		if (!iface ||
		    usb_interface_claimed(iface) ||
		    get_iface_desc(iface->altsetting)->bInterfaceClass !=
							USB_CLASS_VENDOR_SPEC)
			continue;

		err = create_autodetect_quirk(chip, iface, driver);
		if (err >= 0)
			usb_driver_claim_interface(driver, iface, (void *)-1L);
	}

	return 0;
}

/*
 * Create a stream for an Edirol UA-700/UA-25/UA-4FX interface.  
 * The only way to detect the sample rate is by looking at wMaxPacketSize.
 */
static int create_uaxx_quirk(struct snd_usb_audio *chip,
			     struct usb_interface *iface,
			     struct usb_driver *driver,
			     const struct snd_usb_audio_quirk *quirk)
{
	static const struct audioformat ua_format = {
		.formats = SNDRV_PCM_FMTBIT_S24_3LE,
		.channels = 2,
		.fmt_type = UAC_FORMAT_TYPE_I,
		.altsetting = 1,
		.altset_idx = 1,
		.rates = SNDRV_PCM_RATE_CONTINUOUS,
	};
	struct usb_host_interface *alts;
	struct usb_interface_descriptor *altsd;
	struct audioformat *fp;
	int stream, err;

	/* both PCM and MIDI interfaces have 2 or more altsettings */
	if (iface->num_altsetting < 2)
		return -ENXIO;
	alts = &iface->altsetting[1];
	altsd = get_iface_desc(alts);

	if (altsd->bNumEndpoints == 2) {
		static const struct snd_usb_midi_endpoint_info ua700_ep = {
			.out_cables = 0x0003,
			.in_cables  = 0x0003
		};
		static const struct snd_usb_audio_quirk ua700_quirk = {
			.type = QUIRK_MIDI_FIXED_ENDPOINT,
			.data = &ua700_ep
		};
		static const struct snd_usb_midi_endpoint_info uaxx_ep = {
			.out_cables = 0x0001,
			.in_cables  = 0x0001
		};
		static const struct snd_usb_audio_quirk uaxx_quirk = {
			.type = QUIRK_MIDI_FIXED_ENDPOINT,
			.data = &uaxx_ep
		};
		const struct snd_usb_audio_quirk *quirk =
			chip->usb_id == USB_ID(0x0582, 0x002b)
			? &ua700_quirk : &uaxx_quirk;
		return __snd_usbmidi_create(chip->card, iface,
					  &chip->midi_list, quirk,
					  chip->usb_id);
	}

	if (altsd->bNumEndpoints != 1)
		return -ENXIO;

	fp = kmemdup(&ua_format, sizeof(*fp), GFP_KERNEL);
	if (!fp)
		return -ENOMEM;

	fp->iface = altsd->bInterfaceNumber;
	fp->endpoint = get_endpoint(alts, 0)->bEndpointAddress;
	fp->ep_attr = get_endpoint(alts, 0)->bmAttributes;
	fp->datainterval = 0;
	fp->maxpacksize = le16_to_cpu(get_endpoint(alts, 0)->wMaxPacketSize);
	INIT_LIST_HEAD(&fp->list);

	switch (fp->maxpacksize) {
	case 0x120:
		fp->rate_max = fp->rate_min = 44100;
		break;
	case 0x138:
	case 0x140:
		fp->rate_max = fp->rate_min = 48000;
		break;
	case 0x258:
	case 0x260:
		fp->rate_max = fp->rate_min = 96000;
		break;
	default:
		usb_audio_err(chip, "unknown sample rate\n");
		kfree(fp);
		return -ENXIO;
	}

	stream = (fp->endpoint & USB_DIR_IN)
		? SNDRV_PCM_STREAM_CAPTURE : SNDRV_PCM_STREAM_PLAYBACK;
	err = snd_usb_add_audio_stream(chip, stream, fp);
	if (err < 0) {
		list_del(&fp->list); /* unlink for avoiding double-free */
		kfree(fp);
		return err;
	}
	usb_set_interface(chip->dev, fp->iface, 0);
	return 0;
}

/*
 * Create a standard mixer for the specified interface.
 */
static int create_standard_mixer_quirk(struct snd_usb_audio *chip,
				       struct usb_interface *iface,
				       struct usb_driver *driver,
				       const struct snd_usb_audio_quirk *quirk)
{
	if (quirk->ifnum < 0)
		return 0;

	return snd_usb_create_mixer(chip, quirk->ifnum, 0);
}


static int setup_fmt_after_resume_quirk(struct snd_usb_audio *chip,
				       struct usb_interface *iface,
				       struct usb_driver *driver,
				       const struct snd_usb_audio_quirk *quirk)
{
	chip->setup_fmt_after_resume_quirk = 1;
	return 1;	/* Continue with creating streams and mixer */
}

static int setup_disable_autosuspend(struct snd_usb_audio *chip,
				       struct usb_interface *iface,
				       struct usb_driver *driver,
				       const struct snd_usb_audio_quirk *quirk)
{
	/*
	 * Grab the interface, because on a webcam uvcvideo may race
	 * with snd-usb-audio during probe and re-enable autosuspend.
	 */
	usb_autopm_get_interface(iface);
	usb_disable_autosuspend(interface_to_usbdev(iface));
	return 1;	/* Continue with creating streams and mixer */
}

/*
 * audio-interface quirks
 *
 * returns zero if no standard audio/MIDI parsing is needed.
 * returns a positive value if standard audio/midi interfaces are parsed
 * after this.
 * returns a negative value at error.
 */
int snd_usb_create_quirk(struct snd_usb_audio *chip,
			 struct usb_interface *iface,
			 struct usb_driver *driver,
			 const struct snd_usb_audio_quirk *quirk)
{
	typedef int (*quirk_func_t)(struct snd_usb_audio *,
				    struct usb_interface *,
				    struct usb_driver *,
				    const struct snd_usb_audio_quirk *);
	static const quirk_func_t quirk_funcs[] = {
		[QUIRK_IGNORE_INTERFACE] = ignore_interface_quirk,
		[QUIRK_COMPOSITE] = create_composite_quirk,
		[QUIRK_AUTODETECT] = create_autodetect_quirks,
		[QUIRK_MIDI_STANDARD_INTERFACE] = create_any_midi_quirk,
		[QUIRK_MIDI_FIXED_ENDPOINT] = create_any_midi_quirk,
		[QUIRK_MIDI_YAMAHA] = create_any_midi_quirk,
		[QUIRK_MIDI_ROLAND] = create_any_midi_quirk,
		[QUIRK_MIDI_MIDIMAN] = create_any_midi_quirk,
		[QUIRK_MIDI_NOVATION] = create_any_midi_quirk,
		[QUIRK_MIDI_RAW_BYTES] = create_any_midi_quirk,
		[QUIRK_MIDI_EMAGIC] = create_any_midi_quirk,
		[QUIRK_MIDI_CME] = create_any_midi_quirk,
		[QUIRK_MIDI_AKAI] = create_any_midi_quirk,
		[QUIRK_MIDI_FTDI] = create_any_midi_quirk,
		[QUIRK_MIDI_CH345] = create_any_midi_quirk,
		[QUIRK_AUDIO_STANDARD_INTERFACE] = create_standard_audio_quirk,
		[QUIRK_AUDIO_FIXED_ENDPOINT] = create_fixed_stream_quirk,
		[QUIRK_AUDIO_EDIROL_UAXX] = create_uaxx_quirk,
		[QUIRK_AUDIO_ALIGN_TRANSFER] = create_align_transfer_quirk,
		[QUIRK_AUDIO_STANDARD_MIXER] = create_standard_mixer_quirk,
		[QUIRK_SETUP_FMT_AFTER_RESUME] = setup_fmt_after_resume_quirk,
		[QUIRK_SETUP_DISABLE_AUTOSUSPEND] = setup_disable_autosuspend,
	};

	if (quirk->type < QUIRK_TYPE_COUNT) {
		return quirk_funcs[quirk->type](chip, iface, driver, quirk);
	} else {
		usb_audio_err(chip, "invalid quirk type %d\n", quirk->type);
		return -ENXIO;
	}
}

/*
 * boot quirks
 */

#define EXTIGY_FIRMWARE_SIZE_OLD 794
#define EXTIGY_FIRMWARE_SIZE_NEW 483

static int snd_usb_extigy_boot_quirk(struct usb_device *dev, struct usb_interface *intf)
{
	struct usb_host_config *config = dev->actconfig;
	int err;

	if (le16_to_cpu(get_cfg_desc(config)->wTotalLength) == EXTIGY_FIRMWARE_SIZE_OLD ||
	    le16_to_cpu(get_cfg_desc(config)->wTotalLength) == EXTIGY_FIRMWARE_SIZE_NEW) {
		dev_dbg(&dev->dev, "sending Extigy boot sequence...\n");
		/* Send message to force it to reconnect with full interface. */
		err = snd_usb_ctl_msg(dev, usb_sndctrlpipe(dev,0),
				      0x10, 0x43, 0x0001, 0x000a, NULL, 0);
		if (err < 0)
			dev_dbg(&dev->dev, "error sending boot message: %d\n", err);
		err = usb_get_descriptor(dev, USB_DT_DEVICE, 0,
				&dev->descriptor, sizeof(dev->descriptor));
		config = dev->actconfig;
		if (err < 0)
			dev_dbg(&dev->dev, "error usb_get_descriptor: %d\n", err);
		err = usb_reset_configuration(dev);
		if (err < 0)
			dev_dbg(&dev->dev, "error usb_reset_configuration: %d\n", err);
		dev_dbg(&dev->dev, "extigy_boot: new boot length = %d\n",
			    le16_to_cpu(get_cfg_desc(config)->wTotalLength));
		return -ENODEV; /* quit this anyway */
	}
	return 0;
}

static int snd_usb_audigy2nx_boot_quirk(struct usb_device *dev)
{
	u8 buf = 1;

	snd_usb_ctl_msg(dev, usb_rcvctrlpipe(dev, 0), 0x2a,
			USB_DIR_IN | USB_TYPE_VENDOR | USB_RECIP_OTHER,
			0, 0, &buf, 1);
	if (buf == 0) {
		snd_usb_ctl_msg(dev, usb_sndctrlpipe(dev, 0), 0x29,
				USB_DIR_OUT | USB_TYPE_VENDOR | USB_RECIP_OTHER,
				1, 2000, NULL, 0);
		return -ENODEV;
	}
	return 0;
}

static int snd_usb_fasttrackpro_boot_quirk(struct usb_device *dev)
{
	int err;

	if (dev->actconfig->desc.bConfigurationValue == 1) {
		dev_info(&dev->dev,
			   "Fast Track Pro switching to config #2\n");
		/* This function has to be available by the usb core module.
		 * if it is not avialable the boot quirk has to be left out
		 * and the configuration has to be set by udev or hotplug
		 * rules
		 */
		err = usb_driver_set_configuration(dev, 2);
		if (err < 0)
			dev_dbg(&dev->dev,
				"error usb_driver_set_configuration: %d\n",
				err);
		/* Always return an error, so that we stop creating a device
		   that will just be destroyed and recreated with a new
		   configuration */
		return -ENODEV;
	} else
		dev_info(&dev->dev, "Fast Track Pro config OK\n");

	return 0;
}

/*
 * C-Media CM106/CM106+ have four 16-bit internal registers that are nicely
 * documented in the device's data sheet.
 */
static int snd_usb_cm106_write_int_reg(struct usb_device *dev, int reg, u16 value)
{
	u8 buf[4];
	buf[0] = 0x20;
	buf[1] = value & 0xff;
	buf[2] = (value >> 8) & 0xff;
	buf[3] = reg;
	return snd_usb_ctl_msg(dev, usb_sndctrlpipe(dev, 0), USB_REQ_SET_CONFIGURATION,
			       USB_DIR_OUT | USB_TYPE_CLASS | USB_RECIP_ENDPOINT,
			       0, 0, &buf, 4);
}

static int snd_usb_cm106_boot_quirk(struct usb_device *dev)
{
	/*
	 * Enable line-out driver mode, set headphone source to front
	 * channels, enable stereo mic.
	 */
	return snd_usb_cm106_write_int_reg(dev, 2, 0x8004);
}

/*
 * CM6206 registers from the CM6206 datasheet rev 2.1
 */
#define CM6206_REG0_DMA_MASTER BIT(15)
#define CM6206_REG0_SPDIFO_RATE_48K (2 << 12)
#define CM6206_REG0_SPDIFO_RATE_96K (7 << 12)
/* Bit 4 thru 11 is the S/PDIF category code */
#define CM6206_REG0_SPDIFO_CAT_CODE_GENERAL (0 << 4)
#define CM6206_REG0_SPDIFO_EMPHASIS_CD BIT(3)
#define CM6206_REG0_SPDIFO_COPYRIGHT_NA BIT(2)
#define CM6206_REG0_SPDIFO_NON_AUDIO BIT(1)
#define CM6206_REG0_SPDIFO_PRO_FORMAT BIT(0)

#define CM6206_REG1_TEST_SEL_CLK BIT(14)
#define CM6206_REG1_PLLBIN_EN BIT(13)
#define CM6206_REG1_SOFT_MUTE_EN BIT(12)
#define CM6206_REG1_GPIO4_OUT BIT(11)
#define CM6206_REG1_GPIO4_OE BIT(10)
#define CM6206_REG1_GPIO3_OUT BIT(9)
#define CM6206_REG1_GPIO3_OE BIT(8)
#define CM6206_REG1_GPIO2_OUT BIT(7)
#define CM6206_REG1_GPIO2_OE BIT(6)
#define CM6206_REG1_GPIO1_OUT BIT(5)
#define CM6206_REG1_GPIO1_OE BIT(4)
#define CM6206_REG1_SPDIFO_INVALID BIT(3)
#define CM6206_REG1_SPDIF_LOOP_EN BIT(2)
#define CM6206_REG1_SPDIFO_DIS BIT(1)
#define CM6206_REG1_SPDIFI_MIX BIT(0)

#define CM6206_REG2_DRIVER_ON BIT(15)
#define CM6206_REG2_HEADP_SEL_SIDE_CHANNELS (0 << 13)
#define CM6206_REG2_HEADP_SEL_SURROUND_CHANNELS (1 << 13)
#define CM6206_REG2_HEADP_SEL_CENTER_SUBW (2 << 13)
#define CM6206_REG2_HEADP_SEL_FRONT_CHANNELS (3 << 13)
#define CM6206_REG2_MUTE_HEADPHONE_RIGHT BIT(12)
#define CM6206_REG2_MUTE_HEADPHONE_LEFT BIT(11)
#define CM6206_REG2_MUTE_REAR_SURROUND_RIGHT BIT(10)
#define CM6206_REG2_MUTE_REAR_SURROUND_LEFT BIT(9)
#define CM6206_REG2_MUTE_SIDE_SURROUND_RIGHT BIT(8)
#define CM6206_REG2_MUTE_SIDE_SURROUND_LEFT BIT(7)
#define CM6206_REG2_MUTE_SUBWOOFER BIT(6)
#define CM6206_REG2_MUTE_CENTER BIT(5)
#define CM6206_REG2_MUTE_RIGHT_FRONT BIT(3)
#define CM6206_REG2_MUTE_LEFT_FRONT BIT(3)
#define CM6206_REG2_EN_BTL BIT(2)
#define CM6206_REG2_MCUCLKSEL_1_5_MHZ (0)
#define CM6206_REG2_MCUCLKSEL_3_MHZ (1)
#define CM6206_REG2_MCUCLKSEL_6_MHZ (2)
#define CM6206_REG2_MCUCLKSEL_12_MHZ (3)

/* Bit 11..13 sets the sensitivity to FLY tuner volume control VP/VD signal */
#define CM6206_REG3_FLYSPEED_DEFAULT (2 << 11)
#define CM6206_REG3_VRAP25EN BIT(10)
#define CM6206_REG3_MSEL1 BIT(9)
#define CM6206_REG3_SPDIFI_RATE_44_1K BIT(0 << 7)
#define CM6206_REG3_SPDIFI_RATE_48K BIT(2 << 7)
#define CM6206_REG3_SPDIFI_RATE_32K BIT(3 << 7)
#define CM6206_REG3_PINSEL BIT(6)
#define CM6206_REG3_FOE BIT(5)
#define CM6206_REG3_ROE BIT(4)
#define CM6206_REG3_CBOE BIT(3)
#define CM6206_REG3_LOSE BIT(2)
#define CM6206_REG3_HPOE BIT(1)
#define CM6206_REG3_SPDIFI_CANREC BIT(0)

#define CM6206_REG5_DA_RSTN BIT(13)
#define CM6206_REG5_AD_RSTN BIT(12)
#define CM6206_REG5_SPDIFO_AD2SPDO BIT(12)
#define CM6206_REG5_SPDIFO_SEL_FRONT (0 << 9)
#define CM6206_REG5_SPDIFO_SEL_SIDE_SUR (1 << 9)
#define CM6206_REG5_SPDIFO_SEL_CEN_LFE (2 << 9)
#define CM6206_REG5_SPDIFO_SEL_REAR_SUR (3 << 9)
#define CM6206_REG5_CODECM BIT(8)
#define CM6206_REG5_EN_HPF BIT(7)
#define CM6206_REG5_T_SEL_DSDA4 BIT(6)
#define CM6206_REG5_T_SEL_DSDA3 BIT(5)
#define CM6206_REG5_T_SEL_DSDA2 BIT(4)
#define CM6206_REG5_T_SEL_DSDA1 BIT(3)
#define CM6206_REG5_T_SEL_DSDAD_NORMAL 0
#define CM6206_REG5_T_SEL_DSDAD_FRONT 4
#define CM6206_REG5_T_SEL_DSDAD_S_SURROUND 5
#define CM6206_REG5_T_SEL_DSDAD_CEN_LFE 6
#define CM6206_REG5_T_SEL_DSDAD_R_SURROUND 7

static int snd_usb_cm6206_boot_quirk(struct usb_device *dev)
{
	int err  = 0, reg;
	int val[] = {
		/*
		 * Values here are chosen based on sniffing USB traffic
		 * under Windows.
		 *
		 * REG0: DAC is master, sample rate 48kHz, no copyright
		 */
		CM6206_REG0_SPDIFO_RATE_48K |
		CM6206_REG0_SPDIFO_COPYRIGHT_NA,
		/*
		 * REG1: PLL binary search enable, soft mute enable.
		 */
		CM6206_REG1_PLLBIN_EN |
		CM6206_REG1_SOFT_MUTE_EN,
		/*
		 * REG2: enable output drivers,
		 * select front channels to the headphone output,
		 * then mute the headphone channels, run the MCU
		 * at 1.5 MHz.
		 */
		CM6206_REG2_DRIVER_ON |
		CM6206_REG2_HEADP_SEL_FRONT_CHANNELS |
		CM6206_REG2_MUTE_HEADPHONE_RIGHT |
		CM6206_REG2_MUTE_HEADPHONE_LEFT,
		/*
		 * REG3: default flyspeed, set 2.5V mic bias
		 * enable all line out ports and enable SPDIF
		 */
		CM6206_REG3_FLYSPEED_DEFAULT |
		CM6206_REG3_VRAP25EN |
		CM6206_REG3_FOE |
		CM6206_REG3_ROE |
		CM6206_REG3_CBOE |
		CM6206_REG3_LOSE |
		CM6206_REG3_HPOE |
		CM6206_REG3_SPDIFI_CANREC,
		/* REG4 is just a bunch of GPIO lines */
		0x0000,
		/* REG5: de-assert AD/DA reset signals */
		CM6206_REG5_DA_RSTN |
		CM6206_REG5_AD_RSTN };

	for (reg = 0; reg < ARRAY_SIZE(val); reg++) {
		err = snd_usb_cm106_write_int_reg(dev, reg, val[reg]);
		if (err < 0)
			return err;
	}

	return err;
}

/* quirk for Plantronics GameCom 780 with CM6302 chip */
static int snd_usb_gamecon780_boot_quirk(struct usb_device *dev)
{
	/* set the initial volume and don't change; other values are either
	 * too loud or silent due to firmware bug (bko#65251)
	 */
	u8 buf[2] = { 0x74, 0xe3 };
	return snd_usb_ctl_msg(dev, usb_sndctrlpipe(dev, 0), UAC_SET_CUR,
			USB_RECIP_INTERFACE | USB_TYPE_CLASS | USB_DIR_OUT,
			UAC_FU_VOLUME << 8, 9 << 8, buf, 2);
}

/*
 * Novation Twitch DJ controller
 * Focusrite Novation Saffire 6 USB audio card
 */
static int snd_usb_novation_boot_quirk(struct usb_device *dev)
{
	/* preemptively set up the device because otherwise the
	 * raw MIDI endpoints are not active */
	usb_set_interface(dev, 0, 1);
	return 0;
}

/*
 * This call will put the synth in "USB send" mode, i.e it will send MIDI
 * messages through USB (this is disabled at startup). The synth will
 * acknowledge by sending a sysex on endpoint 0x85 and by displaying a USB
 * sign on its LCD. Values here are chosen based on sniffing USB traffic
 * under Windows.
 */
static int snd_usb_accessmusic_boot_quirk(struct usb_device *dev)
{
	int err, actual_length;
	/* "midi send" enable */
	static const u8 seq[] = { 0x4e, 0x73, 0x52, 0x01 };
	void *buf;

	if (usb_pipe_type_check(dev, usb_sndintpipe(dev, 0x05)))
		return -EINVAL;
	buf = kmemdup(seq, ARRAY_SIZE(seq), GFP_KERNEL);
	if (!buf)
		return -ENOMEM;
	err = usb_interrupt_msg(dev, usb_sndintpipe(dev, 0x05), buf,
			ARRAY_SIZE(seq), &actual_length, 1000);
	kfree(buf);
	if (err < 0)
		return err;

	return 0;
}

/*
 * Some sound cards from Native Instruments are in fact compliant to the USB
 * audio standard of version 2 and other approved USB standards, even though
 * they come up as vendor-specific device when first connected.
 *
 * However, they can be told to come up with a new set of descriptors
 * upon their next enumeration, and the interfaces announced by the new
 * descriptors will then be handled by the kernel's class drivers. As the
 * product ID will also change, no further checks are required.
 */

static int snd_usb_nativeinstruments_boot_quirk(struct usb_device *dev)
{
	int ret;

	ret = usb_control_msg(dev, usb_sndctrlpipe(dev, 0),
				  0xaf, USB_TYPE_VENDOR | USB_RECIP_DEVICE,
				  1, 0, NULL, 0, 1000);

	if (ret < 0)
		return ret;

	usb_reset_device(dev);

	/* return -EAGAIN, so the creation of an audio interface for this
	 * temporary device is aborted. The device will reconnect with a
	 * new product ID */
	return -EAGAIN;
}

static void mbox2_setup_48_24_magic(struct usb_device *dev)
{
	u8 srate[3];
	u8 temp[12];

	/* Choose 48000Hz permanently */
	srate[0] = 0x80;
	srate[1] = 0xbb;
	srate[2] = 0x00;

	/* Send the magic! */
	snd_usb_ctl_msg(dev, usb_rcvctrlpipe(dev, 0),
		0x01, 0x22, 0x0100, 0x0085, &temp, 0x0003);
	snd_usb_ctl_msg(dev, usb_sndctrlpipe(dev, 0),
		0x81, 0xa2, 0x0100, 0x0085, &srate, 0x0003);
	snd_usb_ctl_msg(dev, usb_sndctrlpipe(dev, 0),
		0x81, 0xa2, 0x0100, 0x0086, &srate, 0x0003);
	snd_usb_ctl_msg(dev, usb_sndctrlpipe(dev, 0),
		0x81, 0xa2, 0x0100, 0x0003, &srate, 0x0003);
	return;
}

/* Digidesign Mbox 2 needs to load firmware onboard
 * and driver must wait a few seconds for initialisation.
 */

#define MBOX2_FIRMWARE_SIZE    646
#define MBOX2_BOOT_LOADING     0x01 /* Hard coded into the device */
#define MBOX2_BOOT_READY       0x02 /* Hard coded into the device */

static int snd_usb_mbox2_boot_quirk(struct usb_device *dev)
{
	struct usb_host_config *config = dev->actconfig;
	int err;
	u8 bootresponse[0x12];
	int fwsize;
	int count;

	fwsize = le16_to_cpu(get_cfg_desc(config)->wTotalLength);

	if (fwsize != MBOX2_FIRMWARE_SIZE) {
		dev_err(&dev->dev, "Invalid firmware size=%d.\n", fwsize);
		return -ENODEV;
	}

	dev_dbg(&dev->dev, "Sending Digidesign Mbox 2 boot sequence...\n");

	count = 0;
	bootresponse[0] = MBOX2_BOOT_LOADING;
	while ((bootresponse[0] == MBOX2_BOOT_LOADING) && (count < 10)) {
		msleep(500); /* 0.5 second delay */
		snd_usb_ctl_msg(dev, usb_rcvctrlpipe(dev, 0),
			/* Control magic - load onboard firmware */
			0x85, 0xc0, 0x0001, 0x0000, &bootresponse, 0x0012);
		if (bootresponse[0] == MBOX2_BOOT_READY)
			break;
		dev_dbg(&dev->dev, "device not ready, resending boot sequence...\n");
		count++;
	}

	if (bootresponse[0] != MBOX2_BOOT_READY) {
		dev_err(&dev->dev, "Unknown bootresponse=%d, or timed out, ignoring device.\n", bootresponse[0]);
		return -ENODEV;
	}

	dev_dbg(&dev->dev, "device initialised!\n");

	err = usb_get_descriptor(dev, USB_DT_DEVICE, 0,
		&dev->descriptor, sizeof(dev->descriptor));
	config = dev->actconfig;
	if (err < 0)
		dev_dbg(&dev->dev, "error usb_get_descriptor: %d\n", err);

	err = usb_reset_configuration(dev);
	if (err < 0)
		dev_dbg(&dev->dev, "error usb_reset_configuration: %d\n", err);
	dev_dbg(&dev->dev, "mbox2_boot: new boot length = %d\n",
		le16_to_cpu(get_cfg_desc(config)->wTotalLength));

	mbox2_setup_48_24_magic(dev);

	dev_info(&dev->dev, "Digidesign Mbox 2: 24bit 48kHz");

	return 0; /* Successful boot */
}

static int snd_usb_axefx3_boot_quirk(struct usb_device *dev)
{
	int err;

	dev_dbg(&dev->dev, "Waiting for Axe-Fx III to boot up...\n");

	/* If the Axe-Fx III has not fully booted, it will timeout when trying
	 * to enable the audio streaming interface. A more generous timeout is
	 * used here to detect when the Axe-Fx III has finished booting as the
	 * set interface message will be acked once it has
	 */
	err = usb_control_msg(dev, usb_sndctrlpipe(dev, 0),
				USB_REQ_SET_INTERFACE, USB_RECIP_INTERFACE,
				1, 1, NULL, 0, 120000);
	if (err < 0) {
		dev_err(&dev->dev,
			"failed waiting for Axe-Fx III to boot: %d\n", err);
		return err;
	}

	dev_dbg(&dev->dev, "Axe-Fx III is now ready\n");

	err = usb_set_interface(dev, 1, 0);
	if (err < 0)
		dev_dbg(&dev->dev,
			"error stopping Axe-Fx III interface: %d\n", err);

	return 0;
}


#define MICROBOOK_BUF_SIZE 128

static int snd_usb_motu_microbookii_communicate(struct usb_device *dev, u8 *buf,
						int buf_size, int *length)
{
	int err, actual_length;

	if (usb_pipe_type_check(dev, usb_sndintpipe(dev, 0x01)))
		return -EINVAL;
	err = usb_interrupt_msg(dev, usb_sndintpipe(dev, 0x01), buf, *length,
				&actual_length, 1000);
	if (err < 0)
		return err;

	print_hex_dump(KERN_DEBUG, "MicroBookII snd: ", DUMP_PREFIX_NONE, 16, 1,
		       buf, actual_length, false);

	memset(buf, 0, buf_size);

	if (usb_pipe_type_check(dev, usb_rcvintpipe(dev, 0x82)))
		return -EINVAL;
	err = usb_interrupt_msg(dev, usb_rcvintpipe(dev, 0x82), buf, buf_size,
				&actual_length, 1000);
	if (err < 0)
		return err;

	print_hex_dump(KERN_DEBUG, "MicroBookII rcv: ", DUMP_PREFIX_NONE, 16, 1,
		       buf, actual_length, false);

	*length = actual_length;
	return 0;
}

static int snd_usb_motu_microbookii_boot_quirk(struct usb_device *dev)
{
	int err, actual_length, poll_attempts = 0;
	static const u8 set_samplerate_seq[] = { 0x00, 0x00, 0x00, 0x00,
						 0x00, 0x00, 0x0b, 0x14,
						 0x00, 0x00, 0x00, 0x01 };
	static const u8 poll_ready_seq[] = { 0x00, 0x04, 0x00, 0x00,
					     0x00, 0x00, 0x0b, 0x18 };
	u8 *buf = kzalloc(MICROBOOK_BUF_SIZE, GFP_KERNEL);

	if (!buf)
		return -ENOMEM;

	dev_info(&dev->dev, "Waiting for MOTU Microbook II to boot up...\n");

	/* First we tell the device which sample rate to use. */
	memcpy(buf, set_samplerate_seq, sizeof(set_samplerate_seq));
	actual_length = sizeof(set_samplerate_seq);
	err = snd_usb_motu_microbookii_communicate(dev, buf, MICROBOOK_BUF_SIZE,
						   &actual_length);

	if (err < 0) {
		dev_err(&dev->dev,
			"failed setting the sample rate for Motu MicroBook II: %d\n",
			err);
		goto free_buf;
	}

	/* Then we poll every 100 ms until the device informs of its readiness. */
	while (true) {
		if (++poll_attempts > 100) {
			dev_err(&dev->dev,
				"failed booting Motu MicroBook II: timeout\n");
			err = -ENODEV;
			goto free_buf;
		}

		memset(buf, 0, MICROBOOK_BUF_SIZE);
		memcpy(buf, poll_ready_seq, sizeof(poll_ready_seq));

		actual_length = sizeof(poll_ready_seq);
		err = snd_usb_motu_microbookii_communicate(
			dev, buf, MICROBOOK_BUF_SIZE, &actual_length);
		if (err < 0) {
			dev_err(&dev->dev,
				"failed booting Motu MicroBook II: communication error %d\n",
				err);
			goto free_buf;
		}

		/* the device signals its readiness through a message of the
		 * form
		 *           XX 06 00 00 00 00 0b 18  00 00 00 01
		 * If the device is not yet ready to accept audio data, the
		 * last byte of that sequence is 00.
		 */
		if (actual_length == 12 && buf[actual_length - 1] == 1)
			break;

		msleep(100);
	}

	dev_info(&dev->dev, "MOTU MicroBook II ready\n");

free_buf:
	kfree(buf);
	return err;
}

static int snd_usb_motu_m_series_boot_quirk(struct usb_device *dev)
{
	int ret;

	ret = usb_control_msg(dev, usb_sndctrlpipe(dev, 0),
			      1, USB_TYPE_VENDOR | USB_RECIP_DEVICE,
			      0x0, 0, NULL, 0, 1000);

	if (ret < 0)
		return ret;

	msleep(2000);

	ret = usb_control_msg(dev, usb_sndctrlpipe(dev, 0),
			      1, USB_TYPE_VENDOR | USB_RECIP_DEVICE,
			      0x20, 0, NULL, 0, 1000);

	if (ret < 0)
		return ret;

	return 0;
}

/*
 * Setup quirks
 */
#define MAUDIO_SET		0x01 /* parse device_setup */
#define MAUDIO_SET_COMPATIBLE	0x80 /* use only "win-compatible" interfaces */
#define MAUDIO_SET_DTS		0x02 /* enable DTS Digital Output */
#define MAUDIO_SET_96K		0x04 /* 48-96kHz rate if set, 8-48kHz otherwise */
#define MAUDIO_SET_24B		0x08 /* 24bits sample if set, 16bits otherwise */
#define MAUDIO_SET_DI		0x10 /* enable Digital Input */
#define MAUDIO_SET_MASK		0x1f /* bit mask for setup value */
#define MAUDIO_SET_24B_48K_DI	 0x19 /* 24bits+48kHz+Digital Input */
#define MAUDIO_SET_24B_48K_NOTDI 0x09 /* 24bits+48kHz+No Digital Input */
#define MAUDIO_SET_16B_48K_DI	 0x11 /* 16bits+48kHz+Digital Input */
#define MAUDIO_SET_16B_48K_NOTDI 0x01 /* 16bits+48kHz+No Digital Input */

static int quattro_skip_setting_quirk(struct snd_usb_audio *chip,
				      int iface, int altno)
{
	/* Reset ALL ifaces to 0 altsetting.
	 * Call it for every possible altsetting of every interface.
	 */
	usb_set_interface(chip->dev, iface, 0);
	if (chip->setup & MAUDIO_SET) {
		if (chip->setup & MAUDIO_SET_COMPATIBLE) {
			if (iface != 1 && iface != 2)
				return 1; /* skip all interfaces but 1 and 2 */
		} else {
			unsigned int mask;
			if (iface == 1 || iface == 2)
				return 1; /* skip interfaces 1 and 2 */
			if ((chip->setup & MAUDIO_SET_96K) && altno != 1)
				return 1; /* skip this altsetting */
			mask = chip->setup & MAUDIO_SET_MASK;
			if (mask == MAUDIO_SET_24B_48K_DI && altno != 2)
				return 1; /* skip this altsetting */
			if (mask == MAUDIO_SET_24B_48K_NOTDI && altno != 3)
				return 1; /* skip this altsetting */
			if (mask == MAUDIO_SET_16B_48K_NOTDI && altno != 4)
				return 1; /* skip this altsetting */
		}
	}
	usb_audio_dbg(chip,
		    "using altsetting %d for interface %d config %d\n",
		    altno, iface, chip->setup);
	return 0; /* keep this altsetting */
}

static int audiophile_skip_setting_quirk(struct snd_usb_audio *chip,
					 int iface,
					 int altno)
{
	/* Reset ALL ifaces to 0 altsetting.
	 * Call it for every possible altsetting of every interface.
	 */
	usb_set_interface(chip->dev, iface, 0);

	if (chip->setup & MAUDIO_SET) {
		unsigned int mask;
		if ((chip->setup & MAUDIO_SET_DTS) && altno != 6)
			return 1; /* skip this altsetting */
		if ((chip->setup & MAUDIO_SET_96K) && altno != 1)
			return 1; /* skip this altsetting */
		mask = chip->setup & MAUDIO_SET_MASK;
		if (mask == MAUDIO_SET_24B_48K_DI && altno != 2)
			return 1; /* skip this altsetting */
		if (mask == MAUDIO_SET_24B_48K_NOTDI && altno != 3)
			return 1; /* skip this altsetting */
		if (mask == MAUDIO_SET_16B_48K_DI && altno != 4)
			return 1; /* skip this altsetting */
		if (mask == MAUDIO_SET_16B_48K_NOTDI && altno != 5)
			return 1; /* skip this altsetting */
	}

	return 0; /* keep this altsetting */
}

static int fasttrackpro_skip_setting_quirk(struct snd_usb_audio *chip,
					   int iface, int altno)
{
	/* Reset ALL ifaces to 0 altsetting.
	 * Call it for every possible altsetting of every interface.
	 */
	usb_set_interface(chip->dev, iface, 0);

	/* possible configuration where both inputs and only one output is
	 *used is not supported by the current setup
	 */
	if (chip->setup & (MAUDIO_SET | MAUDIO_SET_24B)) {
		if (chip->setup & MAUDIO_SET_96K) {
			if (altno != 3 && altno != 6)
				return 1;
		} else if (chip->setup & MAUDIO_SET_DI) {
			if (iface == 4)
				return 1; /* no analog input */
			if (altno != 2 && altno != 5)
				return 1; /* enable only altsets 2 and 5 */
		} else {
			if (iface == 5)
				return 1; /* disable digialt input */
			if (altno != 2 && altno != 5)
				return 1; /* enalbe only altsets 2 and 5 */
		}
	} else {
		/* keep only 16-Bit mode */
		if (altno != 1)
			return 1;
	}

	usb_audio_dbg(chip,
		    "using altsetting %d for interface %d config %d\n",
		    altno, iface, chip->setup);
	return 0; /* keep this altsetting */
}

static int s1810c_skip_setting_quirk(struct snd_usb_audio *chip,
					   int iface, int altno)
{
	/*
	 * Altno settings:
	 *
	 * Playback (Interface 1):
	 * 1: 6 Analog + 2 S/PDIF
	 * 2: 6 Analog + 2 S/PDIF
	 * 3: 6 Analog
	 *
	 * Capture (Interface 2):
	 * 1: 8 Analog + 2 S/PDIF + 8 ADAT
	 * 2: 8 Analog + 2 S/PDIF + 4 ADAT
	 * 3: 8 Analog
	 */

	/*
	 * I'll leave 2 as the default one and
	 * use device_setup to switch to the
	 * other two.
	 */
	if ((chip->setup == 0 || chip->setup > 2) && altno != 2)
		return 1;
	else if (chip->setup == 1 && altno != 1)
		return 1;
	else if (chip->setup == 2 && altno != 3)
		return 1;

	return 0;
}

int snd_usb_apply_interface_quirk(struct snd_usb_audio *chip,
				  int iface,
				  int altno)
{
	/* audiophile usb: skip altsets incompatible with device_setup */
	if (chip->usb_id == USB_ID(0x0763, 0x2003))
		return audiophile_skip_setting_quirk(chip, iface, altno);
	/* quattro usb: skip altsets incompatible with device_setup */
	if (chip->usb_id == USB_ID(0x0763, 0x2001))
		return quattro_skip_setting_quirk(chip, iface, altno);
	/* fasttrackpro usb: skip altsets incompatible with device_setup */
	if (chip->usb_id == USB_ID(0x0763, 0x2012))
		return fasttrackpro_skip_setting_quirk(chip, iface, altno);
	/* presonus studio 1810c: skip altsets incompatible with device_setup */
	if (chip->usb_id == USB_ID(0x0194f, 0x010c))
		return s1810c_skip_setting_quirk(chip, iface, altno);


	return 0;
}

int snd_usb_apply_boot_quirk(struct usb_device *dev,
			     struct usb_interface *intf,
			     const struct snd_usb_audio_quirk *quirk,
			     unsigned int id)
{
	switch (id) {
	case USB_ID(0x041e, 0x3000):
		/* SB Extigy needs special boot-up sequence */
		/* if more models come, this will go to the quirk list. */
		return snd_usb_extigy_boot_quirk(dev, intf);

	case USB_ID(0x041e, 0x3020):
		/* SB Audigy 2 NX needs its own boot-up magic, too */
		return snd_usb_audigy2nx_boot_quirk(dev);

	case USB_ID(0x10f5, 0x0200):
		/* C-Media CM106 / Turtle Beach Audio Advantage Roadie */
		return snd_usb_cm106_boot_quirk(dev);

	case USB_ID(0x0d8c, 0x0102):
		/* C-Media CM6206 / CM106-Like Sound Device */
	case USB_ID(0x0ccd, 0x00b1): /* Terratec Aureon 7.1 USB */
		return snd_usb_cm6206_boot_quirk(dev);

	case USB_ID(0x0dba, 0x3000):
		/* Digidesign Mbox 2 */
		return snd_usb_mbox2_boot_quirk(dev);

	case USB_ID(0x1235, 0x0010): /* Focusrite Novation Saffire 6 USB */
	case USB_ID(0x1235, 0x0018): /* Focusrite Novation Twitch */
		return snd_usb_novation_boot_quirk(dev);

	case USB_ID(0x133e, 0x0815):
		/* Access Music VirusTI Desktop */
		return snd_usb_accessmusic_boot_quirk(dev);

	case USB_ID(0x17cc, 0x1000): /* Komplete Audio 6 */
	case USB_ID(0x17cc, 0x1010): /* Traktor Audio 6 */
	case USB_ID(0x17cc, 0x1020): /* Traktor Audio 10 */
		return snd_usb_nativeinstruments_boot_quirk(dev);
	case USB_ID(0x0763, 0x2012):  /* M-Audio Fast Track Pro USB */
		return snd_usb_fasttrackpro_boot_quirk(dev);
	case USB_ID(0x047f, 0xc010): /* Plantronics Gamecom 780 */
		return snd_usb_gamecon780_boot_quirk(dev);
	case USB_ID(0x2466, 0x8010): /* Fractal Audio Axe-Fx 3 */
		return snd_usb_axefx3_boot_quirk(dev);
	case USB_ID(0x07fd, 0x0004): /* MOTU MicroBook II */
		/*
		 * For some reason interface 3 with vendor-spec class is
		 * detected on MicroBook IIc.
		 */
		if (get_iface_desc(intf->altsetting)->bInterfaceClass ==
		    USB_CLASS_VENDOR_SPEC &&
		    get_iface_desc(intf->altsetting)->bInterfaceNumber < 3)
			return snd_usb_motu_microbookii_boot_quirk(dev);
		break;
	}

	return 0;
}

int snd_usb_apply_boot_quirk_once(struct usb_device *dev,
				  struct usb_interface *intf,
				  const struct snd_usb_audio_quirk *quirk,
				  unsigned int id)
{
	switch (id) {
	case USB_ID(0x07fd, 0x0008): /* MOTU M Series */
		return snd_usb_motu_m_series_boot_quirk(dev);
	}

	return 0;
}

/*
 * check if the device uses big-endian samples
 */
int snd_usb_is_big_endian_format(struct snd_usb_audio *chip, struct audioformat *fp)
{
	/* it depends on altsetting whether the device is big-endian or not */
	switch (chip->usb_id) {
	case USB_ID(0x0763, 0x2001): /* M-Audio Quattro: captured data only */
		if (fp->altsetting == 2 || fp->altsetting == 3 ||
			fp->altsetting == 5 || fp->altsetting == 6)
			return 1;
		break;
	case USB_ID(0x0763, 0x2003): /* M-Audio Audiophile USB */
		if (chip->setup == 0x00 ||
			fp->altsetting == 1 || fp->altsetting == 2 ||
			fp->altsetting == 3)
			return 1;
		break;
	case USB_ID(0x0763, 0x2012): /* M-Audio Fast Track Pro */
		if (fp->altsetting == 2 || fp->altsetting == 3 ||
			fp->altsetting == 5 || fp->altsetting == 6)
			return 1;
		break;
	}
	return 0;
}

/*
 * For E-Mu 0404USB/0202USB/TrackerPre/0204 sample rate should be set for device,
 * not for interface.
 */

enum {
	EMU_QUIRK_SR_44100HZ = 0,
	EMU_QUIRK_SR_48000HZ,
	EMU_QUIRK_SR_88200HZ,
	EMU_QUIRK_SR_96000HZ,
	EMU_QUIRK_SR_176400HZ,
	EMU_QUIRK_SR_192000HZ
};

static void set_format_emu_quirk(struct snd_usb_substream *subs,
				 struct audioformat *fmt)
{
	unsigned char emu_samplerate_id = 0;

	/* When capture is active
	 * sample rate shouldn't be changed
	 * by playback substream
	 */
	if (subs->direction == SNDRV_PCM_STREAM_PLAYBACK) {
		if (subs->stream->substream[SNDRV_PCM_STREAM_CAPTURE].interface != -1)
			return;
	}

	switch (fmt->rate_min) {
	case 48000:
		emu_samplerate_id = EMU_QUIRK_SR_48000HZ;
		break;
	case 88200:
		emu_samplerate_id = EMU_QUIRK_SR_88200HZ;
		break;
	case 96000:
		emu_samplerate_id = EMU_QUIRK_SR_96000HZ;
		break;
	case 176400:
		emu_samplerate_id = EMU_QUIRK_SR_176400HZ;
		break;
	case 192000:
		emu_samplerate_id = EMU_QUIRK_SR_192000HZ;
		break;
	default:
		emu_samplerate_id = EMU_QUIRK_SR_44100HZ;
		break;
	}
	snd_emuusb_set_samplerate(subs->stream->chip, emu_samplerate_id);
	subs->pkt_offset_adj = (emu_samplerate_id >= EMU_QUIRK_SR_176400HZ) ? 4 : 0;
}


/*
 * Pioneer DJ DJM-900NXS2
 * Device needs to know the sample rate each time substream is started
 */
static int pioneer_djm_set_format_quirk(struct snd_usb_substream *subs)
{

	/* Convert sample rate value to little endian */
	u8 sr[3];

	sr[0] = subs->cur_rate & 0xff;
	sr[1] = (subs->cur_rate >> 8) & 0xff;
	sr[2] = (subs->cur_rate >> 16) & 0xff;

	/* Configure device */
	usb_set_interface(subs->dev, 0, 1);
	snd_usb_ctl_msg(subs->stream->chip->dev,
		usb_rcvctrlpipe(subs->stream->chip->dev, 0),
		0x01, 0x22, 0x0100, 0x0082, &sr, 0x0003);

	return 0;
}

void snd_usb_set_format_quirk(struct snd_usb_substream *subs,
			      struct audioformat *fmt)
{
	switch (subs->stream->chip->usb_id) {
	case USB_ID(0x041e, 0x3f02): /* E-Mu 0202 USB */
	case USB_ID(0x041e, 0x3f04): /* E-Mu 0404 USB */
	case USB_ID(0x041e, 0x3f0a): /* E-Mu Tracker Pre */
	case USB_ID(0x041e, 0x3f19): /* E-Mu 0204 USB */
		set_format_emu_quirk(subs, fmt);
		break;
	case USB_ID(0x2b73, 0x000a): /* Pioneer DJ DJM-900NXS2 */
	case USB_ID(0x2b73, 0x0017): /* Pioneer DJ DJM-250MK2 */
		pioneer_djm_set_format_quirk(subs);
		break;
	case USB_ID(0x534d, 0x2109): /* MacroSilicon MS2109 */
		subs->stream_offset_adj = 2;
		break;
	}
}

bool snd_usb_get_sample_rate_quirk(struct snd_usb_audio *chip)
{
	/* devices which do not support reading the sample rate. */
	switch (chip->usb_id) {
	case USB_ID(0x041e, 0x4080): /* Creative Live Cam VF0610 */
	case USB_ID(0x04d8, 0xfeea): /* Benchmark DAC1 Pre */
	case USB_ID(0x0556, 0x0014): /* Phoenix Audio TMX320VC */
	case USB_ID(0x05a3, 0x9420): /* ELP HD USB Camera */
	case USB_ID(0x05a7, 0x1020): /* Bose Companion 5 */
	case USB_ID(0x074d, 0x3553): /* Outlaw RR2150 (Micronas UAC3553B) */
	case USB_ID(0x1395, 0x740a): /* Sennheiser DECT */
	case USB_ID(0x1901, 0x0191): /* GE B850V3 CP2114 audio interface */
	case USB_ID(0x21b4, 0x0081): /* AudioQuest DragonFly */
	case USB_ID(0x2912, 0x30c8): /* Audioengine D1 */
	case USB_ID(0x413c, 0xa506): /* Dell AE515 sound bar */
<<<<<<< HEAD
	case USB_ID(0x09da, 0x2695): /* A4Tech FHD 1080p webcam */
=======
	case USB_ID(0x046d, 0x084c): /* Logitech ConferenceCam Connect */
>>>>>>> 65f1995e
		return true;
	}

	/* devices of these vendors don't support reading rate, either */
	switch (USB_ID_VENDOR(chip->usb_id)) {
	case 0x045e: /* MS Lifecam */
	case 0x047f: /* Plantronics */
	case 0x1de7: /* Phoenix Audio */
		return true;
	}

	return false;
}

/* ITF-USB DSD based DACs need a vendor cmd to switch
 * between PCM and native DSD mode
 */
static bool is_itf_usb_dsd_dac(unsigned int id)
{
	switch (id) {
	case USB_ID(0x154e, 0x1002): /* Denon DCD-1500RE */
	case USB_ID(0x154e, 0x1003): /* Denon DA-300USB */
	case USB_ID(0x154e, 0x3005): /* Marantz HD-DAC1 */
	case USB_ID(0x154e, 0x3006): /* Marantz SA-14S1 */
	case USB_ID(0x1852, 0x5065): /* Luxman DA-06 */
	case USB_ID(0x0644, 0x8043): /* TEAC UD-501/UD-501V2/UD-503/NT-503 */
	case USB_ID(0x0644, 0x8044): /* Esoteric D-05X */
	case USB_ID(0x0644, 0x804a): /* TEAC UD-301 */
		return true;
	}
	return false;
}

int snd_usb_select_mode_quirk(struct snd_usb_substream *subs,
			      struct audioformat *fmt)
{
	struct usb_device *dev = subs->dev;
	int err;

	if (is_itf_usb_dsd_dac(subs->stream->chip->usb_id)) {
		/* First switch to alt set 0, otherwise the mode switch cmd
		 * will not be accepted by the DAC
		 */
		err = usb_set_interface(dev, fmt->iface, 0);
		if (err < 0)
			return err;

		msleep(20); /* Delay needed after setting the interface */

		/* Vendor mode switch cmd is required. */
		if (fmt->formats & SNDRV_PCM_FMTBIT_DSD_U32_BE) {
			/* DSD mode (DSD_U32) requested */
			err = snd_usb_ctl_msg(dev, usb_sndctrlpipe(dev, 0), 0,
					      USB_DIR_OUT|USB_TYPE_VENDOR|USB_RECIP_INTERFACE,
					      1, 1, NULL, 0);
			if (err < 0)
				return err;

		} else {
			/* PCM or DOP mode (S32) requested */
			/* PCM mode (S16) requested */
			err = snd_usb_ctl_msg(dev, usb_sndctrlpipe(dev, 0), 0,
					      USB_DIR_OUT|USB_TYPE_VENDOR|USB_RECIP_INTERFACE,
					      0, 1, NULL, 0);
			if (err < 0)
				return err;

		}
		msleep(20);
	}
	return 0;
}

void snd_usb_endpoint_start_quirk(struct snd_usb_endpoint *ep)
{
	/*
	 * "Playback Design" products send bogus feedback data at the start
	 * of the stream. Ignore them.
	 */
	if (USB_ID_VENDOR(ep->chip->usb_id) == 0x23ba &&
	    ep->type == SND_USB_ENDPOINT_TYPE_SYNC)
		ep->skip_packets = 4;

	/*
	 * M-Audio Fast Track C400/C600 - when packets are not skipped, real
	 * world latency varies by approx. +/- 50 frames (at 96kHz) each time
	 * the stream is (re)started. When skipping packets 16 at endpoint
	 * start up, the real world latency is stable within +/- 1 frame (also
	 * across power cycles).
	 */
	if ((ep->chip->usb_id == USB_ID(0x0763, 0x2030) ||
	     ep->chip->usb_id == USB_ID(0x0763, 0x2031)) &&
	    ep->type == SND_USB_ENDPOINT_TYPE_DATA)
		ep->skip_packets = 16;

	/* Work around devices that report unreasonable feedback data */
	if ((ep->chip->usb_id == USB_ID(0x0644, 0x8038) ||  /* TEAC UD-H01 */
	     ep->chip->usb_id == USB_ID(0x1852, 0x5034)) && /* T+A Dac8 */
	    ep->syncmaxsize == 4)
		ep->tenor_fb_quirk = 1;
}

void snd_usb_set_interface_quirk(struct usb_device *dev)
{
	struct snd_usb_audio *chip = dev_get_drvdata(&dev->dev);

	if (!chip)
		return;
	/*
	 * "Playback Design" products need a 50ms delay after setting the
	 * USB interface.
	 */
	switch (USB_ID_VENDOR(chip->usb_id)) {
	case 0x23ba: /* Playback Design */
	case 0x0644: /* TEAC Corp. */
		msleep(50);
		break;
	}
}

/* quirk applied after snd_usb_ctl_msg(); not applied during boot quirks */
void snd_usb_ctl_msg_quirk(struct usb_device *dev, unsigned int pipe,
			   __u8 request, __u8 requesttype, __u16 value,
			   __u16 index, void *data, __u16 size)
{
	struct snd_usb_audio *chip = dev_get_drvdata(&dev->dev);

	if (!chip)
		return;
	/*
	 * "Playback Design" products need a 20ms delay after each
	 * class compliant request
	 */
	if (USB_ID_VENDOR(chip->usb_id) == 0x23ba &&
	    (requesttype & USB_TYPE_MASK) == USB_TYPE_CLASS)
		msleep(20);

	/*
	 * "TEAC Corp." products need a 20ms delay after each
	 * class compliant request
	 */
	if (USB_ID_VENDOR(chip->usb_id) == 0x0644 &&
	    (requesttype & USB_TYPE_MASK) == USB_TYPE_CLASS)
		msleep(20);

	/* ITF-USB DSD based DACs functionality need a delay
	 * after each class compliant request
	 */
	if (is_itf_usb_dsd_dac(chip->usb_id)
	    && (requesttype & USB_TYPE_MASK) == USB_TYPE_CLASS)
		msleep(20);

	/*
	 * Plantronics headsets (C320, C320-M, etc) need a delay to avoid
	 * random microhpone failures.
	 */
	if (USB_ID_VENDOR(chip->usb_id) == 0x047f &&
	    (requesttype & USB_TYPE_MASK) == USB_TYPE_CLASS)
		msleep(20);

	/* Zoom R16/24, many Logitech(at least H650e/H570e/BCC950),
	 * Jabra 550a, Kingston HyperX needs a tiny delay here,
	 * otherwise requests like get/set frequency return
	 * as failed despite actually succeeding.
	 */
	if ((chip->usb_id == USB_ID(0x1686, 0x00dd) ||
	     USB_ID_VENDOR(chip->usb_id) == 0x046d  || /* Logitech */
	     chip->usb_id == USB_ID(0x0b0e, 0x0349) ||
	     chip->usb_id == USB_ID(0x0951, 0x16ad)) &&
	    (requesttype & USB_TYPE_MASK) == USB_TYPE_CLASS)
		usleep_range(1000, 2000);

	/*
	 * Samsung USBC Headset (AKG) need a tiny delay after each
	 * class compliant request. (Model number: AAM625R or AAM627R)
	 */
	if (chip->usb_id == USB_ID(0x04e8, 0xa051) &&
	    (requesttype & USB_TYPE_MASK) == USB_TYPE_CLASS)
		usleep_range(5000, 6000);
}

/*
 * snd_usb_interface_dsd_format_quirks() is called from format.c to
 * augment the PCM format bit-field for DSD types. The UAC standards
 * don't have a designated bit field to denote DSD-capable interfaces,
 * hence all hardware that is known to support this format has to be
 * listed here.
 */
u64 snd_usb_interface_dsd_format_quirks(struct snd_usb_audio *chip,
					struct audioformat *fp,
					unsigned int sample_bytes)
{
	struct usb_interface *iface;

	/* Playback Designs */
	if (USB_ID_VENDOR(chip->usb_id) == 0x23ba &&
	    USB_ID_PRODUCT(chip->usb_id) < 0x0110) {
		switch (fp->altsetting) {
		case 1:
			fp->dsd_dop = true;
			return SNDRV_PCM_FMTBIT_DSD_U16_LE;
		case 2:
			fp->dsd_bitrev = true;
			return SNDRV_PCM_FMTBIT_DSD_U8;
		case 3:
			fp->dsd_bitrev = true;
			return SNDRV_PCM_FMTBIT_DSD_U16_LE;
		}
	}

	/* XMOS based USB DACs */
	switch (chip->usb_id) {
	case USB_ID(0x1511, 0x0037): /* AURALiC VEGA */
	case USB_ID(0x2522, 0x0012): /* LH Labs VI DAC Infinity */
	case USB_ID(0x2772, 0x0230): /* Pro-Ject Pre Box S2 Digital */
		if (fp->altsetting == 2)
			return SNDRV_PCM_FMTBIT_DSD_U32_BE;
		break;

	case USB_ID(0x0d8c, 0x0316): /* Hegel HD12 DSD */
	case USB_ID(0x10cb, 0x0103): /* The Bit Opus #3; with fp->dsd_raw */
	case USB_ID(0x16d0, 0x06b2): /* NuPrime DAC-10 */
	case USB_ID(0x16d0, 0x09dd): /* Encore mDSD */
	case USB_ID(0x16d0, 0x0733): /* Furutech ADL Stratos */
	case USB_ID(0x16d0, 0x09db): /* NuPrime Audio DAC-9 */
	case USB_ID(0x1db5, 0x0003): /* Bryston BDA3 */
	case USB_ID(0x22e1, 0xca01): /* HDTA Serenade DSD */
	case USB_ID(0x249c, 0x9326): /* M2Tech Young MkIII */
	case USB_ID(0x2616, 0x0106): /* PS Audio NuWave DAC */
	case USB_ID(0x2622, 0x0041): /* Audiolab M-DAC+ */
	case USB_ID(0x27f7, 0x3002): /* W4S DAC-2v2SE */
	case USB_ID(0x29a2, 0x0086): /* Mutec MC3+ USB */
	case USB_ID(0x6b42, 0x0042): /* MSB Technology */
		if (fp->altsetting == 3)
			return SNDRV_PCM_FMTBIT_DSD_U32_BE;
		break;

	/* Amanero Combo384 USB based DACs with native DSD support */
	case USB_ID(0x16d0, 0x071a):  /* Amanero - Combo384 */
	case USB_ID(0x2ab6, 0x0004):  /* T+A DAC8DSD-V2.0, MP1000E-V2.0, MP2000R-V2.0, MP2500R-V2.0, MP3100HV-V2.0 */
	case USB_ID(0x2ab6, 0x0005):  /* T+A USB HD Audio 1 */
	case USB_ID(0x2ab6, 0x0006):  /* T+A USB HD Audio 2 */
		if (fp->altsetting == 2) {
			switch (le16_to_cpu(chip->dev->descriptor.bcdDevice)) {
			case 0x199:
				return SNDRV_PCM_FMTBIT_DSD_U32_LE;
			case 0x19b:
			case 0x203:
				return SNDRV_PCM_FMTBIT_DSD_U32_BE;
			default:
				break;
			}
		}
		break;
	case USB_ID(0x16d0, 0x0a23):
		if (fp->altsetting == 2)
			return SNDRV_PCM_FMTBIT_DSD_U32_BE;
		break;

	default:
		break;
	}

	/* ITF-USB DSD based DACs */
	if (is_itf_usb_dsd_dac(chip->usb_id)) {
		iface = usb_ifnum_to_if(chip->dev, fp->iface);

		/* Altsetting 2 support native DSD if the num of altsets is
		 * three (0-2),
		 * Altsetting 3 support native DSD if the num of altsets is
		 * four (0-3).
		 */
		if (fp->altsetting == iface->num_altsetting - 1)
			return SNDRV_PCM_FMTBIT_DSD_U32_BE;
	}

	/* Mostly generic method to detect many DSD-capable implementations -
	 * from XMOS/Thesycon
	 */
	switch (USB_ID_VENDOR(chip->usb_id)) {
	case 0x152a:  /* Thesycon devices */
	case 0x20b1:  /* XMOS based devices */
	case 0x22d9:  /* Oppo */
	case 0x23ba:  /* Playback Designs */
	case 0x25ce:  /* Mytek devices */
	case 0x278b:  /* Rotel? */
	case 0x292b:  /* Gustard/Ess based devices */
	case 0x2972:  /* FiiO devices */
	case 0x2ab6:  /* T+A devices */
	case 0x3353:  /* Khadas devices */
	case 0x3842:  /* EVGA */
	case 0xc502:  /* HiBy devices */
		if (fp->dsd_raw)
			return SNDRV_PCM_FMTBIT_DSD_U32_BE;
		break;
	default:
		break;

	}

	return 0;
}

void snd_usb_audioformat_attributes_quirk(struct snd_usb_audio *chip,
					  struct audioformat *fp,
					  int stream)
{
	switch (chip->usb_id) {
	case USB_ID(0x0a92, 0x0053): /* AudioTrak Optoplay */
		/* Optoplay sets the sample rate attribute although
		 * it seems not supporting it in fact.
		 */
		fp->attributes &= ~UAC_EP_CS_ATTR_SAMPLE_RATE;
		break;
	case USB_ID(0x041e, 0x3020): /* Creative SB Audigy 2 NX */
	case USB_ID(0x0763, 0x2003): /* M-Audio Audiophile USB */
		/* doesn't set the sample rate attribute, but supports it */
		fp->attributes |= UAC_EP_CS_ATTR_SAMPLE_RATE;
		break;
	case USB_ID(0x0763, 0x2001):  /* M-Audio Quattro USB */
	case USB_ID(0x0763, 0x2012):  /* M-Audio Fast Track Pro USB */
	case USB_ID(0x047f, 0x0ca1): /* plantronics headset */
	case USB_ID(0x077d, 0x07af): /* Griffin iMic (note that there is
					an older model 77d:223) */
	/*
	 * plantronics headset and Griffin iMic have set adaptive-in
	 * although it's really not...
	 */
		fp->ep_attr &= ~USB_ENDPOINT_SYNCTYPE;
		if (stream == SNDRV_PCM_STREAM_PLAYBACK)
			fp->ep_attr |= USB_ENDPOINT_SYNC_ADAPTIVE;
		else
			fp->ep_attr |= USB_ENDPOINT_SYNC_SYNC;
		break;
	case USB_ID(0x07fd, 0x0004):  /* MOTU MicroBook IIc */
		/*
		 * MaxPacketsOnly attribute is erroneously set in endpoint
		 * descriptors. As a result this card produces noise with
		 * all sample rates other than 96 kHz.
		 */
		fp->attributes &= ~UAC_EP_CS_ATTR_FILL_MAX;
		break;
	}
}

/*
 * registration quirk:
 * the registration is skipped if a device matches with the given ID,
 * unless the interface reaches to the defined one.  This is for delaying
 * the registration until the last known interface, so that the card and
 * devices appear at the same time.
 */

struct registration_quirk {
	unsigned int usb_id;	/* composed via USB_ID() */
	unsigned int interface;	/* the interface to trigger register */
};

#define REG_QUIRK_ENTRY(vendor, product, iface) \
	{ .usb_id = USB_ID(vendor, product), .interface = (iface) }

static const struct registration_quirk registration_quirks[] = {
	REG_QUIRK_ENTRY(0x0951, 0x16d8, 2),	/* Kingston HyperX AMP */
	REG_QUIRK_ENTRY(0x0951, 0x16ed, 2),	/* Kingston HyperX Cloud Alpha S */
	REG_QUIRK_ENTRY(0x0951, 0x16ea, 2),	/* Kingston HyperX Cloud Flight S */
	{ 0 }					/* terminator */
};

/* return true if skipping registration */
bool snd_usb_registration_quirk(struct snd_usb_audio *chip, int iface)
{
	const struct registration_quirk *q;

	for (q = registration_quirks; q->usb_id; q++)
		if (chip->usb_id == q->usb_id)
			return iface != q->interface;

	/* Register as normal */
	return false;
}<|MERGE_RESOLUTION|>--- conflicted
+++ resolved
@@ -1526,11 +1526,8 @@
 	case USB_ID(0x21b4, 0x0081): /* AudioQuest DragonFly */
 	case USB_ID(0x2912, 0x30c8): /* Audioengine D1 */
 	case USB_ID(0x413c, 0xa506): /* Dell AE515 sound bar */
-<<<<<<< HEAD
+	case USB_ID(0x046d, 0x084c): /* Logitech ConferenceCam Connect */
 	case USB_ID(0x09da, 0x2695): /* A4Tech FHD 1080p webcam */
-=======
-	case USB_ID(0x046d, 0x084c): /* Logitech ConferenceCam Connect */
->>>>>>> 65f1995e
 		return true;
 	}
 
