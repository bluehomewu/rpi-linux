// SPDX-License-Identifier: GPL-2.0
#include <test_progs.h>
#include <error.h>
#include <linux/if.h>
#include <linux/if_tun.h>
<<<<<<< HEAD
=======
#include <sys/uio.h>
>>>>>>> 4b972a01

#define CHECK_FLOW_KEYS(desc, got, expected)				\
	CHECK_ATTR(memcmp(&got, &expected, sizeof(got)) != 0,		\
	      desc,							\
	      "nhoff=%u/%u "						\
	      "thoff=%u/%u "						\
	      "addr_proto=0x%x/0x%x "					\
	      "is_frag=%u/%u "						\
	      "is_first_frag=%u/%u "					\
	      "is_encap=%u/%u "						\
	      "ip_proto=0x%x/0x%x "					\
	      "n_proto=0x%x/0x%x "					\
	      "sport=%u/%u "						\
	      "dport=%u/%u\n",						\
	      got.nhoff, expected.nhoff,				\
	      got.thoff, expected.thoff,				\
	      got.addr_proto, expected.addr_proto,			\
	      got.is_frag, expected.is_frag,				\
	      got.is_first_frag, expected.is_first_frag,		\
	      got.is_encap, expected.is_encap,				\
	      got.ip_proto, expected.ip_proto,				\
	      got.n_proto, expected.n_proto,				\
	      got.sport, expected.sport,				\
	      got.dport, expected.dport)

struct ipv4_pkt {
	struct ethhdr eth;
	struct iphdr iph;
	struct tcphdr tcp;
} __packed;

struct svlan_ipv4_pkt {
	struct ethhdr eth;
	__u16 vlan_tci;
	__u16 vlan_proto;
	struct iphdr iph;
	struct tcphdr tcp;
} __packed;

struct ipv6_pkt {
	struct ethhdr eth;
	struct ipv6hdr iph;
	struct tcphdr tcp;
} __packed;

struct dvlan_ipv6_pkt {
	struct ethhdr eth;
	__u16 vlan_tci;
	__u16 vlan_proto;
	__u16 vlan_tci2;
	__u16 vlan_proto2;
	struct ipv6hdr iph;
	struct tcphdr tcp;
} __packed;

struct test {
	const char *name;
	union {
		struct ipv4_pkt ipv4;
		struct svlan_ipv4_pkt svlan_ipv4;
		struct ipv6_pkt ipv6;
		struct dvlan_ipv6_pkt dvlan_ipv6;
	} pkt;
	struct bpf_flow_keys keys;
};

#define VLAN_HLEN	4

struct test tests[] = {
	{
		.name = "ipv4",
		.pkt.ipv4 = {
			.eth.h_proto = __bpf_constant_htons(ETH_P_IP),
			.iph.ihl = 5,
			.iph.protocol = IPPROTO_TCP,
			.iph.tot_len = __bpf_constant_htons(MAGIC_BYTES),
			.tcp.doff = 5,
		},
		.keys = {
			.nhoff = ETH_HLEN,
			.thoff = ETH_HLEN + sizeof(struct iphdr),
			.addr_proto = ETH_P_IP,
			.ip_proto = IPPROTO_TCP,
			.n_proto = __bpf_constant_htons(ETH_P_IP),
		},
	},
	{
		.name = "ipv6",
		.pkt.ipv6 = {
			.eth.h_proto = __bpf_constant_htons(ETH_P_IPV6),
			.iph.nexthdr = IPPROTO_TCP,
			.iph.payload_len = __bpf_constant_htons(MAGIC_BYTES),
			.tcp.doff = 5,
		},
		.keys = {
			.nhoff = ETH_HLEN,
			.thoff = ETH_HLEN + sizeof(struct ipv6hdr),
			.addr_proto = ETH_P_IPV6,
			.ip_proto = IPPROTO_TCP,
			.n_proto = __bpf_constant_htons(ETH_P_IPV6),
		},
	},
	{
		.name = "802.1q-ipv4",
		.pkt.svlan_ipv4 = {
			.eth.h_proto = __bpf_constant_htons(ETH_P_8021Q),
			.vlan_proto = __bpf_constant_htons(ETH_P_IP),
			.iph.ihl = 5,
			.iph.protocol = IPPROTO_TCP,
			.iph.tot_len = __bpf_constant_htons(MAGIC_BYTES),
			.tcp.doff = 5,
		},
		.keys = {
			.nhoff = ETH_HLEN + VLAN_HLEN,
			.thoff = ETH_HLEN + VLAN_HLEN + sizeof(struct iphdr),
			.addr_proto = ETH_P_IP,
			.ip_proto = IPPROTO_TCP,
			.n_proto = __bpf_constant_htons(ETH_P_IP),
		},
	},
	{
		.name = "802.1ad-ipv6",
		.pkt.dvlan_ipv6 = {
			.eth.h_proto = __bpf_constant_htons(ETH_P_8021AD),
			.vlan_proto = __bpf_constant_htons(ETH_P_8021Q),
			.vlan_proto2 = __bpf_constant_htons(ETH_P_IPV6),
			.iph.nexthdr = IPPROTO_TCP,
			.iph.payload_len = __bpf_constant_htons(MAGIC_BYTES),
			.tcp.doff = 5,
		},
		.keys = {
			.nhoff = ETH_HLEN + VLAN_HLEN * 2,
			.thoff = ETH_HLEN + VLAN_HLEN * 2 +
				sizeof(struct ipv6hdr),
			.addr_proto = ETH_P_IPV6,
			.ip_proto = IPPROTO_TCP,
			.n_proto = __bpf_constant_htons(ETH_P_IPV6),
		},
	},
};

static int create_tap(const char *ifname)
{
	struct ifreq ifr = {
		.ifr_flags = IFF_TAP | IFF_NO_PI | IFF_NAPI | IFF_NAPI_FRAGS,
	};
	int fd, ret;

	strncpy(ifr.ifr_name, ifname, sizeof(ifr.ifr_name));

	fd = open("/dev/net/tun", O_RDWR);
	if (fd < 0)
		return -1;

	ret = ioctl(fd, TUNSETIFF, &ifr);
	if (ret)
		return -1;

	return fd;
}

static int tx_tap(int fd, void *pkt, size_t len)
{
	struct iovec iov[] = {
		{
			.iov_len = len,
			.iov_base = pkt,
		},
	};
	return writev(fd, iov, ARRAY_SIZE(iov));
}

static int ifup(const char *ifname)
{
	struct ifreq ifr = {};
	int sk, ret;

	strncpy(ifr.ifr_name, ifname, sizeof(ifr.ifr_name));

	sk = socket(PF_INET, SOCK_DGRAM, 0);
	if (sk < 0)
		return -1;

	ret = ioctl(sk, SIOCGIFFLAGS, &ifr);
	if (ret) {
		close(sk);
		return -1;
	}

	ifr.ifr_flags |= IFF_UP;
	ret = ioctl(sk, SIOCSIFFLAGS, &ifr);
	if (ret) {
		close(sk);
		return -1;
	}

	close(sk);
	return 0;
}

void test_flow_dissector(void)
{
	int i, err, prog_fd, keys_fd = -1, tap_fd;
	struct bpf_object *obj;
	__u32 duration = 0;

	err = bpf_flow_load(&obj, "./bpf_flow.o", "flow_dissector",
			    "jmp_table", "last_dissection", &prog_fd, &keys_fd);
	if (err) {
		error_cnt++;
		return;
	}

	for (i = 0; i < ARRAY_SIZE(tests); i++) {
		struct bpf_flow_keys flow_keys;
		struct bpf_prog_test_run_attr tattr = {
			.prog_fd = prog_fd,
			.data_in = &tests[i].pkt,
			.data_size_in = sizeof(tests[i].pkt),
			.data_out = &flow_keys,
		};

		err = bpf_prog_test_run_xattr(&tattr);
		CHECK_ATTR(tattr.data_size_out != sizeof(flow_keys) ||
			   err || tattr.retval != 1,
			   tests[i].name,
			   "err %d errno %d retval %d duration %d size %u/%lu\n",
			   err, errno, tattr.retval, tattr.duration,
			   tattr.data_size_out, sizeof(flow_keys));
		CHECK_FLOW_KEYS(tests[i].name, flow_keys, tests[i].keys);
	}

	/* Do the same tests but for skb-less flow dissector.
	 * We use a known path in the net/tun driver that calls
	 * eth_get_headlen and we manually export bpf_flow_keys
	 * via BPF map in this case.
	 */

	err = bpf_prog_attach(prog_fd, 0, BPF_FLOW_DISSECTOR, 0);
<<<<<<< HEAD
	CHECK(err, "bpf_prog_attach", "err %d errno %d", err, errno);

	tap_fd = create_tap("tap0");
	CHECK(tap_fd < 0, "create_tap", "tap_fd %d errno %d", tap_fd, errno);
	err = ifup("tap0");
	CHECK(err, "ifup", "err %d errno %d", err, errno);
=======
	CHECK(err, "bpf_prog_attach", "err %d errno %d\n", err, errno);

	tap_fd = create_tap("tap0");
	CHECK(tap_fd < 0, "create_tap", "tap_fd %d errno %d\n", tap_fd, errno);
	err = ifup("tap0");
	CHECK(err, "ifup", "err %d errno %d\n", err, errno);
>>>>>>> 4b972a01

	for (i = 0; i < ARRAY_SIZE(tests); i++) {
		struct bpf_flow_keys flow_keys = {};
		struct bpf_prog_test_run_attr tattr = {};
		__u32 key = 0;

		err = tx_tap(tap_fd, &tests[i].pkt, sizeof(tests[i].pkt));
<<<<<<< HEAD
		CHECK(err < 0, "tx_tap", "err %d errno %d", err, errno);
=======
		CHECK(err < 0, "tx_tap", "err %d errno %d\n", err, errno);
>>>>>>> 4b972a01

		err = bpf_map_lookup_elem(keys_fd, &key, &flow_keys);
		CHECK_ATTR(err, tests[i].name, "bpf_map_lookup_elem %d\n", err);

		CHECK_ATTR(err, tests[i].name, "skb-less err %d\n", err);
		CHECK_FLOW_KEYS(tests[i].name, flow_keys, tests[i].keys);
	}

	bpf_prog_detach(prog_fd, BPF_FLOW_DISSECTOR);
	bpf_object__close(obj);
}<|MERGE_RESOLUTION|>--- conflicted
+++ resolved
@@ -3,10 +3,7 @@
 #include <error.h>
 #include <linux/if.h>
 #include <linux/if_tun.h>
-<<<<<<< HEAD
-=======
 #include <sys/uio.h>
->>>>>>> 4b972a01
 
 #define CHECK_FLOW_KEYS(desc, got, expected)				\
 	CHECK_ATTR(memcmp(&got, &expected, sizeof(got)) != 0,		\
@@ -246,21 +243,12 @@
 	 */
 
 	err = bpf_prog_attach(prog_fd, 0, BPF_FLOW_DISSECTOR, 0);
-<<<<<<< HEAD
-	CHECK(err, "bpf_prog_attach", "err %d errno %d", err, errno);
-
-	tap_fd = create_tap("tap0");
-	CHECK(tap_fd < 0, "create_tap", "tap_fd %d errno %d", tap_fd, errno);
-	err = ifup("tap0");
-	CHECK(err, "ifup", "err %d errno %d", err, errno);
-=======
 	CHECK(err, "bpf_prog_attach", "err %d errno %d\n", err, errno);
 
 	tap_fd = create_tap("tap0");
 	CHECK(tap_fd < 0, "create_tap", "tap_fd %d errno %d\n", tap_fd, errno);
 	err = ifup("tap0");
 	CHECK(err, "ifup", "err %d errno %d\n", err, errno);
->>>>>>> 4b972a01
 
 	for (i = 0; i < ARRAY_SIZE(tests); i++) {
 		struct bpf_flow_keys flow_keys = {};
@@ -268,11 +256,7 @@
 		__u32 key = 0;
 
 		err = tx_tap(tap_fd, &tests[i].pkt, sizeof(tests[i].pkt));
-<<<<<<< HEAD
-		CHECK(err < 0, "tx_tap", "err %d errno %d", err, errno);
-=======
 		CHECK(err < 0, "tx_tap", "err %d errno %d\n", err, errno);
->>>>>>> 4b972a01
 
 		err = bpf_map_lookup_elem(keys_fd, &key, &flow_keys);
 		CHECK_ATTR(err, tests[i].name, "bpf_map_lookup_elem %d\n", err);
