// SPDX-License-Identifier: GPL-2.0
/* Copyright (c) 2021 Facebook */
#include <test_progs.h>
#include <network_helpers.h>
#include "for_each_hash_map_elem.skel.h"
#include "for_each_array_map_elem.skel.h"
#include "for_each_map_elem_write_key.skel.h"

static unsigned int duration;

static void test_hash_map(void)
{
	int i, err, max_entries;
	struct for_each_hash_map_elem *skel;
	__u64 *percpu_valbuf = NULL;
<<<<<<< HEAD
=======
	size_t percpu_val_sz;
>>>>>>> 88084a3d
	__u32 key, num_cpus;
	__u64 val;
	LIBBPF_OPTS(bpf_test_run_opts, topts,
		.data_in = &pkt_v4,
		.data_size_in = sizeof(pkt_v4),
		.repeat = 1,
	);

	skel = for_each_hash_map_elem__open_and_load();
	if (!ASSERT_OK_PTR(skel, "for_each_hash_map_elem__open_and_load"))
		return;

	max_entries = bpf_map__max_entries(skel->maps.hashmap);
	for (i = 0; i < max_entries; i++) {
		key = i;
		val = i + 1;
		err = bpf_map__update_elem(skel->maps.hashmap, &key, sizeof(key),
					   &val, sizeof(val), BPF_ANY);
		if (!ASSERT_OK(err, "map_update"))
			goto out;
	}

	num_cpus = bpf_num_possible_cpus();
	percpu_val_sz = sizeof(__u64) * num_cpus;
	percpu_valbuf = malloc(percpu_val_sz);
	if (!ASSERT_OK_PTR(percpu_valbuf, "percpu_valbuf"))
		goto out;

	key = 1;
	for (i = 0; i < num_cpus; i++)
		percpu_valbuf[i] = i + 1;
	err = bpf_map__update_elem(skel->maps.percpu_map, &key, sizeof(key),
				   percpu_valbuf, percpu_val_sz, BPF_ANY);
	if (!ASSERT_OK(err, "percpu_map_update"))
		goto out;

	err = bpf_prog_test_run_opts(bpf_program__fd(skel->progs.test_pkt_access), &topts);
	duration = topts.duration;
	if (CHECK(err || topts.retval, "ipv4", "err %d errno %d retval %d\n",
		  err, errno, topts.retval))
		goto out;

	ASSERT_EQ(skel->bss->hashmap_output, 4, "hashmap_output");
	ASSERT_EQ(skel->bss->hashmap_elems, max_entries, "hashmap_elems");

	key = 1;
	err = bpf_map__lookup_elem(skel->maps.hashmap, &key, sizeof(key), &val, sizeof(val), 0);
	ASSERT_ERR(err, "hashmap_lookup");

	ASSERT_EQ(skel->bss->percpu_called, 1, "percpu_called");
	ASSERT_LT(skel->bss->cpu, num_cpus, "num_cpus");
	ASSERT_EQ(skel->bss->percpu_map_elems, 1, "percpu_map_elems");
	ASSERT_EQ(skel->bss->percpu_key, 1, "percpu_key");
	ASSERT_EQ(skel->bss->percpu_val, skel->bss->cpu + 1, "percpu_val");
	ASSERT_EQ(skel->bss->percpu_output, 100, "percpu_output");
out:
	free(percpu_valbuf);
	for_each_hash_map_elem__destroy(skel);
}

static void test_array_map(void)
{
	__u32 key, num_cpus, max_entries;
<<<<<<< HEAD
	int i, arraymap_fd, percpu_map_fd, err;
=======
	int i, err;
>>>>>>> 88084a3d
	struct for_each_array_map_elem *skel;
	__u64 *percpu_valbuf = NULL;
	size_t percpu_val_sz;
	__u64 val, expected_total;
	LIBBPF_OPTS(bpf_test_run_opts, topts,
		.data_in = &pkt_v4,
		.data_size_in = sizeof(pkt_v4),
		.repeat = 1,
	);

	skel = for_each_array_map_elem__open_and_load();
	if (!ASSERT_OK_PTR(skel, "for_each_array_map_elem__open_and_load"))
		return;

	expected_total = 0;
	max_entries = bpf_map__max_entries(skel->maps.arraymap);
	for (i = 0; i < max_entries; i++) {
		key = i;
		val = i + 1;
		/* skip the last iteration for expected total */
		if (i != max_entries - 1)
			expected_total += val;
		err = bpf_map__update_elem(skel->maps.arraymap, &key, sizeof(key),
					   &val, sizeof(val), BPF_ANY);
		if (!ASSERT_OK(err, "map_update"))
			goto out;
	}

	num_cpus = bpf_num_possible_cpus();
	percpu_val_sz = sizeof(__u64) * num_cpus;
	percpu_valbuf = malloc(percpu_val_sz);
	if (!ASSERT_OK_PTR(percpu_valbuf, "percpu_valbuf"))
		goto out;

	key = 0;
	for (i = 0; i < num_cpus; i++)
		percpu_valbuf[i] = i + 1;
	err = bpf_map__update_elem(skel->maps.percpu_map, &key, sizeof(key),
				   percpu_valbuf, percpu_val_sz, BPF_ANY);
	if (!ASSERT_OK(err, "percpu_map_update"))
		goto out;

	err = bpf_prog_test_run_opts(bpf_program__fd(skel->progs.test_pkt_access), &topts);
	duration = topts.duration;
	if (CHECK(err || topts.retval, "ipv4", "err %d errno %d retval %d\n",
		  err, errno, topts.retval))
		goto out;

	ASSERT_EQ(skel->bss->arraymap_output, expected_total, "array_output");
	ASSERT_EQ(skel->bss->cpu + 1, skel->bss->percpu_val, "percpu_val");

out:
	free(percpu_valbuf);
	for_each_array_map_elem__destroy(skel);
}

static void test_write_map_key(void)
{
	struct for_each_map_elem_write_key *skel;

	skel = for_each_map_elem_write_key__open_and_load();
	if (!ASSERT_ERR_PTR(skel, "for_each_map_elem_write_key__open_and_load"))
		for_each_map_elem_write_key__destroy(skel);
}

void test_for_each(void)
{
	if (test__start_subtest("hash_map"))
		test_hash_map();
	if (test__start_subtest("array_map"))
		test_array_map();
	if (test__start_subtest("write_map_key"))
		test_write_map_key();
}<|MERGE_RESOLUTION|>--- conflicted
+++ resolved
@@ -13,10 +13,7 @@
 	int i, err, max_entries;
 	struct for_each_hash_map_elem *skel;
 	__u64 *percpu_valbuf = NULL;
-<<<<<<< HEAD
-=======
 	size_t percpu_val_sz;
->>>>>>> 88084a3d
 	__u32 key, num_cpus;
 	__u64 val;
 	LIBBPF_OPTS(bpf_test_run_opts, topts,
@@ -80,11 +77,7 @@
 static void test_array_map(void)
 {
 	__u32 key, num_cpus, max_entries;
-<<<<<<< HEAD
-	int i, arraymap_fd, percpu_map_fd, err;
-=======
 	int i, err;
->>>>>>> 88084a3d
 	struct for_each_array_map_elem *skel;
 	__u64 *percpu_valbuf = NULL;
 	size_t percpu_val_sz;
